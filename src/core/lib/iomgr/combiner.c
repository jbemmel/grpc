/*
 *
 * Copyright 2016, Google Inc.
 * All rights reserved.
 *
 * Redistribution and use in source and binary forms, with or without
 * modification, are permitted provided that the following conditions are
 * met:
 *
 *     * Redistributions of source code must retain the above copyright
 * notice, this list of conditions and the following disclaimer.
 *     * Redistributions in binary form must reproduce the above
 * copyright notice, this list of conditions and the following disclaimer
 * in the documentation and/or other materials provided with the
 * distribution.
 *     * Neither the name of Google Inc. nor the names of its
 * contributors may be used to endorse or promote products derived from
 * this software without specific prior written permission.
 *
 * THIS SOFTWARE IS PROVIDED BY THE COPYRIGHT HOLDERS AND CONTRIBUTORS
 * "AS IS" AND ANY EXPRESS OR IMPLIED WARRANTIES, INCLUDING, BUT NOT
 * LIMITED TO, THE IMPLIED WARRANTIES OF MERCHANTABILITY AND FITNESS FOR
 * A PARTICULAR PURPOSE ARE DISCLAIMED. IN NO EVENT SHALL THE COPYRIGHT
 * OWNER OR CONTRIBUTORS BE LIABLE FOR ANY DIRECT, INDIRECT, INCIDENTAL,
 * SPECIAL, EXEMPLARY, OR CONSEQUENTIAL DAMAGES (INCLUDING, BUT NOT
 * LIMITED TO, PROCUREMENT OF SUBSTITUTE GOODS OR SERVICES; LOSS OF USE,
 * DATA, OR PROFITS; OR BUSINESS INTERRUPTION) HOWEVER CAUSED AND ON ANY
 * THEORY OF LIABILITY, WHETHER IN CONTRACT, STRICT LIABILITY, OR TORT
 * (INCLUDING NEGLIGENCE OR OTHERWISE) ARISING IN ANY WAY OUT OF THE USE
 * OF THIS SOFTWARE, EVEN IF ADVISED OF THE POSSIBILITY OF SUCH DAMAGE.
 *
 */

#include "src/core/lib/iomgr/combiner.h"

#include <assert.h>
#include <string.h>

#include <grpc/support/alloc.h>
#include <grpc/support/log.h>

#include "src/core/lib/iomgr/executor.h"
#include "src/core/lib/profiling/timers.h"

grpc_tracer_flag grpc_combiner_trace = GRPC_TRACER_INITIALIZER(false);

#define GRPC_COMBINER_TRACE(fn)                \
  do {                                         \
    if (GRPC_TRACER_ON(grpc_combiner_trace)) { \
      fn;                                      \
    }                                          \
  } while (0)

#define STATE_UNORPHANED 1
#define STATE_ELEM_COUNT_LOW_BIT 2

struct grpc_combiner {
  grpc_combiner *next_combiner_on_this_exec_ctx;
  grpc_closure_scheduler scheduler;
  grpc_closure_scheduler finally_scheduler;
  gpr_mpscq queue;
  // either:
  // a pointer to the initiating exec ctx if that is the only exec_ctx that has
  // ever queued to this combiner, or NULL. If this is non-null, it's not
  // dereferencable (since the initiating exec_ctx may have gone out of scope)
  gpr_atm initiating_exec_ctx_or_null;
  // state is:
  // lower bit - zero if orphaned (STATE_UNORPHANED)
  // other bits - number of items queued on the lock (STATE_ELEM_COUNT_LOW_BIT)
  gpr_atm state;
  bool time_to_execute_final_list;
  grpc_closure_list final_list;
  grpc_closure offload;
  gpr_refcount refs;
};

static void combiner_exec(grpc_exec_ctx *exec_ctx, grpc_closure *closure,
                          grpc_error *error);
static void combiner_finally_exec(grpc_exec_ctx *exec_ctx,
                                  grpc_closure *closure, grpc_error *error);

static const grpc_closure_scheduler_vtable scheduler = {
    combiner_exec, combiner_exec, "combiner:immediately"};
static const grpc_closure_scheduler_vtable finally_scheduler = {
    combiner_finally_exec, combiner_finally_exec, "combiner:finally"};

static void offload(grpc_exec_ctx *exec_ctx, void *arg, grpc_error *error);

grpc_combiner *grpc_combiner_create(void) {
  grpc_combiner *lock = gpr_malloc(sizeof(*lock));
  gpr_ref_init(&lock->refs, 1);
  lock->next_combiner_on_this_exec_ctx = NULL;
  lock->time_to_execute_final_list = false;
  lock->scheduler.vtable = &scheduler;
  lock->finally_scheduler.vtable = &finally_scheduler;
  gpr_atm_no_barrier_store(&lock->state, STATE_UNORPHANED);
  gpr_mpscq_init(&lock->queue);
  grpc_closure_list_init(&lock->final_list);
  grpc_closure_init(&lock->offload, offload, lock, grpc_executor_scheduler);
  GRPC_COMBINER_TRACE(gpr_log(GPR_DEBUG, "C:%p create", lock));
  return lock;
}

static void really_destroy(grpc_exec_ctx *exec_ctx, grpc_combiner *lock) {
  GRPC_COMBINER_TRACE(gpr_log(GPR_DEBUG, "C:%p really_destroy", lock));
  GPR_ASSERT(gpr_atm_no_barrier_load(&lock->state) == 0);
  gpr_mpscq_destroy(&lock->queue);
  gpr_free(lock);
}

static void start_destroy(grpc_exec_ctx *exec_ctx, grpc_combiner *lock) {
  gpr_atm old_state = gpr_atm_full_fetch_add(&lock->state, -STATE_UNORPHANED);
  GRPC_COMBINER_TRACE(gpr_log(
      GPR_DEBUG, "C:%p really_destroy old_state=%" PRIdPTR, lock, old_state));
  if (old_state == 1) {
    really_destroy(exec_ctx, lock);
  }
}

#ifdef GRPC_COMBINER_REFCOUNT_DEBUG
#define GRPC_COMBINER_DEBUG_SPAM(op, delta)                               \
  gpr_log(file, line, GPR_LOG_SEVERITY_DEBUG,                             \
          "combiner[%p] %s %" PRIdPTR " --> %" PRIdPTR " %s", lock, (op), \
          gpr_atm_no_barrier_load(&lock->refs.count),                     \
          gpr_atm_no_barrier_load(&lock->refs.count) + (delta), reason);
#else
#define GRPC_COMBINER_DEBUG_SPAM(op, delta)
#endif

void grpc_combiner_unref(grpc_exec_ctx *exec_ctx,
                         grpc_combiner *lock GRPC_COMBINER_DEBUG_ARGS) {
  GRPC_COMBINER_DEBUG_SPAM("UNREF", -1);
  if (gpr_unref(&lock->refs)) {
    start_destroy(exec_ctx, lock);
  }
}

grpc_combiner *grpc_combiner_ref(grpc_combiner *lock GRPC_COMBINER_DEBUG_ARGS) {
  GRPC_COMBINER_DEBUG_SPAM("  REF", 1);
  gpr_ref(&lock->refs);
  return lock;
}

static void push_last_on_exec_ctx(grpc_exec_ctx *exec_ctx,
                                  grpc_combiner *lock) {
  lock->next_combiner_on_this_exec_ctx = NULL;
  if (exec_ctx->active_combiner == NULL) {
    exec_ctx->active_combiner = exec_ctx->last_combiner = lock;
  } else {
    exec_ctx->last_combiner->next_combiner_on_this_exec_ctx = lock;
    exec_ctx->last_combiner = lock;
  }
}

static void push_first_on_exec_ctx(grpc_exec_ctx *exec_ctx,
                                   grpc_combiner *lock) {
  lock->next_combiner_on_this_exec_ctx = exec_ctx->active_combiner;
  exec_ctx->active_combiner = lock;
  if (lock->next_combiner_on_this_exec_ctx == NULL) {
    exec_ctx->last_combiner = lock;
  }
}

#define COMBINER_FROM_CLOSURE_SCHEDULER(closure, scheduler_name) \
  ((grpc_combiner *)(((char *)((closure)->scheduler)) -          \
                     offsetof(grpc_combiner, scheduler_name)))

static void combiner_exec(grpc_exec_ctx *exec_ctx, grpc_closure *cl,
                          grpc_error *error) {
  GPR_TIMER_BEGIN("combiner.execute", 0);
  grpc_combiner *lock = COMBINER_FROM_CLOSURE_SCHEDULER(cl, scheduler);
  gpr_atm last = gpr_atm_full_fetch_add(&lock->state, STATE_ELEM_COUNT_LOW_BIT);
  GRPC_COMBINER_TRACE(gpr_log(GPR_DEBUG,
                              "C:%p grpc_combiner_execute c=%p last=%" PRIdPTR,
                              lock, cl, last));
  if (last == 1) {
    gpr_atm_no_barrier_store(&lock->initiating_exec_ctx_or_null,
                             (gpr_atm)exec_ctx);
    // first element on this list: add it to the list of combiner locks
    // executing within this exec_ctx
    push_last_on_exec_ctx(exec_ctx, lock);
  } else {
    // there may be a race with setting here: if that happens, we may delay
    // offload for one or two actions, and that's fine
    gpr_atm initiator =
        gpr_atm_no_barrier_load(&lock->initiating_exec_ctx_or_null);
    if (initiator != 0 && initiator != (gpr_atm)exec_ctx) {
      gpr_atm_no_barrier_store(&lock->initiating_exec_ctx_or_null, 0);
    }
  }
  GPR_ASSERT(last & STATE_UNORPHANED);  // ensure lock has not been destroyed
  assert(cl->cb);
  cl->error_data.error = error;
  gpr_mpscq_push(&lock->queue, &cl->next_data.atm_next);
  GPR_TIMER_END("combiner.execute", 0);
}

static void move_next(grpc_exec_ctx *exec_ctx) {
  exec_ctx->active_combiner =
      exec_ctx->active_combiner->next_combiner_on_this_exec_ctx;
  if (exec_ctx->active_combiner == NULL) {
    exec_ctx->last_combiner = NULL;
  }
}

static void offload(grpc_exec_ctx *exec_ctx, void *arg, grpc_error *error) {
  grpc_combiner *lock = arg;
  push_last_on_exec_ctx(exec_ctx, lock);
}

static void queue_offload(grpc_exec_ctx *exec_ctx, grpc_combiner *lock) {
  move_next(exec_ctx);
  GRPC_COMBINER_TRACE(gpr_log(GPR_DEBUG, "C:%p queue_offload", lock));
  grpc_closure_sched(exec_ctx, &lock->offload, GRPC_ERROR_NONE);
}

bool grpc_combiner_continue_exec_ctx(grpc_exec_ctx *exec_ctx) {
  GPR_TIMER_BEGIN("combiner.continue_exec_ctx", 0);
  grpc_combiner *lock = exec_ctx->active_combiner;
  if (lock == NULL) {
    GPR_TIMER_END("combiner.continue_exec_ctx", 0);
    return false;
  }

<<<<<<< HEAD
  GRPC_COMBINER_TRACE(gpr_log(GPR_DEBUG,
                              "C:%p grpc_combiner_continue_exec_ctx "
                              "exec_ctx_ready_to_finish=%d "
                              "time_to_execute_final_list=%d",
                              lock, grpc_exec_ctx_ready_to_finish(exec_ctx),
                              lock->time_to_execute_final_list));

  if (grpc_exec_ctx_ready_to_finish(exec_ctx) && grpc_executor_is_threaded()) {
=======
  bool contended = gpr_atm_no_barrier_load(&lock->initiating_exec_ctx_or_null) == 0;

  GRPC_COMBINER_TRACE(gpr_log(GPR_DEBUG,
                              "C:%p grpc_combiner_continue_exec_ctx "
                              "contended=%d "
                              "exec_ctx_ready_to_finish=%d "
                              "time_to_execute_final_list=%d",
                              lock, contended, grpc_exec_ctx_ready_to_finish(exec_ctx),
                              lock->time_to_execute_final_list));

  if (contended &&
      grpc_exec_ctx_ready_to_finish(exec_ctx) && grpc_executor_is_threaded()) {
>>>>>>> e587a5ce
    GPR_TIMER_MARK("offload_from_finished_exec_ctx", 0);
    // this execution context wants to move on, and we have a workqueue (and
    // so can help the execution context out): schedule remaining work to be
    // picked up on the workqueue
    queue_offload(exec_ctx, lock);
    GPR_TIMER_END("combiner.continue_exec_ctx", 0);
    return true;
  }

  if (!lock->time_to_execute_final_list ||
      // peek to see if something new has shown up, and execute that with
      // priority
      (gpr_atm_acq_load(&lock->state) >> 1) > 1) {
    gpr_mpscq_node *n = gpr_mpscq_pop(&lock->queue);
    GRPC_COMBINER_TRACE(
        gpr_log(GPR_DEBUG, "C:%p maybe_finish_one n=%p", lock, n));
    if (n == NULL) {
      // queue is in an inconsistent state: use this as a cue that we should
      // go off and do something else for a while (and come back later)
      GPR_TIMER_MARK("delay_busy", 0);
      queue_offload(exec_ctx, lock);
      GPR_TIMER_END("combiner.continue_exec_ctx", 0);
      return true;
    }
    GPR_TIMER_BEGIN("combiner.exec1", 0);
    grpc_closure *cl = (grpc_closure *)n;
    grpc_error *cl_err = cl->error_data.error;
#ifndef NDEBUG
    cl->scheduled = false;
#endif
    cl->cb(exec_ctx, cl->cb_arg, cl_err);
    GRPC_ERROR_UNREF(cl_err);
    GPR_TIMER_END("combiner.exec1", 0);
  } else {
    grpc_closure *c = lock->final_list.head;
    GPR_ASSERT(c != NULL);
    grpc_closure_list_init(&lock->final_list);
    int loops = 0;
    while (c != NULL) {
      GPR_TIMER_BEGIN("combiner.exec_1final", 0);
      GRPC_COMBINER_TRACE(
          gpr_log(GPR_DEBUG, "C:%p execute_final[%d] c=%p", lock, loops, c));
      grpc_closure *next = c->next_data.next;
      grpc_error *error = c->error_data.error;
#ifndef NDEBUG
      c->scheduled = false;
#endif
      c->cb(exec_ctx, c->cb_arg, error);
      GRPC_ERROR_UNREF(error);
      c = next;
      GPR_TIMER_END("combiner.exec_1final", 0);
    }
  }

  GPR_TIMER_MARK("unref", 0);
  move_next(exec_ctx);
  lock->time_to_execute_final_list = false;
  gpr_atm old_state =
      gpr_atm_full_fetch_add(&lock->state, -STATE_ELEM_COUNT_LOW_BIT);
  GRPC_COMBINER_TRACE(
      gpr_log(GPR_DEBUG, "C:%p finish old_state=%" PRIdPTR, lock, old_state));
// Define a macro to ease readability of the following switch statement.
#define OLD_STATE_WAS(orphaned, elem_count) \
  (((orphaned) ? 0 : STATE_UNORPHANED) |    \
   ((elem_count)*STATE_ELEM_COUNT_LOW_BIT))
  // Depending on what the previous state was, we need to perform different
  // actions.
  switch (old_state) {
    default:
      // we have multiple queued work items: just continue executing them
      break;
    case OLD_STATE_WAS(false, 2):
    case OLD_STATE_WAS(true, 2):
      // we're down to one queued item: if it's the final list we should do that
      if (!grpc_closure_list_empty(lock->final_list)) {
        lock->time_to_execute_final_list = true;
      }
      break;
    case OLD_STATE_WAS(false, 1):
      // had one count, one unorphaned --> unlocked unorphaned
      GPR_TIMER_END("combiner.continue_exec_ctx", 0);
      return true;
    case OLD_STATE_WAS(true, 1):
      // and one count, one orphaned --> unlocked and orphaned
      really_destroy(exec_ctx, lock);
      GPR_TIMER_END("combiner.continue_exec_ctx", 0);
      return true;
    case OLD_STATE_WAS(false, 0):
    case OLD_STATE_WAS(true, 0):
      // these values are illegal - representing an already unlocked or
      // deleted lock
      GPR_TIMER_END("combiner.continue_exec_ctx", 0);
      GPR_UNREACHABLE_CODE(return true);
  }
  push_first_on_exec_ctx(exec_ctx, lock);
  GPR_TIMER_END("combiner.continue_exec_ctx", 0);
  return true;
}

static void enqueue_finally(grpc_exec_ctx *exec_ctx, void *closure,
                            grpc_error *error);

static void combiner_finally_exec(grpc_exec_ctx *exec_ctx,
                                  grpc_closure *closure, grpc_error *error) {
  grpc_combiner *lock =
      COMBINER_FROM_CLOSURE_SCHEDULER(closure, finally_scheduler);
  GRPC_COMBINER_TRACE(gpr_log(GPR_DEBUG,
                              "C:%p grpc_combiner_execute_finally c=%p; ac=%p",
                              lock, closure, exec_ctx->active_combiner));
  GPR_TIMER_BEGIN("combiner.execute_finally", 0);
  if (exec_ctx->active_combiner != lock) {
    GPR_TIMER_MARK("slowpath", 0);
    grpc_closure_sched(exec_ctx,
                       grpc_closure_create(enqueue_finally, closure,
                                           grpc_combiner_scheduler(lock)),
                       error);
    GPR_TIMER_END("combiner.execute_finally", 0);
    return;
  }

  if (grpc_closure_list_empty(lock->final_list)) {
    gpr_atm_full_fetch_add(&lock->state, STATE_ELEM_COUNT_LOW_BIT);
  }
  grpc_closure_list_append(&lock->final_list, closure, error);
  GPR_TIMER_END("combiner.execute_finally", 0);
}

static void enqueue_finally(grpc_exec_ctx *exec_ctx, void *closure,
                            grpc_error *error) {
  combiner_finally_exec(exec_ctx, closure, GRPC_ERROR_REF(error));
}

grpc_closure_scheduler *grpc_combiner_scheduler(grpc_combiner *combiner) {
  return &combiner->scheduler;
}

grpc_closure_scheduler *grpc_combiner_finally_scheduler(
    grpc_combiner *combiner) {
  return &combiner->finally_scheduler;
}<|MERGE_RESOLUTION|>--- conflicted
+++ resolved
@@ -222,16 +222,6 @@
     return false;
   }
 
-<<<<<<< HEAD
-  GRPC_COMBINER_TRACE(gpr_log(GPR_DEBUG,
-                              "C:%p grpc_combiner_continue_exec_ctx "
-                              "exec_ctx_ready_to_finish=%d "
-                              "time_to_execute_final_list=%d",
-                              lock, grpc_exec_ctx_ready_to_finish(exec_ctx),
-                              lock->time_to_execute_final_list));
-
-  if (grpc_exec_ctx_ready_to_finish(exec_ctx) && grpc_executor_is_threaded()) {
-=======
   bool contended = gpr_atm_no_barrier_load(&lock->initiating_exec_ctx_or_null) == 0;
 
   GRPC_COMBINER_TRACE(gpr_log(GPR_DEBUG,
@@ -244,7 +234,6 @@
 
   if (contended &&
       grpc_exec_ctx_ready_to_finish(exec_ctx) && grpc_executor_is_threaded()) {
->>>>>>> e587a5ce
     GPR_TIMER_MARK("offload_from_finished_exec_ctx", 0);
     // this execution context wants to move on, and we have a workqueue (and
     // so can help the execution context out): schedule remaining work to be
