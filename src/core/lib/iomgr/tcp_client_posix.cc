/*
 *
 * Copyright 2015 gRPC authors.
 *
 * Licensed under the Apache License, Version 2.0 (the "License");
 * you may not use this file except in compliance with the License.
 * You may obtain a copy of the License at
 *
 *     http://www.apache.org/licenses/LICENSE-2.0
 *
 * Unless required by applicable law or agreed to in writing, software
 * distributed under the License is distributed on an "AS IS" BASIS,
 * WITHOUT WARRANTIES OR CONDITIONS OF ANY KIND, either express or implied.
 * See the License for the specific language governing permissions and
 * limitations under the License.
 *
 */

#include "src/core/lib/iomgr/port.h"

#ifdef GRPC_POSIX_SOCKET

#include "src/core/lib/iomgr/tcp_client_posix.h"

#include <errno.h>
#include <netinet/in.h>
#include <string.h>
#include <unistd.h>

#include <grpc/support/alloc.h>
#include <grpc/support/log.h>
#include <grpc/support/string_util.h>
#include <grpc/support/time.h>

#include "src/core/lib/channel/channel_args.h"
#include "src/core/lib/iomgr/ev_posix.h"
#include "src/core/lib/iomgr/iomgr_posix.h"
#include "src/core/lib/iomgr/sockaddr_utils.h"
#include "src/core/lib/iomgr/socket_mutator.h"
#include "src/core/lib/iomgr/socket_utils_posix.h"
#include "src/core/lib/iomgr/tcp_posix.h"
#include "src/core/lib/iomgr/timer.h"
#include "src/core/lib/iomgr/unix_sockets_posix.h"
#include "src/core/lib/support/string.h"

extern grpc_core::TraceFlag grpc_tcp_trace;

typedef struct {
  gpr_mu mu;
  grpc_fd* fd;
  grpc_timer alarm;
  grpc_closure on_alarm;
  int refs;
  grpc_closure write_closure;
  grpc_pollset_set* interested_parties;
  char* addr_str;
  grpc_endpoint** ep;
  grpc_closure* closure;
  grpc_channel_args* channel_args;
} async_connect;

static grpc_error* prepare_socket(const grpc_resolved_address* addr, int fd,
                                  const grpc_channel_args* channel_args) {
  grpc_error* err = GRPC_ERROR_NONE;

  GPR_ASSERT(fd >= 0);

  err = grpc_set_socket_nonblocking(fd, 1);
  if (err != GRPC_ERROR_NONE) goto error;
  err = grpc_set_socket_cloexec(fd, 1);
  if (err != GRPC_ERROR_NONE) goto error;
  if (!grpc_is_unix_socket(addr)) {
    err = grpc_set_socket_low_latency(fd, 1);
    if (err != GRPC_ERROR_NONE) goto error;
  }
  err = grpc_set_socket_no_sigpipe_if_possible(fd);
  if (err != GRPC_ERROR_NONE) goto error;
  if (channel_args) {
    for (size_t i = 0; i < channel_args->num_args; i++) {
      if (0 == strcmp(channel_args->args[i].key, GRPC_ARG_SOCKET_MUTATOR)) {
        GPR_ASSERT(channel_args->args[i].type == GRPC_ARG_POINTER);
        grpc_socket_mutator* mutator =
            (grpc_socket_mutator*)channel_args->args[i].value.pointer.p;
        err = grpc_set_socket_with_mutator(fd, mutator);
        if (err != GRPC_ERROR_NONE) goto error;
      }
    }
  }
  goto done;

error:
  if (fd >= 0) {
    close(fd);
  }
done:
  return err;
}

static void tc_on_alarm(grpc_exec_ctx* exec_ctx, void* acp, grpc_error* error) {
  int done;
<<<<<<< HEAD
  async_connect *ac = (async_connect *)acp;
  if (grpc_tcp_trace.enabled()) {
    const char *str = grpc_error_string(error);
=======
  async_connect* ac = (async_connect*)acp;
  if (GRPC_TRACER_ON(grpc_tcp_trace)) {
    const char* str = grpc_error_string(error);
>>>>>>> 67520b0f
    gpr_log(GPR_DEBUG, "CLIENT_CONNECT: %s: on_alarm: error=%s", ac->addr_str,
            str);
  }
  gpr_mu_lock(&ac->mu);
  if (ac->fd != NULL) {
    grpc_fd_shutdown(
        exec_ctx, ac->fd,
        GRPC_ERROR_CREATE_FROM_STATIC_STRING("connect() timed out"));
  }
  done = (--ac->refs == 0);
  gpr_mu_unlock(&ac->mu);
  if (done) {
    gpr_mu_destroy(&ac->mu);
    gpr_free(ac->addr_str);
    grpc_channel_args_destroy(exec_ctx, ac->channel_args);
    gpr_free(ac);
  }
}

grpc_endpoint* grpc_tcp_client_create_from_fd(
    grpc_exec_ctx* exec_ctx, grpc_fd* fd, const grpc_channel_args* channel_args,
    const char* addr_str) {
  return grpc_tcp_create(exec_ctx, fd, channel_args, addr_str);
}

static void on_writable(grpc_exec_ctx* exec_ctx, void* acp, grpc_error* error) {
  async_connect* ac = (async_connect*)acp;
  int so_error = 0;
  socklen_t so_error_size;
  int err;
  int done;
  grpc_endpoint** ep = ac->ep;
  grpc_closure* closure = ac->closure;
  grpc_fd* fd;

  GRPC_ERROR_REF(error);

<<<<<<< HEAD
  if (grpc_tcp_trace.enabled()) {
    const char *str = grpc_error_string(error);
=======
  if (GRPC_TRACER_ON(grpc_tcp_trace)) {
    const char* str = grpc_error_string(error);
>>>>>>> 67520b0f
    gpr_log(GPR_DEBUG, "CLIENT_CONNECT: %s: on_writable: error=%s",
            ac->addr_str, str);
  }

  gpr_mu_lock(&ac->mu);
  GPR_ASSERT(ac->fd);
  fd = ac->fd;
  ac->fd = NULL;
  gpr_mu_unlock(&ac->mu);

  grpc_timer_cancel(exec_ctx, &ac->alarm);

  gpr_mu_lock(&ac->mu);
  if (error != GRPC_ERROR_NONE) {
    error =
        grpc_error_set_str(error, GRPC_ERROR_STR_OS_ERROR,
                           grpc_slice_from_static_string("Timeout occurred"));
    goto finish;
  }

  do {
    so_error_size = sizeof(so_error);
    err = getsockopt(grpc_fd_wrapped_fd(fd), SOL_SOCKET, SO_ERROR, &so_error,
                     &so_error_size);
  } while (err < 0 && errno == EINTR);
  if (err < 0) {
    error = GRPC_OS_ERROR(errno, "getsockopt");
    goto finish;
  }

  switch (so_error) {
    case 0:
      grpc_pollset_set_del_fd(exec_ctx, ac->interested_parties, fd);
      *ep = grpc_tcp_client_create_from_fd(exec_ctx, fd, ac->channel_args,
                                           ac->addr_str);
      fd = NULL;
      break;
    case ENOBUFS:
      /* We will get one of these errors if we have run out of
         memory in the kernel for the data structures allocated
         when you connect a socket.  If this happens it is very
         likely that if we wait a little bit then try again the
         connection will work (since other programs or this
         program will close their network connections and free up
         memory).  This does _not_ indicate that there is anything
         wrong with the server we are connecting to, this is a
         local problem.

         If you are looking at this code, then chances are that
         your program or another program on the same computer
         opened too many network connections.  The "easy" fix:
         don't do that! */
      gpr_log(GPR_ERROR, "kernel out of buffers");
      gpr_mu_unlock(&ac->mu);
      grpc_fd_notify_on_write(exec_ctx, fd, &ac->write_closure);
      return;
    case ECONNREFUSED:
      /* This error shouldn't happen for anything other than connect(). */
      error = GRPC_OS_ERROR(so_error, "connect");
      break;
    default:
      /* We don't really know which syscall triggered the problem here,
         so punt by reporting getsockopt(). */
      error = GRPC_OS_ERROR(so_error, "getsockopt(SO_ERROR)");
      break;
  }

finish:
  if (fd != NULL) {
    grpc_pollset_set_del_fd(exec_ctx, ac->interested_parties, fd);
    grpc_fd_orphan(exec_ctx, fd, NULL, NULL, false /* already_closed */,
                   "tcp_client_orphan");
    fd = NULL;
  }
  done = (--ac->refs == 0);
  gpr_mu_unlock(&ac->mu);
  if (error != GRPC_ERROR_NONE) {
    char* error_descr;
    grpc_slice str;
    bool ret = grpc_error_get_str(error, GRPC_ERROR_STR_DESCRIPTION, &str);
    GPR_ASSERT(ret);
    char* desc = grpc_slice_to_c_string(str);
    gpr_asprintf(&error_descr, "Failed to connect to remote host: %s", desc);
    error = grpc_error_set_str(error, GRPC_ERROR_STR_DESCRIPTION,
                               grpc_slice_from_copied_string(error_descr));
    gpr_free(error_descr);
    gpr_free(desc);
    error = grpc_error_set_str(error, GRPC_ERROR_STR_TARGET_ADDRESS,
                               grpc_slice_from_copied_string(ac->addr_str));
  }
  if (done) {
    gpr_mu_destroy(&ac->mu);
    gpr_free(ac->addr_str);
    grpc_channel_args_destroy(exec_ctx, ac->channel_args);
    gpr_free(ac);
  }
  GRPC_CLOSURE_SCHED(exec_ctx, closure, error);
}

static void tcp_client_connect_impl(grpc_exec_ctx* exec_ctx,
                                    grpc_closure* closure, grpc_endpoint** ep,
                                    grpc_pollset_set* interested_parties,
                                    const grpc_channel_args* channel_args,
                                    const grpc_resolved_address* addr,
                                    grpc_millis deadline) {
  int fd;
  grpc_dualstack_mode dsmode;
  int err;
  async_connect* ac;
  grpc_resolved_address addr6_v4mapped;
  grpc_resolved_address addr4_copy;
  grpc_fd* fdobj;
  char* name;
  char* addr_str;
  grpc_error* error;

  *ep = NULL;

  /* Use dualstack sockets where available. */
  if (grpc_sockaddr_to_v4mapped(addr, &addr6_v4mapped)) {
    addr = &addr6_v4mapped;
  }

  error = grpc_create_dualstack_socket(addr, SOCK_STREAM, 0, &dsmode, &fd);
  if (error != GRPC_ERROR_NONE) {
    GRPC_CLOSURE_SCHED(exec_ctx, closure, error);
    return;
  }
  if (dsmode == GRPC_DSMODE_IPV4) {
    /* If we got an AF_INET socket, map the address back to IPv4. */
    GPR_ASSERT(grpc_sockaddr_is_v4mapped(addr, &addr4_copy));
    addr = &addr4_copy;
  }
  if ((error = prepare_socket(addr, fd, channel_args)) != GRPC_ERROR_NONE) {
    GRPC_CLOSURE_SCHED(exec_ctx, closure, error);
    return;
  }

  do {
    GPR_ASSERT(addr->len < ~(socklen_t)0);
    err = connect(fd, (const struct sockaddr*)addr->addr, (socklen_t)addr->len);
  } while (err < 0 && errno == EINTR);

  addr_str = grpc_sockaddr_to_uri(addr);
  gpr_asprintf(&name, "tcp-client:%s", addr_str);

  fdobj = grpc_fd_create(fd, name);

  if (err >= 0) {
    *ep =
        grpc_tcp_client_create_from_fd(exec_ctx, fdobj, channel_args, addr_str);
    GRPC_CLOSURE_SCHED(exec_ctx, closure, GRPC_ERROR_NONE);
    goto done;
  }

  if (errno != EWOULDBLOCK && errno != EINPROGRESS) {
    grpc_fd_orphan(exec_ctx, fdobj, NULL, NULL, false /* already_closed */,
                   "tcp_client_connect_error");
    GRPC_CLOSURE_SCHED(exec_ctx, closure, GRPC_OS_ERROR(errno, "connect"));
    goto done;
  }

  grpc_pollset_set_add_fd(exec_ctx, interested_parties, fdobj);

  ac = (async_connect*)gpr_malloc(sizeof(async_connect));
  ac->closure = closure;
  ac->ep = ep;
  ac->fd = fdobj;
  ac->interested_parties = interested_parties;
  ac->addr_str = addr_str;
  addr_str = NULL;
  gpr_mu_init(&ac->mu);
  ac->refs = 2;
  GRPC_CLOSURE_INIT(&ac->write_closure, on_writable, ac,
                    grpc_schedule_on_exec_ctx);
  ac->channel_args = grpc_channel_args_copy(channel_args);

  if (grpc_tcp_trace.enabled()) {
    gpr_log(GPR_DEBUG, "CLIENT_CONNECT: %s: asynchronously connecting fd %p",
            ac->addr_str, fdobj);
  }

  gpr_mu_lock(&ac->mu);
  GRPC_CLOSURE_INIT(&ac->on_alarm, tc_on_alarm, ac, grpc_schedule_on_exec_ctx);
  grpc_timer_init(exec_ctx, &ac->alarm, deadline, &ac->on_alarm);
  grpc_fd_notify_on_write(exec_ctx, ac->fd, &ac->write_closure);
  gpr_mu_unlock(&ac->mu);

done:
  gpr_free(name);
  gpr_free(addr_str);
}

// overridden by api_fuzzer.c
extern "C" {
void (*grpc_tcp_client_connect_impl)(
    grpc_exec_ctx* exec_ctx, grpc_closure* closure, grpc_endpoint** ep,
    grpc_pollset_set* interested_parties, const grpc_channel_args* channel_args,
    const grpc_resolved_address* addr,
    grpc_millis deadline) = tcp_client_connect_impl;
}

void grpc_tcp_client_connect(grpc_exec_ctx* exec_ctx, grpc_closure* closure,
                             grpc_endpoint** ep,
                             grpc_pollset_set* interested_parties,
                             const grpc_channel_args* channel_args,
                             const grpc_resolved_address* addr,
                             grpc_millis deadline) {
  grpc_tcp_client_connect_impl(exec_ctx, closure, ep, interested_parties,
                               channel_args, addr, deadline);
}

#endif<|MERGE_RESOLUTION|>--- conflicted
+++ resolved
@@ -98,15 +98,9 @@
 
 static void tc_on_alarm(grpc_exec_ctx* exec_ctx, void* acp, grpc_error* error) {
   int done;
-<<<<<<< HEAD
-  async_connect *ac = (async_connect *)acp;
+  async_connect* ac = (async_connect*)acp;
   if (grpc_tcp_trace.enabled()) {
-    const char *str = grpc_error_string(error);
-=======
-  async_connect* ac = (async_connect*)acp;
-  if (GRPC_TRACER_ON(grpc_tcp_trace)) {
     const char* str = grpc_error_string(error);
->>>>>>> 67520b0f
     gpr_log(GPR_DEBUG, "CLIENT_CONNECT: %s: on_alarm: error=%s", ac->addr_str,
             str);
   }
@@ -144,13 +138,8 @@
 
   GRPC_ERROR_REF(error);
 
-<<<<<<< HEAD
   if (grpc_tcp_trace.enabled()) {
-    const char *str = grpc_error_string(error);
-=======
-  if (GRPC_TRACER_ON(grpc_tcp_trace)) {
     const char* str = grpc_error_string(error);
->>>>>>> 67520b0f
     gpr_log(GPR_DEBUG, "CLIENT_CONNECT: %s: on_writable: error=%s",
             ac->addr_str, str);
   }
