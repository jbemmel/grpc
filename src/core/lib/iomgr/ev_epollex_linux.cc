/*
 *
 * Copyright 2017 gRPC authors.
 *
 * Licensed under the Apache License, Version 2.0 (the "License");
 * you may not use this file except in compliance with the License.
 * You may obtain a copy of the License at
 *
 *     http://www.apache.org/licenses/LICENSE-2.0
 *
 * Unless required by applicable law or agreed to in writing, software
 * distributed under the License is distributed on an "AS IS" BASIS,
 * WITHOUT WARRANTIES OR CONDITIONS OF ANY KIND, either express or implied.
 * See the License for the specific language governing permissions and
 * limitations under the License.
 *
 */

#include "src/core/lib/iomgr/port.h"

/* This polling engine is only relevant on linux kernels supporting epoll() */
#ifdef GRPC_LINUX_EPOLL

#include "src/core/lib/iomgr/ev_epollex_linux.h"

#include <assert.h>
#include <errno.h>
#include <limits.h>
#include <poll.h>
#include <pthread.h>
#include <string.h>
#include <sys/socket.h>
#include <sys/syscall.h>
#include <unistd.h>

#include <grpc/support/alloc.h>
#include <grpc/support/log.h>
#include <grpc/support/string_util.h>
#include <grpc/support/tls.h>
#include <grpc/support/useful.h>

#include "src/core/lib/debug/stats.h"
#include "src/core/lib/iomgr/block_annotate.h"
#include "src/core/lib/iomgr/iomgr_internal.h"
#include "src/core/lib/iomgr/is_epollexclusive_available.h"
#include "src/core/lib/iomgr/lockfree_event.h"
#include "src/core/lib/iomgr/sys_epoll_wrapper.h"
#include "src/core/lib/iomgr/timer.h"
#include "src/core/lib/iomgr/wakeup_fd_posix.h"
#include "src/core/lib/profiling/timers.h"
#include "src/core/lib/support/spinlock.h"

// debug aid: create workers on the heap (allows asan to spot
// use-after-destruction)
//#define GRPC_EPOLLEX_CREATE_WORKERS_ON_HEAP 1

#ifndef NDEBUG
grpc_tracer_flag grpc_trace_pollable_refcount =
    GRPC_TRACER_INITIALIZER(false, "pollable_refcount");
#endif

/*******************************************************************************
 * pollable Declarations
 */

typedef enum { PO_MULTI, PO_FD, PO_EMPTY } pollable_type;

typedef struct pollable pollable;

struct pollable {
  pollable_type type;  // immutable
  gpr_refcount refs;

  int epfd;
  grpc_wakeup_fd wakeup;

  // only for type fd... one ref to the owner fd
  grpc_fd *owner_fd;

  grpc_pollset_set *pollset_set;
  pollable *next;
  pollable *prev;

  gpr_mu mu;
  grpc_pollset_worker *root_worker;
};

static const char *pollable_type_string(pollable_type t) {
  switch (t) {
    case PO_MULTI:
      return "pollset";
    case PO_FD:
      return "fd";
    case PO_EMPTY:
      return "empty";
  }
  return "<invalid>";
}

static char *pollable_desc(pollable *p) {
  char *out;
  gpr_asprintf(&out, "type=%s epfd=%d wakeup=%d", pollable_type_string(p->type),
               p->epfd, p->wakeup.read_fd);
  return out;
}

static pollable *g_empty_pollable;

static grpc_error *pollable_create(pollable_type type, pollable **p);
#ifdef NDEBUG
static pollable *pollable_ref(pollable *p);
static void pollable_unref(pollable *p);
#define POLLABLE_REF(p, r) pollable_ref(p)
#define POLLABLE_UNREF(p, r) pollable_unref(p)
#else
static pollable *pollable_ref(pollable *p, int line, const char *reason);
static void pollable_unref(pollable *p, int line, const char *reason);
#define POLLABLE_REF(p, r) pollable_ref((p), __LINE__, (r))
#define POLLABLE_UNREF(p, r) pollable_unref((p), __LINE__, (r))
#endif

/*******************************************************************************
 * Fd Declarations
 */

struct grpc_fd {
  int fd;
  /* refst format:
       bit 0    : 1=Active / 0=Orphaned
       bits 1-n : refcount
     Ref/Unref by two to avoid altering the orphaned bit */
  gpr_atm refst;

  gpr_mu orphan_mu;

  gpr_mu pollable_mu;
  pollable *pollable_obj;

  gpr_atm read_closure;
  gpr_atm write_closure;

  struct grpc_fd *freelist_next;
  grpc_closure *on_done_closure;

  /* The pollset that last noticed that the fd is readable. The actual type
   * stored in this is (grpc_pollset *) */
  gpr_atm read_notifier_pollset;

  grpc_iomgr_object iomgr_object;
};

static void fd_global_init(void);
static void fd_global_shutdown(void);

/*******************************************************************************
 * Pollset Declarations
 */

typedef struct {
  grpc_pollset_worker *next;
  grpc_pollset_worker *prev;
} pwlink;

typedef enum { PWLINK_POLLABLE = 0, PWLINK_POLLSET, PWLINK_COUNT } pwlinks;

struct grpc_pollset_worker {
  bool kicked;
  bool initialized_cv;
  pid_t originator;
  gpr_cv cv;
  grpc_pollset *pollset;
  pollable *pollable_obj;

  pwlink links[PWLINK_COUNT];
};

#define MAX_EPOLL_EVENTS 100
#define MAX_EPOLL_EVENTS_HANDLED_EACH_POLL_CALL 5

struct grpc_pollset {
  gpr_mu mu;
  pollable *active_pollable;
  bool kicked_without_poller;
  grpc_closure *shutdown_closure;
  grpc_pollset_worker *root_worker;
  int containing_pollset_set_count;

  int event_cursor;
  int event_count;
  struct epoll_event events[MAX_EPOLL_EVENTS];
};

/*******************************************************************************
 * Pollset-set Declarations
 */

struct grpc_pollset_set {
  gpr_refcount refs;
  gpr_mu mu;
  grpc_pollset_set *parent;

  size_t pollset_count;
  size_t pollset_capacity;
  pollable **pollsets;

  size_t fd_count;
  size_t fd_capacity;
  grpc_fd **fds;
};

/*******************************************************************************
 * Common helpers
 */

static bool append_error(grpc_error **composite, grpc_error *error,
                         const char *desc) {
  if (error == GRPC_ERROR_NONE) return true;
  if (*composite == GRPC_ERROR_NONE) {
    *composite = GRPC_ERROR_CREATE_FROM_COPIED_STRING(desc);
  }
  *composite = grpc_error_add_child(*composite, error);
  return false;
}

/*******************************************************************************
 * Fd Definitions
 */

/* We need to keep a freelist not because of any concerns of malloc performance
 * but instead so that implementations with multiple threads in (for example)
 * epoll_wait deal with the race between pollset removal and incoming poll
 * notifications.
 *
 * The problem is that the poller ultimately holds a reference to this
 * object, so it is very difficult to know when is safe to free it, at least
 * without some expensive synchronization.
 *
 * If we keep the object freelisted, in the worst case losing this race just
 * becomes a spurious read notification on a reused fd.
 */

/* The alarm system needs to be able to wakeup 'some poller' sometimes
 * (specifically when a new alarm needs to be triggered earlier than the next
 * alarm 'epoch'). This wakeup_fd gives us something to alert on when such a
 * case occurs. */

static grpc_fd *fd_freelist = NULL;
static gpr_mu fd_freelist_mu;

#ifndef NDEBUG
#define REF_BY(fd, n, reason) ref_by(fd, n, reason, __FILE__, __LINE__)
#define UNREF_BY(ec, fd, n, reason) \
  unref_by(ec, fd, n, reason, __FILE__, __LINE__)
static void ref_by(grpc_fd *fd, int n, const char *reason, const char *file,
                   int line) {
  if (GRPC_TRACER_ON(grpc_trace_fd_refcount)) {
    gpr_log(GPR_DEBUG,
            "FD %d %p   ref %d %" PRIdPTR " -> %" PRIdPTR " [%s; %s:%d]",
            fd->fd, fd, n, gpr_atm_no_barrier_load(&fd->refst),
            gpr_atm_no_barrier_load(&fd->refst) + n, reason, file, line);
  }
#else
#define REF_BY(fd, n, reason) ref_by(fd, n)
#define UNREF_BY(ec, fd, n, reason) unref_by(ec, fd, n)
static void ref_by(grpc_fd *fd, int n) {
#endif
  GPR_ASSERT(gpr_atm_no_barrier_fetch_add(&fd->refst, n) > 0);
}

static void fd_destroy(grpc_exec_ctx *exec_ctx, void *arg, grpc_error *error) {
  grpc_fd *fd = (grpc_fd *)arg;
  /* Add the fd to the freelist */
  grpc_iomgr_unregister_object(&fd->iomgr_object);
  POLLABLE_UNREF(fd->pollable_obj, "fd_pollable");
  gpr_mu_destroy(&fd->pollable_mu);
  gpr_mu_destroy(&fd->orphan_mu);
  gpr_mu_lock(&fd_freelist_mu);
  fd->freelist_next = fd_freelist;
  fd_freelist = fd;

  grpc_lfev_destroy(&fd->read_closure);
  grpc_lfev_destroy(&fd->write_closure);

  gpr_mu_unlock(&fd_freelist_mu);
}

#ifndef NDEBUG
static void unref_by(grpc_exec_ctx *exec_ctx, grpc_fd *fd, int n,
                     const char *reason, const char *file, int line) {
  if (GRPC_TRACER_ON(grpc_trace_fd_refcount)) {
    gpr_log(GPR_DEBUG,
            "FD %d %p unref %d %" PRIdPTR " -> %" PRIdPTR " [%s; %s:%d]",
            fd->fd, fd, n, gpr_atm_no_barrier_load(&fd->refst),
            gpr_atm_no_barrier_load(&fd->refst) - n, reason, file, line);
  }
#else
static void unref_by(grpc_exec_ctx *exec_ctx, grpc_fd *fd, int n) {
#endif
  gpr_atm old = gpr_atm_full_fetch_add(&fd->refst, -n);
  if (old == n) {
    GRPC_CLOSURE_SCHED(exec_ctx, GRPC_CLOSURE_CREATE(fd_destroy, fd,
                                                     grpc_schedule_on_exec_ctx),
                       GRPC_ERROR_NONE);
  } else {
    GPR_ASSERT(old > n);
  }
}

static void fd_global_init(void) { gpr_mu_init(&fd_freelist_mu); }

static void fd_global_shutdown(void) {
  gpr_mu_lock(&fd_freelist_mu);
  gpr_mu_unlock(&fd_freelist_mu);
  while (fd_freelist != NULL) {
    grpc_fd *fd = fd_freelist;
    fd_freelist = fd_freelist->freelist_next;
    gpr_free(fd);
  }
  gpr_mu_destroy(&fd_freelist_mu);
}

static grpc_fd *fd_create(int fd, const char *name) {
  grpc_fd *new_fd = NULL;

  gpr_mu_lock(&fd_freelist_mu);
  if (fd_freelist != NULL) {
    new_fd = fd_freelist;
    fd_freelist = fd_freelist->freelist_next;
  }
  gpr_mu_unlock(&fd_freelist_mu);

  if (new_fd == NULL) {
    new_fd = (grpc_fd *)gpr_malloc(sizeof(grpc_fd));
  }

  gpr_mu_init(&new_fd->pollable_mu);
  gpr_mu_init(&new_fd->orphan_mu);
  new_fd->pollable_obj = NULL;
  gpr_atm_rel_store(&new_fd->refst, (gpr_atm)1);
  new_fd->fd = fd;
  grpc_lfev_init(&new_fd->read_closure);
  grpc_lfev_init(&new_fd->write_closure);
  gpr_atm_no_barrier_store(&new_fd->read_notifier_pollset, (gpr_atm)NULL);

  new_fd->freelist_next = NULL;
  new_fd->on_done_closure = NULL;

  char *fd_name;
  gpr_asprintf(&fd_name, "%s fd=%d", name, fd);
  grpc_iomgr_register_object(&new_fd->iomgr_object, fd_name);
#ifndef NDEBUG
  if (GRPC_TRACER_ON(grpc_trace_fd_refcount)) {
    gpr_log(GPR_DEBUG, "FD %d %p create %s", fd, new_fd, fd_name);
  }
#endif
  gpr_free(fd_name);
  return new_fd;
}

static int fd_wrapped_fd(grpc_fd *fd) {
  int ret_fd = fd->fd;
  return (gpr_atm_acq_load(&fd->refst) & 1) ? ret_fd : -1;
}

static void fd_orphan(grpc_exec_ctx *exec_ctx, grpc_fd *fd,
                      grpc_closure *on_done, int *release_fd,
                      bool already_closed, const char *reason) {
  bool is_fd_closed = already_closed;

  gpr_mu_lock(&fd->orphan_mu);

  fd->on_done_closure = on_done;

  /* If release_fd is not NULL, we should be relinquishing control of the file
     descriptor fd->fd (but we still own the grpc_fd structure). */
  if (release_fd != NULL) {
    *release_fd = fd->fd;
  } else if (!is_fd_closed) {
    close(fd->fd);
    is_fd_closed = true;
  }

  if (!is_fd_closed) {
    gpr_log(GPR_DEBUG, "TODO: handle fd removal?");
  }

  /* Remove the active status but keep referenced. We want this grpc_fd struct
     to be alive (and not added to freelist) until the end of this function */
  REF_BY(fd, 1, reason);

  GRPC_CLOSURE_SCHED(exec_ctx, fd->on_done_closure, GRPC_ERROR_NONE);

  gpr_mu_unlock(&fd->orphan_mu);

  UNREF_BY(exec_ctx, fd, 2, reason); /* Drop the reference */
}

static grpc_pollset *fd_get_read_notifier_pollset(grpc_exec_ctx *exec_ctx,
                                                  grpc_fd *fd) {
  gpr_atm notifier = gpr_atm_acq_load(&fd->read_notifier_pollset);
  return (grpc_pollset *)notifier;
}

static bool fd_is_shutdown(grpc_fd *fd) {
  return grpc_lfev_is_shutdown(&fd->read_closure);
}

/* Might be called multiple times */
static void fd_shutdown(grpc_exec_ctx *exec_ctx, grpc_fd *fd, grpc_error *why) {
  if (grpc_lfev_set_shutdown(exec_ctx, &fd->read_closure,
                             GRPC_ERROR_REF(why))) {
    shutdown(fd->fd, SHUT_RDWR);
    grpc_lfev_set_shutdown(exec_ctx, &fd->write_closure, GRPC_ERROR_REF(why));
  }
  GRPC_ERROR_UNREF(why);
}

static void fd_notify_on_read(grpc_exec_ctx *exec_ctx, grpc_fd *fd,
                              grpc_closure *closure) {
  grpc_lfev_notify_on(exec_ctx, &fd->read_closure, closure, "read");
}

static void fd_notify_on_write(grpc_exec_ctx *exec_ctx, grpc_fd *fd,
                               grpc_closure *closure) {
  grpc_lfev_notify_on(exec_ctx, &fd->write_closure, closure, "write");
}

/*******************************************************************************
 * Pollable Definitions
 */

static grpc_error *pollable_create(pollable_type type, pollable **p) {
  *p = NULL;

  int epfd = epoll_create1(EPOLL_CLOEXEC);
  if (epfd == -1) {
    return GRPC_OS_ERROR(errno, "epoll_create1");
  }
  *p = (pollable *)gpr_malloc(sizeof(**p));
  grpc_error *err = grpc_wakeup_fd_init(&(*p)->wakeup);
  if (err != GRPC_ERROR_NONE) {
    close(epfd);
    gpr_free(*p);
    *p = NULL;
    return err;
  }
  struct epoll_event ev;
  ev.events = (uint32_t)(EPOLLIN | EPOLLET);
  ev.data.ptr = (void *)(1 | (intptr_t) & (*p)->wakeup);
  if (epoll_ctl(epfd, EPOLL_CTL_ADD, (*p)->wakeup.read_fd, &ev) != 0) {
    err = GRPC_OS_ERROR(errno, "epoll_ctl");
    close(epfd);
    grpc_wakeup_fd_destroy(&(*p)->wakeup);
    gpr_free(*p);
    *p = NULL;
    return err;
  }

  (*p)->type = type;
  gpr_ref_init(&(*p)->refs, 1);
  gpr_mu_init(&(*p)->mu);
  (*p)->epfd = epfd;
  (*p)->owner_fd = NULL;
  (*p)->pollset_set = NULL;
  (*p)->next = (*p)->prev = *p;
  (*p)->root_worker = NULL;
  return GRPC_ERROR_NONE;
}

#ifdef NDEBUG
static pollable *pollable_ref(pollable *p) {
#else
static pollable *pollable_ref(pollable *p, int line, const char *reason) {
  if (GRPC_TRACER_ON(grpc_trace_pollable_refcount)) {
    int r = (int)gpr_atm_no_barrier_load(&p->refs.count);
    gpr_log(__FILE__, line, GPR_LOG_SEVERITY_DEBUG,
            "POLLABLE:%p   ref %d->%d %s", p, r, r + 1, reason);
  }
#endif
  gpr_ref(&p->refs);
  return p;
}

#ifdef NDEBUG
static void pollable_unref(pollable *p) {
#else
static void pollable_unref(pollable *p, int line, const char *reason) {
  if (p == NULL) return;
  if (GRPC_TRACER_ON(grpc_trace_pollable_refcount)) {
    int r = (int)gpr_atm_no_barrier_load(&p->refs.count);
    gpr_log(__FILE__, line, GPR_LOG_SEVERITY_DEBUG,
            "POLLABLE:%p unref %d->%d %s", p, r, r - 1, reason);
  }
#endif
  if (p != NULL && gpr_unref(&p->refs)) {
    close(p->epfd);
    grpc_wakeup_fd_destroy(&p->wakeup);
    gpr_free(p);
  }
}

static grpc_error *pollable_add_fd(pollable *p, grpc_fd *fd) {
  grpc_error *error = GRPC_ERROR_NONE;
  static const char *err_desc = "pollable_add_fd";
  const int epfd = p->epfd;

  if (GRPC_TRACER_ON(grpc_polling_trace)) {
    gpr_log(GPR_DEBUG, "add fd %p (%d) to pollable %p", fd, fd->fd, p);
  }

  struct epoll_event ev_fd;
  ev_fd.events = (uint32_t)(EPOLLET | EPOLLIN | EPOLLOUT | EPOLLEXCLUSIVE);
  ev_fd.data.ptr = fd;
  if (epoll_ctl(epfd, EPOLL_CTL_ADD, fd->fd, &ev_fd) != 0) {
    switch (errno) {
      case EEXIST:
        break;
      default:
        append_error(&error, GRPC_OS_ERROR(errno, "epoll_ctl"), err_desc);
    }
  }

  return error;
}

/*******************************************************************************
 * Pollset Definitions
 */

GPR_TLS_DECL(g_current_thread_pollset);
GPR_TLS_DECL(g_current_thread_worker);

/* Global state management */
static grpc_error *pollset_global_init(void) {
  gpr_tls_init(&g_current_thread_pollset);
  gpr_tls_init(&g_current_thread_worker);
  return pollable_create(PO_EMPTY, &g_empty_pollable);
}

static void pollset_global_shutdown(void) {
  POLLABLE_UNREF(g_empty_pollable, "g_empty_pollable");
  gpr_tls_destroy(&g_current_thread_pollset);
  gpr_tls_destroy(&g_current_thread_worker);
}

static void pollset_maybe_finish_shutdown(grpc_exec_ctx *exec_ctx,
                                          grpc_pollset *pollset) {
  if (pollset->shutdown_closure != NULL && pollset->root_worker == NULL &&
      pollset->containing_pollset_set_count == 0) {
    GRPC_CLOSURE_SCHED(exec_ctx, pollset->shutdown_closure, GRPC_ERROR_NONE);
    pollset->shutdown_closure = NULL;
  }
}

/* pollset->mu must be held before calling this function,
 * pollset->active_pollable->mu & specific_worker->pollable_obj->mu must not be
 * held */
static grpc_error *pollset_kick_one(grpc_exec_ctx *exec_ctx,
                                    grpc_pollset *pollset,
                                    grpc_pollset_worker *specific_worker) {
  pollable *p = specific_worker->pollable_obj;
  grpc_core::mu_guard lock(&p->mu);
GRPC_STATS_INC_POLLSET_KICK(exec_ctx);
  GPR_ASSERT(specific_worker != NULL);
  if (specific_worker->kicked) {
    if (GRPC_TRACER_ON(grpc_polling_trace)) {
      gpr_log(GPR_DEBUG, "PS:%p kicked_specific_but_already_kicked", p);
    }
GRPC_STATS_INC_POLLSET_KICKED_AGAIN(exec_ctx);
    return GRPC_ERROR_NONE;
  }
  if (gpr_tls_get(&g_current_thread_worker) == (intptr_t)specific_worker) {
    if (GRPC_TRACER_ON(grpc_polling_trace)) {
      gpr_log(GPR_DEBUG, "PS:%p kicked_specific_but_awake", p);
    }
GRPC_STATS_INC_POLLSET_KICK_OWN_THREAD(exec_ctx);
    specific_worker->kicked = true;
    return GRPC_ERROR_NONE;
<<<<<<< HEAD
  } 
if (specific_worker == p->root_worker) {
GRPC_STATS_INC_POLLSET_KICK_WAKEUP_FD(exec_ctx);
=======
  }
  if (specific_worker == p->root_worker) {
>>>>>>> 1e8c2ab7
    if (GRPC_TRACER_ON(grpc_polling_trace)) {
      gpr_log(GPR_DEBUG, "PS:%p kicked_specific_via_wakeup_fd", p);
    }
    specific_worker->kicked = true;
    grpc_error *error = grpc_wakeup_fd_wakeup(&p->wakeup);
    return error;
  }
<<<<<<< HEAD
if (specific_worker->initialized_cv) {
GRPC_STATS_INC_POLLSET_KICK_WAKEUP_CV(exec_ctx);
=======
  if (specific_worker->initialized_cv) {
>>>>>>> 1e8c2ab7
    if (GRPC_TRACER_ON(grpc_polling_trace)) {
      gpr_log(GPR_DEBUG, "PS:%p kicked_specific_via_cv", p);
    }
    specific_worker->kicked = true;
    gpr_cv_signal(&specific_worker->cv);
    return GRPC_ERROR_NONE;
  }
  // we can get here during end_worker after removing specific_worker from the
  // pollable list but before removing it from the pollset list
  return GRPC_ERROR_NONE;
}

static grpc_error *pollset_kick(grpc_exec_ctx *exec_ctx, grpc_pollset *pollset,
                                grpc_pollset_worker *specific_worker) {
  if (GRPC_TRACER_ON(grpc_polling_trace)) {
    gpr_log(GPR_DEBUG,
            "PS:%p kick %p tls_pollset=%p tls_worker=%p pollset.root_worker=%p",
            pollset, specific_worker,
            (void *)gpr_tls_get(&g_current_thread_pollset),
            (void *)gpr_tls_get(&g_current_thread_worker),
            pollset->root_worker);
  }
  if (specific_worker == NULL) {
    if (gpr_tls_get(&g_current_thread_pollset) != (intptr_t)pollset) {
      if (pollset->root_worker == NULL) {
        if (GRPC_TRACER_ON(grpc_polling_trace)) {
          gpr_log(GPR_DEBUG, "PS:%p kicked_any_without_poller", pollset);
        }
        pollset->kicked_without_poller = true;
        return GRPC_ERROR_NONE;
      } else {
        return pollset_kick_one(exec_ctx, pollset, pollset->root_worker->links[PWLINK_POLLSET].next);
      }
    } else {
      if (GRPC_TRACER_ON(grpc_polling_trace)) {
        gpr_log(GPR_DEBUG, "PS:%p kicked_any_but_awake", pollset);
      }
      return GRPC_ERROR_NONE;
    }
  } else {
    return pollset_kick_one(exec_ctx, pollset, specific_worker);
  }
}

static grpc_error *pollset_kick_all(grpc_exec_ctx *exec_ctx,
                                    grpc_pollset *pollset) {
  grpc_error *error = GRPC_ERROR_NONE;
  const char *err_desc = "pollset_kick_all";
  grpc_pollset_worker *w = pollset->root_worker;
  if (w != NULL) {
    do {
      append_error(&error, pollset_kick_one(exec_ctx, pollset, w), err_desc);
      w = w->links[PWLINK_POLLSET].next;
    } while (w != pollset->root_worker);
  }
  return error;
}

static void pollset_init(grpc_pollset *pollset, gpr_mu **mu) {
  gpr_mu_init(&pollset->mu);
  pollset->active_pollable = POLLABLE_REF(g_empty_pollable, "pollset");
  *mu = &pollset->mu;
}

static int poll_deadline_to_millis_timeout(grpc_exec_ctx *exec_ctx,
                                           grpc_millis millis) {
  if (millis == GRPC_MILLIS_INF_FUTURE) return -1;
  grpc_millis delta = millis - grpc_exec_ctx_now(exec_ctx);
  if (delta > INT_MAX)
    return INT_MAX;
  else if (delta < 0)
    return 0;
  else
    return (int)delta;
}

static void fd_become_readable(grpc_exec_ctx *exec_ctx, grpc_fd *fd,
                               grpc_pollset *notifier) {
  grpc_lfev_set_ready(exec_ctx, &fd->read_closure, "read");

  /* Note, it is possible that fd_become_readable might be called twice with
     different 'notifier's when an fd becomes readable and it is in two epoll
     sets (This can happen briefly during polling island merges). In such cases
     it does not really matter which notifer is set as the read_notifier_pollset
     (They would both point to the same polling island anyway) */
  /* Use release store to match with acquire load in fd_get_read_notifier */
  gpr_atm_rel_store(&fd->read_notifier_pollset, (gpr_atm)notifier);
}

static void fd_become_writable(grpc_exec_ctx *exec_ctx, grpc_fd *fd) {
  grpc_lfev_set_ready(exec_ctx, &fd->write_closure, "write");
}

static grpc_error *fd_become_pollable(grpc_fd *fd, pollable **p) {
  gpr_mu_lock(&fd->pollable_mu);
  grpc_error *error = GRPC_ERROR_NONE;
  static const char *err_desc = "fd_become_pollable";
  if (fd->pollable_obj == NULL) {
    if (append_error(&error, pollable_create(PO_FD, &fd->pollable_obj),
                     err_desc)) {
      fd->pollable_obj->owner_fd = fd;
      if (!append_error(&error, pollable_add_fd(fd->pollable_obj, fd),
                        err_desc)) {
        POLLABLE_UNREF(fd->pollable_obj, "fd_pollable");
        fd->pollable_obj = NULL;
      }
    }
  }
  if (error == GRPC_ERROR_NONE) {
    GPR_ASSERT(fd->pollable_obj != NULL);
    *p = POLLABLE_REF(fd->pollable_obj, "pollset");
  } else {
    GPR_ASSERT(fd->pollable_obj == NULL);
    *p = NULL;
  }
  gpr_mu_unlock(&fd->pollable_mu);
  return error;
}

/* pollset->po.mu lock must be held by the caller before calling this */
static void pollset_shutdown(grpc_exec_ctx *exec_ctx, grpc_pollset *pollset,
                             grpc_closure *closure) {
  GPR_ASSERT(pollset->shutdown_closure == NULL);
  pollset->shutdown_closure = closure;
  GRPC_LOG_IF_ERROR("pollset_shutdown", pollset_kick_all(exec_ctx, pollset));
  pollset_maybe_finish_shutdown(exec_ctx, pollset);
}

static grpc_error *pollset_process_events(grpc_exec_ctx *exec_ctx,
                                          grpc_pollset *pollset, bool drain) {
  static const char *err_desc = "pollset_process_events";
  grpc_error *error = GRPC_ERROR_NONE;
  for (int i = 0; (drain || i < MAX_EPOLL_EVENTS_HANDLED_EACH_POLL_CALL) &&
                  pollset->event_cursor != pollset->event_count;
       i++) {
    int n = pollset->event_cursor++;
    struct epoll_event *ev = &pollset->events[n];
    void *data_ptr = ev->data.ptr;
    if (1 & (intptr_t)data_ptr) {
      if (GRPC_TRACER_ON(grpc_polling_trace)) {
        gpr_log(GPR_DEBUG, "PS:%p got pollset_wakeup %p", pollset, data_ptr);
      }
      append_error(&error,
                   grpc_wakeup_fd_consume_wakeup(
                       (grpc_wakeup_fd *)((~(intptr_t)1) & (intptr_t)data_ptr)),
                   err_desc);
    } else {
      grpc_fd *fd = (grpc_fd *)data_ptr;
      bool cancel = (ev->events & (EPOLLERR | EPOLLHUP)) != 0;
      bool read_ev = (ev->events & (EPOLLIN | EPOLLPRI)) != 0;
      bool write_ev = (ev->events & EPOLLOUT) != 0;
      if (GRPC_TRACER_ON(grpc_polling_trace)) {
        gpr_log(GPR_DEBUG,
                "PS:%p got fd %p: cancel=%d read=%d "
                "write=%d",
                pollset, fd, cancel, read_ev, write_ev);
      }
      if (read_ev || cancel) {
        fd_become_readable(exec_ctx, fd, pollset);
      }
      if (write_ev || cancel) {
        fd_become_writable(exec_ctx, fd);
      }
    }
  }

  return error;
}

/* pollset_shutdown is guaranteed to be called before pollset_destroy. */
static void pollset_destroy(grpc_exec_ctx *exec_ctx, grpc_pollset *pollset) {
  POLLABLE_UNREF(pollset->active_pollable, "pollset");
  pollset->active_pollable = NULL;
  GRPC_LOG_IF_ERROR("pollset_process_events",
                    pollset_process_events(exec_ctx, pollset, true));
}

static grpc_error *pollset_epoll(grpc_exec_ctx *exec_ctx, grpc_pollset *pollset,
                                 pollable *p, grpc_millis deadline) {
  int timeout = poll_deadline_to_millis_timeout(exec_ctx, deadline);

  if (GRPC_TRACER_ON(grpc_polling_trace)) {
    char *desc = pollable_desc(p);
    gpr_log(GPR_DEBUG, "PS:%p poll %p[%s] for %dms", pollset, p, desc, timeout);
    gpr_free(desc);
  }

  if (timeout != 0) {
    GRPC_SCHEDULING_START_BLOCKING_REGION;
  }
  int r;
  do {
    GRPC_STATS_INC_SYSCALL_POLL(exec_ctx);
    r = epoll_wait(p->epfd, pollset->events, MAX_EPOLL_EVENTS, timeout);
  } while (r < 0 && errno == EINTR);
  if (timeout != 0) {
    GRPC_SCHEDULING_END_BLOCKING_REGION_WITH_EXEC_CTX(exec_ctx);
  }

  if (r < 0) return GRPC_OS_ERROR(errno, "epoll_wait");

  if (GRPC_TRACER_ON(grpc_polling_trace)) {
    gpr_log(GPR_DEBUG, "PS:%p poll %p got %d events", pollset, p, r);
  }

  pollset->event_cursor = 0;
  pollset->event_count = r;

  return GRPC_ERROR_NONE;
}

/* Return true if first in list */
static bool worker_insert(grpc_pollset_worker **root_worker,
                          grpc_pollset_worker *worker, pwlinks link) {
  if (*root_worker == NULL) {
    *root_worker = worker;
    worker->links[link].next = worker->links[link].prev = worker;
    return true;
  } else {
    worker->links[link].next = *root_worker;
    worker->links[link].prev = worker->links[link].next->links[link].prev;
    worker->links[link].next->links[link].prev = worker;
    worker->links[link].prev->links[link].next = worker;
    return false;
  }
}

/* returns the new root IFF the root changed */
typedef enum { WRR_NEW_ROOT, WRR_EMPTIED, WRR_REMOVED } worker_remove_result;

static worker_remove_result worker_remove(grpc_pollset_worker **root_worker,
                                          grpc_pollset_worker *worker,
                                          pwlinks link) {
  if (worker == *root_worker) {
    if (worker == worker->links[link].next) {
      *root_worker = NULL;
      return WRR_EMPTIED;
    } else {
      *root_worker = worker->links[link].next;
      worker->links[link].prev->links[link].next = worker->links[link].next;
      worker->links[link].next->links[link].prev = worker->links[link].prev;
      return WRR_NEW_ROOT;
    }
  } else {
    worker->links[link].prev->links[link].next = worker->links[link].next;
    worker->links[link].next->links[link].prev = worker->links[link].prev;
    return WRR_REMOVED;
  }
}

/* Return true if this thread should poll */
static bool begin_worker(grpc_exec_ctx *exec_ctx, grpc_pollset *pollset,
                         grpc_pollset_worker *worker,
                         grpc_pollset_worker **worker_hdl,
                         grpc_millis deadline) {
  bool do_poll = true;
  if (worker_hdl != NULL) *worker_hdl = worker;
  worker->initialized_cv = false;
  worker->kicked = false;
  worker->pollset = pollset;
  worker->pollable_obj =
      POLLABLE_REF(pollset->active_pollable, "pollset_worker");
  worker_insert(&pollset->root_worker, worker, PWLINK_POLLSET);
  gpr_mu_lock(&worker->pollable_obj->mu);
  if (!worker_insert(&worker->pollable_obj->root_worker, worker,
                     PWLINK_POLLABLE)) {
    worker->initialized_cv = true;
    gpr_cv_init(&worker->cv);
    gpr_mu_unlock(&pollset->mu);
    if (GRPC_TRACER_ON(grpc_polling_trace) &&
        worker->pollable_obj->root_worker != worker) {
      gpr_log(GPR_DEBUG, "PS:%p wait %p w=%p for %dms", pollset,
              worker->pollable_obj, worker,
              poll_deadline_to_millis_timeout(exec_ctx, deadline));
    }
    while (do_poll && worker->pollable_obj->root_worker != worker) {
      if (gpr_cv_wait(&worker->cv, &worker->pollable_obj->mu,
                      grpc_millis_to_timespec(deadline, GPR_CLOCK_REALTIME))) {
        if (GRPC_TRACER_ON(grpc_polling_trace)) {
          gpr_log(GPR_DEBUG, "PS:%p timeout_wait %p w=%p", pollset,
                  worker->pollable_obj, worker);
        }
        do_poll = false;
      } else if (worker->kicked) {
        if (GRPC_TRACER_ON(grpc_polling_trace)) {
          gpr_log(GPR_DEBUG, "PS:%p wakeup %p w=%p", pollset,
                  worker->pollable_obj, worker);
        }
        do_poll = false;
      } else if (GRPC_TRACER_ON(grpc_polling_trace) &&
                 worker->pollable_obj->root_worker != worker) {
        gpr_log(GPR_DEBUG, "PS:%p spurious_wakeup %p w=%p", pollset,
                worker->pollable_obj, worker);
      }
    }
    grpc_exec_ctx_invalidate_now(exec_ctx);
  } else {
    gpr_mu_unlock(&pollset->mu);
  }
  gpr_mu_unlock(&worker->pollable_obj->mu);

  return do_poll;
  // && pollset->shutdown_closure == NULL &&       pollset->active_pollable ==
  // worker->pollable_obj;
}

static void end_worker(grpc_exec_ctx *exec_ctx, grpc_pollset *pollset,
                       grpc_pollset_worker *worker,
                       grpc_pollset_worker **worker_hdl) {
  gpr_mu_lock(&worker->pollable_obj->mu);
  if (worker_remove(&worker->pollable_obj->root_worker, worker,
                    PWLINK_POLLABLE) == WRR_NEW_ROOT) {
    grpc_pollset_worker *new_root = worker->pollable_obj->root_worker;
    GPR_ASSERT(new_root->initialized_cv);
    gpr_cv_signal(&new_root->cv);
  }
  gpr_mu_unlock(&worker->pollable_obj->mu);
  POLLABLE_UNREF(worker->pollable_obj, "pollset_worker");
  gpr_mu_lock(&pollset->mu);
  if (worker_remove(&pollset->root_worker, worker, PWLINK_POLLSET) ==
      WRR_EMPTIED) {
    pollset_maybe_finish_shutdown(exec_ctx, pollset);
  }
  if (worker->initialized_cv) {
    gpr_cv_destroy(&worker->cv);
  }
}

static long gettid(void) { return syscall(__NR_gettid); }

/* pollset->po.mu lock must be held by the caller before calling this.
   The function pollset_work() may temporarily release the lock (pollset->po.mu)
   during the course of its execution but it will always re-acquire the lock and
   ensure that it is held by the time the function returns */
static grpc_error *pollset_work(grpc_exec_ctx *exec_ctx, grpc_pollset *pollset,
                                grpc_pollset_worker **worker_hdl,
                                grpc_millis deadline) {
#ifdef GRPC_EPOLLEX_CREATE_WORKERS_ON_HEAP
  grpc_pollset_worker *worker =
      (grpc_pollset_worker *)gpr_malloc(sizeof(*worker));
#define WORKER_PTR (worker)
#else
  grpc_pollset_worker worker;
#define WORKER_PTR (&worker)
#endif
  WORKER_PTR->originator = gettid();
  if (GRPC_TRACER_ON(grpc_polling_trace)) {
    gpr_log(GPR_DEBUG, "PS:%p work hdl=%p worker=%p now=%" PRIdPTR
                       " deadline=%" PRIdPTR " kwp=%d pollable=%p",
            pollset, worker_hdl, WORKER_PTR, grpc_exec_ctx_now(exec_ctx),
            deadline, pollset->kicked_without_poller, pollset->active_pollable);
  }
  static const char *err_desc = "pollset_work";
  grpc_error *error = GRPC_ERROR_NONE;
  if (pollset->kicked_without_poller) {
    pollset->kicked_without_poller = false;
  } else {
    if (begin_worker(exec_ctx, pollset, WORKER_PTR, worker_hdl, deadline)) {
      gpr_tls_set(&g_current_thread_pollset, (intptr_t)pollset);
      gpr_tls_set(&g_current_thread_worker, (intptr_t)WORKER_PTR);
      if (pollset->event_cursor == pollset->event_count) {
        append_error(&error, pollset_epoll(exec_ctx, pollset,
                                           WORKER_PTR->pollable_obj, deadline),
                     err_desc);
      }
      append_error(&error, pollset_process_events(exec_ctx, pollset, false),
                   err_desc);
      grpc_exec_ctx_flush(exec_ctx);
      gpr_tls_set(&g_current_thread_pollset, 0);
      gpr_tls_set(&g_current_thread_worker, 0);
    }
    end_worker(exec_ctx, pollset, WORKER_PTR, worker_hdl);
  }
#ifdef GRPC_EPOLLEX_CREATE_WORKERS_ON_HEAP
  gpr_free(worker);
#endif
  return error;
}

static grpc_error *pollset_transition_pollable_from_empty_to_fd_locked(
    grpc_exec_ctx *exec_ctx, grpc_pollset *pollset, grpc_fd *fd) {
  static const char *err_desc = "pollset_transition_pollable_from_empty_to_fd";
  grpc_error *error = GRPC_ERROR_NONE;
  if (GRPC_TRACER_ON(grpc_polling_trace)) {
    gpr_log(GPR_DEBUG,
            "PS:%p add fd %p (%d); transition pollable from empty to fd",
            pollset, fd, fd->fd);
  }
  append_error(&error, pollset_kick_all(exec_ctx, pollset), err_desc);
  POLLABLE_UNREF(pollset->active_pollable, "pollset");
  append_error(&error, fd_become_pollable(fd, &pollset->active_pollable),
               err_desc);
  return error;
}

static grpc_error *pollset_transition_pollable_from_fd_to_multi_locked(
    grpc_exec_ctx *exec_ctx, grpc_pollset *pollset, grpc_fd *and_add_fd) {
  static const char *err_desc = "pollset_transition_pollable_from_fd_to_multi";
  grpc_error *error = GRPC_ERROR_NONE;
  if (GRPC_TRACER_ON(grpc_polling_trace)) {
    gpr_log(
        GPR_DEBUG,
        "PS:%p add fd %p (%d); transition pollable from fd %p to multipoller",
        pollset, and_add_fd, and_add_fd ? and_add_fd->fd : -1,
        pollset->active_pollable->owner_fd);
  }
  append_error(&error, pollset_kick_all(exec_ctx, pollset), err_desc);
  grpc_fd *initial_fd = pollset->active_pollable->owner_fd;
  POLLABLE_UNREF(pollset->active_pollable, "pollset");
  pollset->active_pollable = NULL;
  if (append_error(&error, pollable_create(PO_MULTI, &pollset->active_pollable),
                   err_desc)) {
    append_error(&error, pollable_add_fd(pollset->active_pollable, initial_fd),
                 err_desc);
    if (and_add_fd != NULL) {
      append_error(&error,
                   pollable_add_fd(pollset->active_pollable, and_add_fd),
                   err_desc);
    }
  }
  return error;
}

/* expects pollsets locked, flag whether fd is locked or not */
static grpc_error *pollset_add_fd_locked(grpc_exec_ctx *exec_ctx,
                                         grpc_pollset *pollset, grpc_fd *fd) {
  grpc_error *error = GRPC_ERROR_NONE;
  pollable *po_at_start =
      POLLABLE_REF(pollset->active_pollable, "pollset_add_fd");
  switch (pollset->active_pollable->type) {
    case PO_EMPTY:
      /* empty pollable --> single fd pollable */
      error = pollset_transition_pollable_from_empty_to_fd_locked(exec_ctx,
                                                                  pollset, fd);
      break;
    case PO_FD:
      gpr_mu_lock(&po_at_start->owner_fd->orphan_mu);
      if ((gpr_atm_no_barrier_load(&pollset->active_pollable->owner_fd->refst) &
           1) == 0) {
        error = pollset_transition_pollable_from_empty_to_fd_locked(
            exec_ctx, pollset, fd);
      } else {
        /* fd --> multipoller */
        error = pollset_transition_pollable_from_fd_to_multi_locked(
            exec_ctx, pollset, fd);
      }
      gpr_mu_unlock(&po_at_start->owner_fd->orphan_mu);
      break;
    case PO_MULTI:
      error = pollable_add_fd(pollset->active_pollable, fd);
      break;
  }
  if (error != GRPC_ERROR_NONE) {
    POLLABLE_UNREF(pollset->active_pollable, "pollset");
    pollset->active_pollable = po_at_start;
  } else {
    POLLABLE_UNREF(po_at_start, "pollset_add_fd");
  }
  return error;
}

static grpc_error *pollset_as_multipollable_locked(grpc_exec_ctx *exec_ctx,
                                                   grpc_pollset *pollset,
                                                   pollable **pollable_obj) {
  grpc_error *error = GRPC_ERROR_NONE;
  pollable *po_at_start =
      POLLABLE_REF(pollset->active_pollable, "pollset_as_multipollable");
  switch (pollset->active_pollable->type) {
    case PO_EMPTY:
      POLLABLE_UNREF(pollset->active_pollable, "pollset");
      error = pollable_create(PO_MULTI, &pollset->active_pollable);
      break;
    case PO_FD:
      gpr_mu_lock(&po_at_start->owner_fd->orphan_mu);
      if ((gpr_atm_no_barrier_load(&pollset->active_pollable->owner_fd->refst) &
           1) == 0) {
        POLLABLE_UNREF(pollset->active_pollable, "pollset");
        error = pollable_create(PO_MULTI, &pollset->active_pollable);
      } else {
        error = pollset_transition_pollable_from_fd_to_multi_locked(
            exec_ctx, pollset, NULL);
      }
      gpr_mu_unlock(&po_at_start->owner_fd->orphan_mu);
      break;
    case PO_MULTI:
      break;
  }
  if (error != GRPC_ERROR_NONE) {
    POLLABLE_UNREF(pollset->active_pollable, "pollset");
    pollset->active_pollable = po_at_start;
    *pollable_obj = NULL;
  } else {
    *pollable_obj = POLLABLE_REF(pollset->active_pollable, "pollset_set");
    POLLABLE_UNREF(po_at_start, "pollset_as_multipollable");
  }
  return error;
}

static void pollset_add_fd(grpc_exec_ctx *exec_ctx, grpc_pollset *pollset,
                           grpc_fd *fd) {
  gpr_mu_lock(&pollset->mu);
  grpc_error *error = pollset_add_fd_locked(exec_ctx, pollset, fd);
  gpr_mu_unlock(&pollset->mu);
  GRPC_LOG_IF_ERROR("pollset_add_fd", error);
}

/*******************************************************************************
 * Pollset-set Definitions
 */

static grpc_pollset_set *pss_lock_adam(grpc_pollset_set *pss) {
  gpr_mu_lock(&pss->mu);
  while (pss->parent != NULL) {
    gpr_mu_unlock(&pss->mu);
    pss = pss->parent;
    gpr_mu_lock(&pss->mu);
  }
  return pss;
}

static grpc_pollset_set *pollset_set_create(void) {
  grpc_pollset_set *pss = (grpc_pollset_set *)gpr_zalloc(sizeof(*pss));
  gpr_mu_init(&pss->mu);
  gpr_ref_init(&pss->refs, 1);
  return pss;
}

static void pollset_set_unref(grpc_exec_ctx *exec_ctx, grpc_pollset_set *pss) {
  if (pss == NULL) return;
  if (!gpr_unref(&pss->refs)) return;
  pollset_set_unref(exec_ctx, pss->parent);
  gpr_mu_destroy(&pss->mu);
  for (size_t i = 0; i < pss->pollset_count; i++) {
    POLLABLE_UNREF(pss->pollsets[i], "pollset_set");
  }
  for (size_t i = 0; i < pss->fd_count; i++) {
    UNREF_BY(exec_ctx, pss->fds[i], 2, "pollset_set");
  }
  gpr_free(pss->pollsets);
  gpr_free(pss->fds);
  gpr_free(pss);
}

static void pollset_set_add_fd(grpc_exec_ctx *exec_ctx, grpc_pollset_set *pss,
                               grpc_fd *fd) {
  if (GRPC_TRACER_ON(grpc_polling_trace)) {
    gpr_log(GPR_DEBUG, "PSS:%p: add fd %p (%d)", pss, fd, fd->fd);
  }
  grpc_error *error = GRPC_ERROR_NONE;
  static const char *err_desc = "pollset_set_add_fd";
  pss = pss_lock_adam(pss);
  for (size_t i = 0; i < pss->pollset_count; i++) {
    append_error(&error, pollable_add_fd(pss->pollsets[i], fd), err_desc);
  }
  if (pss->fd_count == pss->fd_capacity) {
    pss->fd_capacity = GPR_MAX(pss->fd_capacity * 2, 8);
    pss->fds =
        (grpc_fd **)gpr_realloc(pss->fds, pss->fd_capacity * sizeof(*pss->fds));
  }
  REF_BY(fd, 2, "pollset_set");
  pss->fds[pss->fd_count++] = fd;
  gpr_mu_unlock(&pss->mu);

  GRPC_LOG_IF_ERROR(err_desc, error);
}

static void pollset_set_del_fd(grpc_exec_ctx *exec_ctx, grpc_pollset_set *pss,
                               grpc_fd *fd) {
  if (GRPC_TRACER_ON(grpc_polling_trace)) {
    gpr_log(GPR_DEBUG, "PSS:%p: del fd %p", pss, fd);
  }
  pss = pss_lock_adam(pss);
  size_t i;
  for (i = 0; i < pss->fd_count; i++) {
    if (pss->fds[i] == fd) {
      UNREF_BY(exec_ctx, fd, 2, "pollset_set");
      break;
    }
  }
  GPR_ASSERT(i != pss->fd_count);
  for (; i < pss->fd_count - 1; i++) {
    pss->fds[i] = pss->fds[i + 1];
  }
  pss->fd_count--;
  gpr_mu_unlock(&pss->mu);
}

static void pollset_set_del_pollset(grpc_exec_ctx *exec_ctx,
                                    grpc_pollset_set *pss, grpc_pollset *ps) {
  if (GRPC_TRACER_ON(grpc_polling_trace)) {
    gpr_log(GPR_DEBUG, "PSS:%p: del pollset %p", pss, ps);
  }
  pss = pss_lock_adam(pss);
  size_t i;
  for (i = 0; i < pss->pollset_count; i++) {
    if (pss->pollsets[i] == ps->active_pollable) {
      POLLABLE_UNREF(pss->pollsets[i], "pollset_set");
      break;
    }
  }
  GPR_ASSERT(i != pss->pollset_count);
  for (; i < pss->pollset_count - 1; i++) {
    pss->pollsets[i] = pss->pollsets[i + 1];
  }
  pss->pollset_count--;
  gpr_mu_unlock(&pss->mu);
  gpr_mu_lock(&ps->mu);
  if (0 == --ps->containing_pollset_set_count) {
    pollset_maybe_finish_shutdown(exec_ctx, ps);
  }
  gpr_mu_unlock(&ps->mu);
}

// add all fds to pollables, and output a new array of unorphaned out_fds
static grpc_error *add_fds_to_pollables(grpc_exec_ctx *exec_ctx, grpc_fd **fds,
                                        size_t fd_count, pollable **pollables,
                                        size_t pollable_count,
                                        const char *err_desc, grpc_fd **out_fds,
                                        size_t *out_fd_count) {
  grpc_error *error = GRPC_ERROR_NONE;
  for (size_t i = 0; i < fd_count; i++) {
    gpr_mu_lock(&fds[i]->orphan_mu);
    if ((gpr_atm_no_barrier_load(&fds[i]->refst) & 1) == 0) {
      gpr_mu_unlock(&fds[i]->orphan_mu);
      UNREF_BY(exec_ctx, fds[i], 2, "pollset_set");
    } else {
      for (size_t j = 0; j < pollable_count; j++) {
        append_error(&error, pollable_add_fd(pollables[j], fds[i]), err_desc);
      }
      gpr_mu_unlock(&fds[i]->orphan_mu);
      out_fds[(*out_fd_count)++] = fds[i];
    }
  }
  return error;
}

static void pollset_set_add_pollset(grpc_exec_ctx *exec_ctx,
                                    grpc_pollset_set *pss, grpc_pollset *ps) {
  if (GRPC_TRACER_ON(grpc_polling_trace)) {
    gpr_log(GPR_DEBUG, "PSS:%p: add pollset %p", pss, ps);
  }
  grpc_error *error = GRPC_ERROR_NONE;
  static const char *err_desc = "pollset_set_add_pollset";
  pollable *pollable_obj = NULL;
  gpr_mu_lock(&ps->mu);
  if (!GRPC_LOG_IF_ERROR(err_desc, pollset_as_multipollable_locked(
                                       exec_ctx, ps, &pollable_obj))) {
    GPR_ASSERT(pollable_obj == NULL);
    gpr_mu_unlock(&ps->mu);
    return;
  }
  ps->containing_pollset_set_count++;
  gpr_mu_unlock(&ps->mu);
  pss = pss_lock_adam(pss);
  size_t initial_fd_count = pss->fd_count;
  pss->fd_count = 0;
  append_error(&error, add_fds_to_pollables(exec_ctx, pss->fds,
                                            initial_fd_count, &pollable_obj, 1,
                                            err_desc, pss->fds, &pss->fd_count),
               err_desc);
  if (pss->pollset_count == pss->pollset_capacity) {
    pss->pollset_capacity = GPR_MAX(pss->pollset_capacity * 2, 8);
    pss->pollsets = (pollable **)gpr_realloc(
        pss->pollsets, pss->pollset_capacity * sizeof(*pss->pollsets));
  }
  pss->pollsets[pss->pollset_count++] = pollable_obj;
  gpr_mu_unlock(&pss->mu);

  GRPC_LOG_IF_ERROR(err_desc, error);
}

static void pollset_set_add_pollset_set(grpc_exec_ctx *exec_ctx,
                                        grpc_pollset_set *a,
                                        grpc_pollset_set *b) {
  if (GRPC_TRACER_ON(grpc_polling_trace)) {
    gpr_log(GPR_DEBUG, "PSS: merge (%p, %p)", a, b);
  }
  grpc_error *error = GRPC_ERROR_NONE;
  static const char *err_desc = "pollset_set_add_fd";
  for (;;) {
    if (a == b) {
      // pollset ancestors are the same: nothing to do
      return;
    }
    if (a > b) {
      GPR_SWAP(grpc_pollset_set *, a, b);
    }
    gpr_mu *a_mu = &a->mu;
    gpr_mu *b_mu = &b->mu;
    gpr_mu_lock(a_mu);
    gpr_mu_lock(b_mu);
    if (a->parent != NULL) {
      a = a->parent;
    } else if (b->parent != NULL) {
      b = b->parent;
    } else {
      break;  // exit loop, both pollsets locked
    }
    gpr_mu_unlock(a_mu);
    gpr_mu_unlock(b_mu);
  }
  // try to do the least copying possible
  // TODO(ctiller): there's probably a better heuristic here
  const size_t a_size = a->fd_count + a->pollset_count;
  const size_t b_size = b->fd_count + b->pollset_count;
  if (b_size > a_size) {
    GPR_SWAP(grpc_pollset_set *, a, b);
  }
  if (GRPC_TRACER_ON(grpc_polling_trace)) {
    gpr_log(GPR_DEBUG, "PSS: parent %p to %p", b, a);
  }
  gpr_ref(&a->refs);
  b->parent = a;
  if (a->fd_capacity < a->fd_count + b->fd_count) {
    a->fd_capacity = GPR_MAX(2 * a->fd_capacity, a->fd_count + b->fd_count);
    a->fds = (grpc_fd **)gpr_realloc(a->fds, a->fd_capacity * sizeof(*a->fds));
  }
  size_t initial_a_fd_count = a->fd_count;
  a->fd_count = 0;
  append_error(&error, add_fds_to_pollables(
                           exec_ctx, a->fds, initial_a_fd_count, b->pollsets,
                           b->pollset_count, "merge_a2b", a->fds, &a->fd_count),
               err_desc);
  append_error(&error, add_fds_to_pollables(exec_ctx, b->fds, b->fd_count,
                                            a->pollsets, a->pollset_count,
                                            "merge_b2a", a->fds, &a->fd_count),
               err_desc);
  if (a->pollset_capacity < a->pollset_count + b->pollset_count) {
    a->pollset_capacity =
        GPR_MAX(2 * a->pollset_capacity, a->pollset_count + b->pollset_count);
    a->pollsets = (pollable **)gpr_realloc(
        a->pollsets, a->pollset_capacity * sizeof(*a->pollsets));
  }
  memcpy(a->pollsets + a->pollset_count, b->pollsets,
         b->pollset_count * sizeof(*b->pollsets));
  a->pollset_count += b->pollset_count;
  gpr_free(b->fds);
  gpr_free(b->pollsets);
  b->fds = NULL;
  b->pollsets = NULL;
  b->fd_count = b->fd_capacity = b->pollset_count = b->pollset_capacity = 0;
  gpr_mu_unlock(&a->mu);
  gpr_mu_unlock(&b->mu);
}

static void pollset_set_del_pollset_set(grpc_exec_ctx *exec_ctx,
                                        grpc_pollset_set *bag,
                                        grpc_pollset_set *item) {}

/*******************************************************************************
 * Event engine binding
 */

static void shutdown_engine(void) {
  fd_global_shutdown();
  pollset_global_shutdown();
}

static const grpc_event_engine_vtable vtable = {
    sizeof(grpc_pollset),

    fd_create,
    fd_wrapped_fd,
    fd_orphan,
    fd_shutdown,
    fd_notify_on_read,
    fd_notify_on_write,
    fd_is_shutdown,
    fd_get_read_notifier_pollset,

    pollset_init,
    pollset_shutdown,
    pollset_destroy,
    pollset_work,
    pollset_kick,
    pollset_add_fd,

    pollset_set_create,
    pollset_set_unref,  // destroy ==> unref 1 public ref
    pollset_set_add_pollset,
    pollset_set_del_pollset,
    pollset_set_add_pollset_set,
    pollset_set_del_pollset_set,
    pollset_set_add_fd,
    pollset_set_del_fd,

    shutdown_engine,
};

const grpc_event_engine_vtable *grpc_init_epollex_linux(
    bool explicitly_requested) {
  if (!grpc_has_wakeup_fd()) {
    return NULL;
  }

  if (!grpc_is_epollexclusive_available()) {
    return NULL;
  }

#ifndef NDEBUG
  grpc_register_tracer(&grpc_trace_pollable_refcount);
#endif

  fd_global_init();

  if (!GRPC_LOG_IF_ERROR("pollset_global_init", pollset_global_init())) {
    pollset_global_shutdown();
    fd_global_shutdown();
    return NULL;
  }

  return &vtable;
}

#else /* defined(GRPC_LINUX_EPOLL) */
#if defined(GRPC_POSIX_SOCKET)
#include "src/core/lib/iomgr/ev_epollex_linux.h"
/* If GRPC_LINUX_EPOLL is not defined, it means epoll is not available. Return
 * NULL */
const grpc_event_engine_vtable *grpc_init_epollex_linux(
    bool explicitly_requested) {
  return NULL;
}
#endif /* defined(GRPC_POSIX_SOCKET) */

#endif /* !defined(GRPC_LINUX_EPOLL) */<|MERGE_RESOLUTION|>--- conflicted
+++ resolved
@@ -576,14 +576,9 @@
 GRPC_STATS_INC_POLLSET_KICK_OWN_THREAD(exec_ctx);
     specific_worker->kicked = true;
     return GRPC_ERROR_NONE;
-<<<<<<< HEAD
   } 
 if (specific_worker == p->root_worker) {
 GRPC_STATS_INC_POLLSET_KICK_WAKEUP_FD(exec_ctx);
-=======
-  }
-  if (specific_worker == p->root_worker) {
->>>>>>> 1e8c2ab7
     if (GRPC_TRACER_ON(grpc_polling_trace)) {
       gpr_log(GPR_DEBUG, "PS:%p kicked_specific_via_wakeup_fd", p);
     }
@@ -591,12 +586,8 @@
     grpc_error *error = grpc_wakeup_fd_wakeup(&p->wakeup);
     return error;
   }
-<<<<<<< HEAD
 if (specific_worker->initialized_cv) {
 GRPC_STATS_INC_POLLSET_KICK_WAKEUP_CV(exec_ctx);
-=======
-  if (specific_worker->initialized_cv) {
->>>>>>> 1e8c2ab7
     if (GRPC_TRACER_ON(grpc_polling_trace)) {
       gpr_log(GPR_DEBUG, "PS:%p kicked_specific_via_cv", p);
     }
