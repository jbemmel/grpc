/*
 *
 * Copyright 2015 gRPC authors.
 *
 * Licensed under the Apache License, Version 2.0 (the "License");
 * you may not use this file except in compliance with the License.
 * You may obtain a copy of the License at
 *
 *     http://www.apache.org/licenses/LICENSE-2.0
 *
 * Unless required by applicable law or agreed to in writing, software
 * distributed under the License is distributed on an "AS IS" BASIS,
 * WITHOUT WARRANTIES OR CONDITIONS OF ANY KIND, either express or implied.
 * See the License for the specific language governing permissions and
 * limitations under the License.
 *
 */

#include "src/core/lib/iomgr/port.h"

#ifdef GRPC_WINSOCK_SOCKET

#include <limits.h>

#include "src/core/lib/iomgr/network_status_tracker.h"
#include "src/core/lib/iomgr/sockaddr_windows.h"

#include <grpc/slice_buffer.h>
#include <grpc/support/alloc.h>
#include <grpc/support/log.h>
#include <grpc/support/log_windows.h>
#include <grpc/support/string_util.h>
#include <grpc/support/useful.h>

#include "src/core/lib/iomgr/iocp_windows.h"
#include "src/core/lib/iomgr/sockaddr.h"
#include "src/core/lib/iomgr/sockaddr_utils.h"
#include "src/core/lib/iomgr/socket_windows.h"
#include "src/core/lib/iomgr/tcp_client.h"
#include "src/core/lib/iomgr/tcp_windows.h"
#include "src/core/lib/iomgr/timer.h"
#include "src/core/lib/slice/slice_internal.h"

#if defined(__MSYS__) && defined(GPR_ARCH_64)
/* Nasty workaround for nasty bug when using the 64 bits msys compiler
   in conjunction with Microsoft Windows headers. */
#define GRPC_FIONBIO _IOW('f', 126, uint32_t)
#else
#define GRPC_FIONBIO FIONBIO
#endif

grpc_tracer_flag grpc_tcp_trace = GRPC_TRACER_INITIALIZER(false, "tcp");

static grpc_error* set_non_block(SOCKET sock) {
  int status;
  uint32_t param = 1;
  DWORD ret;
  status = WSAIoctl(sock, GRPC_FIONBIO, &param, sizeof(param), NULL, 0, &ret,
                    NULL, NULL);
  return status == 0
             ? GRPC_ERROR_NONE
             : GRPC_WSA_ERROR(WSAGetLastError(), "WSAIoctl(GRPC_FIONBIO)");
}

static grpc_error* set_dualstack(SOCKET sock) {
  int status;
  unsigned long param = 0;
  status = setsockopt(sock, IPPROTO_IPV6, IPV6_V6ONLY, (const char*)&param,
                      sizeof(param));
  return status == 0
             ? GRPC_ERROR_NONE
             : GRPC_WSA_ERROR(WSAGetLastError(), "setsockopt(IPV6_V6ONLY)");
}

grpc_error* grpc_tcp_prepare_socket(SOCKET sock) {
  grpc_error* err;
  err = set_non_block(sock);
  if (err != GRPC_ERROR_NONE) return err;
  err = set_dualstack(sock);
  if (err != GRPC_ERROR_NONE) return err;
  return GRPC_ERROR_NONE;
}

typedef struct grpc_tcp {
  /* This is our C++ class derivation emulation. */
  grpc_endpoint base;
  /* The one socket this endpoint is using. */
  grpc_winsocket* socket;
  /* Refcounting how many operations are in progress. */
  gpr_refcount refcount;

  grpc_closure on_read;
  grpc_closure on_write;

  grpc_closure* read_cb;
  grpc_closure* write_cb;
  grpc_slice read_slice;
  grpc_slice_buffer* write_slices;
  grpc_slice_buffer* read_slices;

  grpc_resource_user* resource_user;

  /* The IO Completion Port runs from another thread. We need some mechanism
     to protect ourselves when requesting a shutdown. */
  gpr_mu mu;
  int shutting_down;
  grpc_error* shutdown_error;

  char* peer_string;
} grpc_tcp;

<<<<<<< HEAD
static void tcp_free(grpc_tcp *tcp) {
=======
static void tcp_free(grpc_exec_ctx* exec_ctx, grpc_tcp* tcp) {
>>>>>>> d9da7387
  grpc_winsocket_destroy(tcp->socket);
  gpr_mu_destroy(&tcp->mu);
  gpr_free(tcp->peer_string);
  grpc_resource_user_unref(tcp->resource_user);
  if (tcp->shutting_down) GRPC_ERROR_UNREF(tcp->shutdown_error);
  gpr_free(tcp);
}

#ifndef NDEBUG
#define TCP_UNREF(tcp, reason) tcp_unref((tcp), (reason), __FILE__, __LINE__)
#define TCP_REF(tcp, reason) tcp_ref((tcp), (reason), __FILE__, __LINE__)
<<<<<<< HEAD
static void tcp_unref(grpc_tcp *tcp, const char *reason, const char *file,
                      int line) {
=======
static void tcp_unref(grpc_exec_ctx* exec_ctx, grpc_tcp* tcp,
                      const char* reason, const char* file, int line) {
>>>>>>> d9da7387
  if (GRPC_TRACER_ON(grpc_tcp_trace)) {
    gpr_atm val = gpr_atm_no_barrier_load(&tcp->refcount.count);
    gpr_log(file, line, GPR_LOG_SEVERITY_DEBUG,
            "TCP unref %p : %s %" PRIdPTR " -> %" PRIdPTR, tcp, reason, val,
            val - 1);
  }
  if (gpr_unref(&tcp->refcount)) {
    tcp_free(tcp);
  }
}

static void tcp_ref(grpc_tcp* tcp, const char* reason, const char* file,
                    int line) {
  if (GRPC_TRACER_ON(grpc_tcp_trace)) {
    gpr_atm val = gpr_atm_no_barrier_load(&tcp->refcount.count);
    gpr_log(file, line, GPR_LOG_SEVERITY_DEBUG,
            "TCP   ref %p : %s %" PRIdPTR " -> %" PRIdPTR, tcp, reason, val,
            val + 1);
  }
  gpr_ref(&tcp->refcount);
}
#else
#define TCP_UNREF(tcp, reason) tcp_unref((tcp))
#define TCP_REF(tcp, reason) tcp_ref((tcp))
<<<<<<< HEAD
static void tcp_unref(grpc_tcp *tcp) {
=======
static void tcp_unref(grpc_exec_ctx* exec_ctx, grpc_tcp* tcp) {
>>>>>>> d9da7387
  if (gpr_unref(&tcp->refcount)) {
    tcp_free(tcp);
  }
}

static void tcp_ref(grpc_tcp* tcp) { gpr_ref(&tcp->refcount); }
#endif

/* Asynchronous callback from the IOCP, or the background thread. */
<<<<<<< HEAD
static void on_read(void *tcpp, grpc_error *error) {
  grpc_tcp *tcp = (grpc_tcp *)tcpp;
  grpc_closure *cb = tcp->read_cb;
  grpc_winsocket *socket = tcp->socket;
=======
static void on_read(grpc_exec_ctx* exec_ctx, void* tcpp, grpc_error* error) {
  grpc_tcp* tcp = (grpc_tcp*)tcpp;
  grpc_closure* cb = tcp->read_cb;
  grpc_winsocket* socket = tcp->socket;
>>>>>>> d9da7387
  grpc_slice sub;
  grpc_winsocket_callback_info* info = &socket->read_info;

  GRPC_ERROR_REF(error);

  if (error == GRPC_ERROR_NONE) {
    if (info->wsa_error != 0 && !tcp->shutting_down) {
      char* utf8_message = gpr_format_message(info->wsa_error);
      error = GRPC_ERROR_CREATE_FROM_COPIED_STRING(utf8_message);
      gpr_free(utf8_message);
      grpc_slice_unref_internal(tcp->read_slice);
    } else {
      if (info->bytes_transfered != 0 && !tcp->shutting_down) {
        sub = grpc_slice_sub_no_ref(tcp->read_slice, 0, info->bytes_transfered);
        grpc_slice_buffer_add(tcp->read_slices, sub);
      } else {
        grpc_slice_unref_internal(tcp->read_slice);
        error = tcp->shutting_down
                    ? GRPC_ERROR_CREATE_REFERENCING_FROM_STATIC_STRING(
                          "TCP stream shutting down", &tcp->shutdown_error, 1)
                    : GRPC_ERROR_CREATE_FROM_STATIC_STRING("End of TCP stream");
      }
    }
  }

  tcp->read_cb = NULL;
  TCP_UNREF(tcp, "read");
  GRPC_CLOSURE_SCHED(cb, error);
}

<<<<<<< HEAD
static void win_read(grpc_endpoint *ep, grpc_slice_buffer *read_slices,
                     grpc_closure *cb) {
  grpc_tcp *tcp = (grpc_tcp *)ep;
  grpc_winsocket *handle = tcp->socket;
  grpc_winsocket_callback_info *info = &handle->read_info;
=======
static void win_read(grpc_exec_ctx* exec_ctx, grpc_endpoint* ep,
                     grpc_slice_buffer* read_slices, grpc_closure* cb) {
  grpc_tcp* tcp = (grpc_tcp*)ep;
  grpc_winsocket* handle = tcp->socket;
  grpc_winsocket_callback_info* info = &handle->read_info;
>>>>>>> d9da7387
  int status;
  DWORD bytes_read = 0;
  DWORD flags = 0;
  WSABUF buffer;

  if (tcp->shutting_down) {
    GRPC_CLOSURE_SCHED(
        cb, GRPC_ERROR_CREATE_REFERENCING_FROM_STATIC_STRING(
                "TCP socket is shutting down", &tcp->shutdown_error, 1));
    return;
  }

  tcp->read_cb = cb;
  tcp->read_slices = read_slices;
  grpc_slice_buffer_reset_and_unref_internal(read_slices);

  tcp->read_slice = GRPC_SLICE_MALLOC(8192);

  buffer.len = (ULONG)GRPC_SLICE_LENGTH(
      tcp->read_slice);  // we know slice size fits in 32bit.
  buffer.buf = (char*)GRPC_SLICE_START_PTR(tcp->read_slice);

  TCP_REF(tcp, "read");

  /* First let's try a synchronous, non-blocking read. */
  status =
      WSARecv(tcp->socket->socket, &buffer, 1, &bytes_read, &flags, NULL, NULL);
  info->wsa_error = status == 0 ? 0 : WSAGetLastError();

  /* Did we get data immediately ? Yay. */
  if (info->wsa_error != WSAEWOULDBLOCK) {
    info->bytes_transfered = bytes_read;
    GRPC_CLOSURE_SCHED(&tcp->on_read, GRPC_ERROR_NONE);
    return;
  }

  /* Otherwise, let's retry, by queuing a read. */
  memset(&tcp->socket->read_info.overlapped, 0, sizeof(OVERLAPPED));
  status = WSARecv(tcp->socket->socket, &buffer, 1, &bytes_read, &flags,
                   &info->overlapped, NULL);

  if (status != 0) {
    int wsa_error = WSAGetLastError();
    if (wsa_error != WSA_IO_PENDING) {
      info->wsa_error = wsa_error;
      GRPC_CLOSURE_SCHED(&tcp->on_read,
                         GRPC_WSA_ERROR(info->wsa_error, "WSARecv"));
      return;
    }
  }

  grpc_socket_notify_on_read(tcp->socket, &tcp->on_read);
}

/* Asynchronous callback from the IOCP, or the background thread. */
<<<<<<< HEAD
static void on_write(void *tcpp, grpc_error *error) {
  grpc_tcp *tcp = (grpc_tcp *)tcpp;
  grpc_winsocket *handle = tcp->socket;
  grpc_winsocket_callback_info *info = &handle->write_info;
  grpc_closure *cb;
=======
static void on_write(grpc_exec_ctx* exec_ctx, void* tcpp, grpc_error* error) {
  grpc_tcp* tcp = (grpc_tcp*)tcpp;
  grpc_winsocket* handle = tcp->socket;
  grpc_winsocket_callback_info* info = &handle->write_info;
  grpc_closure* cb;
>>>>>>> d9da7387

  GRPC_ERROR_REF(error);

  gpr_mu_lock(&tcp->mu);
  cb = tcp->write_cb;
  tcp->write_cb = NULL;
  gpr_mu_unlock(&tcp->mu);

  if (error == GRPC_ERROR_NONE) {
    if (info->wsa_error != 0) {
      error = GRPC_WSA_ERROR(info->wsa_error, "WSASend");
    } else {
      GPR_ASSERT(info->bytes_transfered == tcp->write_slices->length);
    }
  }

  TCP_UNREF(tcp, "write");
  GRPC_CLOSURE_SCHED(cb, error);
}

/* Initiates a write. */
<<<<<<< HEAD
static void win_write(grpc_endpoint *ep, grpc_slice_buffer *slices,
                      grpc_closure *cb) {
  grpc_tcp *tcp = (grpc_tcp *)ep;
  grpc_winsocket *socket = tcp->socket;
  grpc_winsocket_callback_info *info = &socket->write_info;
=======
static void win_write(grpc_exec_ctx* exec_ctx, grpc_endpoint* ep,
                      grpc_slice_buffer* slices, grpc_closure* cb) {
  grpc_tcp* tcp = (grpc_tcp*)ep;
  grpc_winsocket* socket = tcp->socket;
  grpc_winsocket_callback_info* info = &socket->write_info;
>>>>>>> d9da7387
  unsigned i;
  DWORD bytes_sent;
  int status;
  WSABUF local_buffers[16];
  WSABUF* allocated = NULL;
  WSABUF* buffers = local_buffers;
  size_t len;

  if (tcp->shutting_down) {
    GRPC_CLOSURE_SCHED(
        cb, GRPC_ERROR_CREATE_REFERENCING_FROM_STATIC_STRING(
                "TCP socket is shutting down", &tcp->shutdown_error, 1));
    return;
  }

  tcp->write_cb = cb;
  tcp->write_slices = slices;
  GPR_ASSERT(tcp->write_slices->count <= UINT_MAX);
  if (tcp->write_slices->count > GPR_ARRAY_SIZE(local_buffers)) {
    buffers = (WSABUF*)gpr_malloc(sizeof(WSABUF) * tcp->write_slices->count);
    allocated = buffers;
  }

  for (i = 0; i < tcp->write_slices->count; i++) {
    len = GRPC_SLICE_LENGTH(tcp->write_slices->slices[i]);
    GPR_ASSERT(len <= ULONG_MAX);
    buffers[i].len = (ULONG)len;
    buffers[i].buf = (char*)GRPC_SLICE_START_PTR(tcp->write_slices->slices[i]);
  }

  /* First, let's try a synchronous, non-blocking write. */
  status = WSASend(socket->socket, buffers, (DWORD)tcp->write_slices->count,
                   &bytes_sent, 0, NULL, NULL);
  info->wsa_error = status == 0 ? 0 : WSAGetLastError();

  /* We would kind of expect to get a WSAEWOULDBLOCK here, especially on a busy
     connection that has its send queue filled up. But if we don't, then we can
     avoid doing an async write operation at all. */
  if (info->wsa_error != WSAEWOULDBLOCK) {
    grpc_error* error = status == 0
                            ? GRPC_ERROR_NONE
                            : GRPC_WSA_ERROR(info->wsa_error, "WSASend");
    GRPC_CLOSURE_SCHED(cb, error);
    if (allocated) gpr_free(allocated);
    return;
  }

  TCP_REF(tcp, "write");

  /* If we got a WSAEWOULDBLOCK earlier, then we need to re-do the same
     operation, this time asynchronously. */
  memset(&socket->write_info.overlapped, 0, sizeof(OVERLAPPED));
  status = WSASend(socket->socket, buffers, (DWORD)tcp->write_slices->count,
                   &bytes_sent, 0, &socket->write_info.overlapped, NULL);
  if (allocated) gpr_free(allocated);

  if (status != 0) {
    int wsa_error = WSAGetLastError();
    if (wsa_error != WSA_IO_PENDING) {
      TCP_UNREF(tcp, "write");
      GRPC_CLOSURE_SCHED(cb, GRPC_WSA_ERROR(wsa_error, "WSASend"));
      return;
    }
  }

  /* As all is now setup, we can now ask for the IOCP notification. It may
     trigger the callback immediately however, but no matter. */
  grpc_socket_notify_on_write(socket, &tcp->on_write);
}

<<<<<<< HEAD
static void win_add_to_pollset(grpc_endpoint *ep, grpc_pollset *ps) {
  grpc_tcp *tcp;
=======
static void win_add_to_pollset(grpc_exec_ctx* exec_ctx, grpc_endpoint* ep,
                               grpc_pollset* ps) {
  grpc_tcp* tcp;
>>>>>>> d9da7387
  (void)ps;
  tcp = (grpc_tcp*)ep;
  grpc_iocp_add_socket(tcp->socket);
}

<<<<<<< HEAD
static void win_add_to_pollset_set(grpc_endpoint *ep, grpc_pollset_set *pss) {
  grpc_tcp *tcp;
=======
static void win_add_to_pollset_set(grpc_exec_ctx* exec_ctx, grpc_endpoint* ep,
                                   grpc_pollset_set* pss) {
  grpc_tcp* tcp;
>>>>>>> d9da7387
  (void)pss;
  tcp = (grpc_tcp*)ep;
  grpc_iocp_add_socket(tcp->socket);
}

static void win_delete_from_pollset_set(grpc_exec_ctx* exec_ctx,
                                        grpc_endpoint* ep,
                                        grpc_pollset_set* pss) {}

/* Initiates a shutdown of the TCP endpoint. This will queue abort callbacks
   for the potential read and write operations. It is up to the caller to
   guarantee this isn't called in parallel to a read or write request, so
   we're not going to protect against these. However the IO Completion Port
   callback will happen from another thread, so we need to protect against
   concurrent access of the data structure in that regard. */
<<<<<<< HEAD
static void win_shutdown(grpc_endpoint *ep, grpc_error *why) {
  grpc_tcp *tcp = (grpc_tcp *)ep;
=======
static void win_shutdown(grpc_exec_ctx* exec_ctx, grpc_endpoint* ep,
                         grpc_error* why) {
  grpc_tcp* tcp = (grpc_tcp*)ep;
>>>>>>> d9da7387
  gpr_mu_lock(&tcp->mu);
  /* At that point, what may happen is that we're already inside the IOCP
     callback. See the comments in on_read and on_write. */
  if (!tcp->shutting_down) {
    tcp->shutting_down = 1;
    tcp->shutdown_error = why;
  } else {
    GRPC_ERROR_UNREF(why);
  }
  grpc_winsocket_shutdown(tcp->socket);
  gpr_mu_unlock(&tcp->mu);
  grpc_resource_user_shutdown(tcp->resource_user);
}

<<<<<<< HEAD
static void win_destroy(grpc_endpoint *ep) {
  grpc_network_status_unregister_endpoint(ep);
  grpc_tcp *tcp = (grpc_tcp *)ep;
  TCP_UNREF(tcp, "destroy");
=======
static void win_destroy(grpc_exec_ctx* exec_ctx, grpc_endpoint* ep) {
  grpc_network_status_unregister_endpoint(ep);
  grpc_tcp* tcp = (grpc_tcp*)ep;
  TCP_UNREF(exec_ctx, tcp, "destroy");
>>>>>>> d9da7387
}

static char* win_get_peer(grpc_endpoint* ep) {
  grpc_tcp* tcp = (grpc_tcp*)ep;
  return gpr_strdup(tcp->peer_string);
}

static grpc_resource_user* win_get_resource_user(grpc_endpoint* ep) {
  grpc_tcp* tcp = (grpc_tcp*)ep;
  return tcp->resource_user;
}

<<<<<<< HEAD
static int win_get_fd(grpc_endpoint *ep) { return -1; }

static grpc_endpoint_vtable vtable = {
    win_read,     win_write,   win_add_to_pollset,    win_add_to_pollset_set,
    win_shutdown, win_destroy, win_get_resource_user, win_get_peer,
    win_get_fd};

grpc_endpoint *grpc_tcp_create(grpc_winsocket *socket,
                               grpc_channel_args *channel_args,
                               const char *peer_string) {
  grpc_resource_quota *resource_quota = grpc_resource_quota_create(NULL);
=======
static int win_get_fd(grpc_endpoint* ep) { return -1; }

static grpc_endpoint_vtable vtable = {win_read,
                                      win_write,
                                      win_add_to_pollset,
                                      win_add_to_pollset_set,
                                      win_delete_from_pollset_set,
                                      win_shutdown,
                                      win_destroy,
                                      win_get_resource_user,
                                      win_get_peer,
                                      win_get_fd};

grpc_endpoint* grpc_tcp_create(grpc_exec_ctx* exec_ctx, grpc_winsocket* socket,
                               grpc_channel_args* channel_args,
                               const char* peer_string) {
  grpc_resource_quota* resource_quota = grpc_resource_quota_create(NULL);
>>>>>>> d9da7387
  if (channel_args != NULL) {
    for (size_t i = 0; i < channel_args->num_args; i++) {
      if (0 == strcmp(channel_args->args[i].key, GRPC_ARG_RESOURCE_QUOTA)) {
        grpc_resource_quota_unref_internal(resource_quota);
        resource_quota = grpc_resource_quota_ref_internal(
            (grpc_resource_quota*)channel_args->args[i].value.pointer.p);
      }
    }
  }
  grpc_tcp* tcp = (grpc_tcp*)gpr_malloc(sizeof(grpc_tcp));
  memset(tcp, 0, sizeof(grpc_tcp));
  tcp->base.vtable = &vtable;
  tcp->socket = socket;
  gpr_mu_init(&tcp->mu);
  gpr_ref_init(&tcp->refcount, 1);
  GRPC_CLOSURE_INIT(&tcp->on_read, on_read, tcp, grpc_schedule_on_exec_ctx);
  GRPC_CLOSURE_INIT(&tcp->on_write, on_write, tcp, grpc_schedule_on_exec_ctx);
  tcp->peer_string = gpr_strdup(peer_string);
  tcp->resource_user = grpc_resource_user_create(resource_quota, peer_string);
  /* Tell network status tracking code about the new endpoint */
  grpc_network_status_register_endpoint(&tcp->base);
  grpc_resource_quota_unref_internal(exec_ctx, resource_quota);

  return &tcp->base;
}

#endif /* GRPC_WINSOCK_SOCKET */<|MERGE_RESOLUTION|>--- conflicted
+++ resolved
@@ -109,11 +109,7 @@
   char* peer_string;
 } grpc_tcp;
 
-<<<<<<< HEAD
-static void tcp_free(grpc_tcp *tcp) {
-=======
-static void tcp_free(grpc_exec_ctx* exec_ctx, grpc_tcp* tcp) {
->>>>>>> d9da7387
+static void tcp_free(grpc_tcp* tcp) {
   grpc_winsocket_destroy(tcp->socket);
   gpr_mu_destroy(&tcp->mu);
   gpr_free(tcp->peer_string);
@@ -125,13 +121,8 @@
 #ifndef NDEBUG
 #define TCP_UNREF(tcp, reason) tcp_unref((tcp), (reason), __FILE__, __LINE__)
 #define TCP_REF(tcp, reason) tcp_ref((tcp), (reason), __FILE__, __LINE__)
-<<<<<<< HEAD
-static void tcp_unref(grpc_tcp *tcp, const char *reason, const char *file,
+static void tcp_unref(grpc_tcp* tcp, const char* reason, const char* file,
                       int line) {
-=======
-static void tcp_unref(grpc_exec_ctx* exec_ctx, grpc_tcp* tcp,
-                      const char* reason, const char* file, int line) {
->>>>>>> d9da7387
   if (GRPC_TRACER_ON(grpc_tcp_trace)) {
     gpr_atm val = gpr_atm_no_barrier_load(&tcp->refcount.count);
     gpr_log(file, line, GPR_LOG_SEVERITY_DEBUG,
@@ -156,11 +147,7 @@
 #else
 #define TCP_UNREF(tcp, reason) tcp_unref((tcp))
 #define TCP_REF(tcp, reason) tcp_ref((tcp))
-<<<<<<< HEAD
-static void tcp_unref(grpc_tcp *tcp) {
-=======
-static void tcp_unref(grpc_exec_ctx* exec_ctx, grpc_tcp* tcp) {
->>>>>>> d9da7387
+static void tcp_unref(grpc_tcp* tcp) {
   if (gpr_unref(&tcp->refcount)) {
     tcp_free(tcp);
   }
@@ -170,17 +157,10 @@
 #endif
 
 /* Asynchronous callback from the IOCP, or the background thread. */
-<<<<<<< HEAD
-static void on_read(void *tcpp, grpc_error *error) {
-  grpc_tcp *tcp = (grpc_tcp *)tcpp;
-  grpc_closure *cb = tcp->read_cb;
-  grpc_winsocket *socket = tcp->socket;
-=======
-static void on_read(grpc_exec_ctx* exec_ctx, void* tcpp, grpc_error* error) {
+static void on_read(void* tcpp, grpc_error* error) {
   grpc_tcp* tcp = (grpc_tcp*)tcpp;
   grpc_closure* cb = tcp->read_cb;
   grpc_winsocket* socket = tcp->socket;
->>>>>>> d9da7387
   grpc_slice sub;
   grpc_winsocket_callback_info* info = &socket->read_info;
 
@@ -211,19 +191,11 @@
   GRPC_CLOSURE_SCHED(cb, error);
 }
 
-<<<<<<< HEAD
-static void win_read(grpc_endpoint *ep, grpc_slice_buffer *read_slices,
-                     grpc_closure *cb) {
-  grpc_tcp *tcp = (grpc_tcp *)ep;
-  grpc_winsocket *handle = tcp->socket;
-  grpc_winsocket_callback_info *info = &handle->read_info;
-=======
-static void win_read(grpc_exec_ctx* exec_ctx, grpc_endpoint* ep,
-                     grpc_slice_buffer* read_slices, grpc_closure* cb) {
+static void win_read(grpc_endpoint* ep, grpc_slice_buffer* read_slices,
+                     grpc_closure* cb) {
   grpc_tcp* tcp = (grpc_tcp*)ep;
   grpc_winsocket* handle = tcp->socket;
   grpc_winsocket_callback_info* info = &handle->read_info;
->>>>>>> d9da7387
   int status;
   DWORD bytes_read = 0;
   DWORD flags = 0;
@@ -279,19 +251,11 @@
 }
 
 /* Asynchronous callback from the IOCP, or the background thread. */
-<<<<<<< HEAD
-static void on_write(void *tcpp, grpc_error *error) {
-  grpc_tcp *tcp = (grpc_tcp *)tcpp;
-  grpc_winsocket *handle = tcp->socket;
-  grpc_winsocket_callback_info *info = &handle->write_info;
-  grpc_closure *cb;
-=======
-static void on_write(grpc_exec_ctx* exec_ctx, void* tcpp, grpc_error* error) {
+static void on_write(void* tcpp, grpc_error* error) {
   grpc_tcp* tcp = (grpc_tcp*)tcpp;
   grpc_winsocket* handle = tcp->socket;
   grpc_winsocket_callback_info* info = &handle->write_info;
   grpc_closure* cb;
->>>>>>> d9da7387
 
   GRPC_ERROR_REF(error);
 
@@ -313,19 +277,11 @@
 }
 
 /* Initiates a write. */
-<<<<<<< HEAD
-static void win_write(grpc_endpoint *ep, grpc_slice_buffer *slices,
-                      grpc_closure *cb) {
-  grpc_tcp *tcp = (grpc_tcp *)ep;
-  grpc_winsocket *socket = tcp->socket;
-  grpc_winsocket_callback_info *info = &socket->write_info;
-=======
-static void win_write(grpc_exec_ctx* exec_ctx, grpc_endpoint* ep,
-                      grpc_slice_buffer* slices, grpc_closure* cb) {
+static void win_write(grpc_endpoint* ep, grpc_slice_buffer* slices,
+                      grpc_closure* cb) {
   grpc_tcp* tcp = (grpc_tcp*)ep;
   grpc_winsocket* socket = tcp->socket;
   grpc_winsocket_callback_info* info = &socket->write_info;
->>>>>>> d9da7387
   unsigned i;
   DWORD bytes_sent;
   int status;
@@ -396,27 +352,15 @@
   grpc_socket_notify_on_write(socket, &tcp->on_write);
 }
 
-<<<<<<< HEAD
-static void win_add_to_pollset(grpc_endpoint *ep, grpc_pollset *ps) {
-  grpc_tcp *tcp;
-=======
-static void win_add_to_pollset(grpc_exec_ctx* exec_ctx, grpc_endpoint* ep,
-                               grpc_pollset* ps) {
+static void win_add_to_pollset(grpc_endpoint* ep, grpc_pollset* ps) {
   grpc_tcp* tcp;
->>>>>>> d9da7387
   (void)ps;
   tcp = (grpc_tcp*)ep;
   grpc_iocp_add_socket(tcp->socket);
 }
 
-<<<<<<< HEAD
-static void win_add_to_pollset_set(grpc_endpoint *ep, grpc_pollset_set *pss) {
-  grpc_tcp *tcp;
-=======
-static void win_add_to_pollset_set(grpc_exec_ctx* exec_ctx, grpc_endpoint* ep,
-                                   grpc_pollset_set* pss) {
+static void win_add_to_pollset_set(grpc_endpoint* ep, grpc_pollset_set* pss) {
   grpc_tcp* tcp;
->>>>>>> d9da7387
   (void)pss;
   tcp = (grpc_tcp*)ep;
   grpc_iocp_add_socket(tcp->socket);
@@ -432,14 +376,8 @@
    we're not going to protect against these. However the IO Completion Port
    callback will happen from another thread, so we need to protect against
    concurrent access of the data structure in that regard. */
-<<<<<<< HEAD
-static void win_shutdown(grpc_endpoint *ep, grpc_error *why) {
-  grpc_tcp *tcp = (grpc_tcp *)ep;
-=======
-static void win_shutdown(grpc_exec_ctx* exec_ctx, grpc_endpoint* ep,
-                         grpc_error* why) {
-  grpc_tcp* tcp = (grpc_tcp*)ep;
->>>>>>> d9da7387
+static void win_shutdown(grpc_endpoint* ep, grpc_error* why) {
+  grpc_tcp* tcp = (grpc_tcp*)ep;
   gpr_mu_lock(&tcp->mu);
   /* At that point, what may happen is that we're already inside the IOCP
      callback. See the comments in on_read and on_write. */
@@ -454,17 +392,10 @@
   grpc_resource_user_shutdown(tcp->resource_user);
 }
 
-<<<<<<< HEAD
-static void win_destroy(grpc_endpoint *ep) {
+static void win_destroy(grpc_endpoint* ep) {
   grpc_network_status_unregister_endpoint(ep);
-  grpc_tcp *tcp = (grpc_tcp *)ep;
+  grpc_tcp* tcp = (grpc_tcp*)ep;
   TCP_UNREF(tcp, "destroy");
-=======
-static void win_destroy(grpc_exec_ctx* exec_ctx, grpc_endpoint* ep) {
-  grpc_network_status_unregister_endpoint(ep);
-  grpc_tcp* tcp = (grpc_tcp*)ep;
-  TCP_UNREF(exec_ctx, tcp, "destroy");
->>>>>>> d9da7387
 }
 
 static char* win_get_peer(grpc_endpoint* ep) {
@@ -477,19 +408,6 @@
   return tcp->resource_user;
 }
 
-<<<<<<< HEAD
-static int win_get_fd(grpc_endpoint *ep) { return -1; }
-
-static grpc_endpoint_vtable vtable = {
-    win_read,     win_write,   win_add_to_pollset,    win_add_to_pollset_set,
-    win_shutdown, win_destroy, win_get_resource_user, win_get_peer,
-    win_get_fd};
-
-grpc_endpoint *grpc_tcp_create(grpc_winsocket *socket,
-                               grpc_channel_args *channel_args,
-                               const char *peer_string) {
-  grpc_resource_quota *resource_quota = grpc_resource_quota_create(NULL);
-=======
 static int win_get_fd(grpc_endpoint* ep) { return -1; }
 
 static grpc_endpoint_vtable vtable = {win_read,
@@ -503,11 +421,10 @@
                                       win_get_peer,
                                       win_get_fd};
 
-grpc_endpoint* grpc_tcp_create(grpc_exec_ctx* exec_ctx, grpc_winsocket* socket,
+grpc_endpoint* grpc_tcp_create(grpc_winsocket* socket,
                                grpc_channel_args* channel_args,
                                const char* peer_string) {
   grpc_resource_quota* resource_quota = grpc_resource_quota_create(NULL);
->>>>>>> d9da7387
   if (channel_args != NULL) {
     for (size_t i = 0; i < channel_args->num_args; i++) {
       if (0 == strcmp(channel_args->args[i].key, GRPC_ARG_RESOURCE_QUOTA)) {
