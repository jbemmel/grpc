--- conflicted
+++ resolved
@@ -74,21 +74,6 @@
              : GRPC_WSA_ERROR(WSAGetLastError(), "setsockopt(IPV6_V6ONLY)");
 }
 
-<<<<<<< HEAD
-static grpc_error* enable_loopback_fast_path(SOCKET sock) {
-  int status;
-  uint32_t param = 1;
-  DWORD ret;
-  status = WSAIoctl(sock, /*SIO_LOOPBACK_FAST_PATH==*/_WSAIOW(IOC_VENDOR, 16),
-                    &param, sizeof(param), NULL, 0, &ret, 0, 0);
-  if (status == SOCKET_ERROR) {
-    status = WSAGetLastError();
-  }
-  return status == 0 || status == WSAEOPNOTSUPP
-             ? GRPC_ERROR_NONE
-             : GRPC_WSA_ERROR(status, "WSAIoctl(SIO_LOOPBACK_FAST_PATH)");
-}
-
 static grpc_error* enable_socket_low_latency(SOCKET sock) {
   int status;
   BOOL param = TRUE;
@@ -101,21 +86,14 @@
                      : GRPC_WSA_ERROR(status, "setsockopt(TCP_NODELAY)");
 }
 
-=======
->>>>>>> 5ceccb14
 grpc_error* grpc_tcp_prepare_socket(SOCKET sock) {
   grpc_error* err;
   err = grpc_tcp_set_non_block(sock);
   if (err != GRPC_ERROR_NONE) return err;
   err = set_dualstack(sock);
   if (err != GRPC_ERROR_NONE) return err;
-<<<<<<< HEAD
-  err = enable_loopback_fast_path(sock);
-  if (err != GRPC_ERROR_NONE) return err;
   err = enable_socket_low_latency(sock);
   if (err != GRPC_ERROR_NONE) return err;
-=======
->>>>>>> 5ceccb14
   return GRPC_ERROR_NONE;
 }
 
