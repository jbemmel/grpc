/*
 *
 * Copyright 2015, Google Inc.
 * All rights reserved.
 *
 * Redistribution and use in source and binary forms, with or without
 * modification, are permitted provided that the following conditions are
 * met:
 *
 *     * Redistributions of source code must retain the above copyright
 * notice, this list of conditions and the following disclaimer.
 *     * Redistributions in binary form must reproduce the above
 * copyright notice, this list of conditions and the following disclaimer
 * in the documentation and/or other materials provided with the
 * distribution.
 *     * Neither the name of Google Inc. nor the names of its
 * contributors may be used to endorse or promote products derived from
 * this software without specific prior written permission.
 *
 * THIS SOFTWARE IS PROVIDED BY THE COPYRIGHT HOLDERS AND CONTRIBUTORS
 * "AS IS" AND ANY EXPRESS OR IMPLIED WARRANTIES, INCLUDING, BUT NOT
 * LIMITED TO, THE IMPLIED WARRANTIES OF MERCHANTABILITY AND FITNESS FOR
 * A PARTICULAR PURPOSE ARE DISCLAIMED. IN NO EVENT SHALL THE COPYRIGHT
 * OWNER OR CONTRIBUTORS BE LIABLE FOR ANY DIRECT, INDIRECT, INCIDENTAL,
 * SPECIAL, EXEMPLARY, OR CONSEQUENTIAL DAMAGES (INCLUDING, BUT NOT
 * LIMITED TO, PROCUREMENT OF SUBSTITUTE GOODS OR SERVICES; LOSS OF USE,
 * DATA, OR PROFITS; OR BUSINESS INTERRUPTION) HOWEVER CAUSED AND ON ANY
 * THEORY OF LIABILITY, WHETHER IN CONTRACT, STRICT LIABILITY, OR TORT
 * (INCLUDING NEGLIGENCE OR OTHERWISE) ARISING IN ANY WAY OUT OF THE USE
 * OF THIS SOFTWARE, EVEN IF ADVISED OF THE POSSIBILITY OF SUCH DAMAGE.
 *
 */

#include "src/core/lib/iomgr/port.h"

#ifdef GRPC_POSIX_SOCKET

#include "src/core/lib/iomgr/network_status_tracker.h"
#include "src/core/lib/iomgr/tcp_posix.h"

#include <errno.h>
#include <stdbool.h>
#include <stdlib.h>
#include <string.h>
#include <sys/socket.h>
#include <sys/types.h>
#include <unistd.h>

#include <grpc/slice.h>
#include <grpc/support/alloc.h>
#include <grpc/support/log.h>
#include <grpc/support/string_util.h>
#include <grpc/support/sync.h>
#include <grpc/support/time.h>

#include "src/core/lib/debug/trace.h"
#include "src/core/lib/iomgr/ev_posix.h"
#include "src/core/lib/profiling/timers.h"
#include "src/core/lib/slice/slice_internal.h"
#include "src/core/lib/slice/slice_string_helpers.h"
#include "src/core/lib/support/string.h"

#ifdef GRPC_HAVE_MSG_NOSIGNAL
#define SENDMSG_FLAGS MSG_NOSIGNAL
#else
#define SENDMSG_FLAGS 0
#endif

#ifdef GRPC_MSG_IOVLEN_TYPE
typedef GRPC_MSG_IOVLEN_TYPE msg_iovlen_type;
#else
typedef size_t msg_iovlen_type;
#endif

int grpc_tcp_trace = 0;

typedef struct {
  grpc_endpoint base;
  grpc_fd *em_fd;
  int fd;
  bool finished_edge;
  msg_iovlen_type iov_size; /* Number of slices to allocate per read attempt */
  size_t slice_size;
  gpr_refcount refcount;
  gpr_atm shutdown_count;

  /* garbage after the last read */
  grpc_slice_buffer last_read_buffer;

  grpc_slice_buffer *incoming_buffer;
  grpc_slice_buffer *outgoing_buffer;
  /** slice within outgoing_buffer to write next */
  size_t outgoing_slice_idx;
  /** byte within outgoing_buffer->slices[outgoing_slice_idx] to write next */
  size_t outgoing_byte_idx;

  grpc_closure *read_cb;
  grpc_closure *write_cb;
  grpc_closure *release_fd_cb;
  int *release_fd;

  grpc_closure read_closure;
  grpc_closure write_closure;

  char *peer_string;

  grpc_resource_user *resource_user;
  grpc_resource_user_slice_allocator slice_allocator;
} grpc_tcp;

static void tcp_handle_read(grpc_exec_ctx *exec_ctx, void *arg /* grpc_tcp */,
                            grpc_error *error);
static void tcp_handle_write(grpc_exec_ctx *exec_ctx, void *arg /* grpc_tcp */,
                             grpc_error *error);

static void tcp_shutdown(grpc_exec_ctx *exec_ctx, grpc_endpoint *ep) {
  grpc_tcp *tcp = (grpc_tcp *)ep;
  grpc_fd_shutdown(exec_ctx, tcp->em_fd);
  grpc_resource_user_shutdown(exec_ctx, tcp->resource_user);
}

static void tcp_free(grpc_exec_ctx *exec_ctx, grpc_tcp *tcp) {
  grpc_fd_orphan(exec_ctx, tcp->em_fd, tcp->release_fd_cb, tcp->release_fd,
                 "tcp_unref_orphan");
<<<<<<< HEAD
  grpc_slice_buffer_destroy_internal(exec_ctx, &tcp->last_read_buffer);
  grpc_resource_user_destroy(exec_ctx, &tcp->resource_user);
=======
  grpc_slice_buffer_destroy(&tcp->last_read_buffer);
  grpc_resource_user_unref(exec_ctx, tcp->resource_user);
>>>>>>> db096f3d
  gpr_free(tcp->peer_string);
  gpr_free(tcp);
}

/*#define GRPC_TCP_REFCOUNT_DEBUG*/
#ifdef GRPC_TCP_REFCOUNT_DEBUG
#define TCP_UNREF(cl, tcp, reason) \
  tcp_unref((cl), (tcp), (reason), __FILE__, __LINE__)
#define TCP_REF(tcp, reason) tcp_ref((tcp), (reason), __FILE__, __LINE__)
static void tcp_unref(grpc_exec_ctx *exec_ctx, grpc_tcp *tcp,
                      const char *reason, const char *file, int line) {
  gpr_log(file, line, GPR_LOG_SEVERITY_DEBUG, "TCP unref %p : %s %d -> %d", tcp,
          reason, tcp->refcount.count, tcp->refcount.count - 1);
  if (gpr_unref(&tcp->refcount)) {
    tcp_free(exec_ctx, tcp);
  }
}

static void tcp_ref(grpc_tcp *tcp, const char *reason, const char *file,
                    int line) {
  gpr_log(file, line, GPR_LOG_SEVERITY_DEBUG, "TCP   ref %p : %s %d -> %d", tcp,
          reason, tcp->refcount.count, tcp->refcount.count + 1);
  gpr_ref(&tcp->refcount);
}
#else
#define TCP_UNREF(cl, tcp, reason) tcp_unref((cl), (tcp))
#define TCP_REF(tcp, reason) tcp_ref((tcp))
static void tcp_unref(grpc_exec_ctx *exec_ctx, grpc_tcp *tcp) {
  if (gpr_unref(&tcp->refcount)) {
    tcp_free(exec_ctx, tcp);
  }
}

static void tcp_ref(grpc_tcp *tcp) { gpr_ref(&tcp->refcount); }
#endif

static void tcp_destroy(grpc_exec_ctx *exec_ctx, grpc_endpoint *ep) {
  grpc_network_status_unregister_endpoint(ep);
  grpc_tcp *tcp = (grpc_tcp *)ep;
<<<<<<< HEAD
  tcp_maybe_shutdown_resource_user(exec_ctx, tcp);
  grpc_slice_buffer_reset_and_unref_internal(exec_ctx, &tcp->last_read_buffer);
=======
  grpc_slice_buffer_reset_and_unref(&tcp->last_read_buffer);
>>>>>>> db096f3d
  TCP_UNREF(exec_ctx, tcp, "destroy");
}

static void call_read_cb(grpc_exec_ctx *exec_ctx, grpc_tcp *tcp,
                         grpc_error *error) {
  grpc_closure *cb = tcp->read_cb;

  if (grpc_tcp_trace) {
    size_t i;
    const char *str = grpc_error_string(error);
    gpr_log(GPR_DEBUG, "read: error=%s", str);
    grpc_error_free_string(str);
    for (i = 0; i < tcp->incoming_buffer->count; i++) {
      char *dump = grpc_dump_slice(tcp->incoming_buffer->slices[i],
                                   GPR_DUMP_HEX | GPR_DUMP_ASCII);
      gpr_log(GPR_DEBUG, "READ %p (peer=%s): %s", tcp, tcp->peer_string, dump);
      gpr_free(dump);
    }
  }

  tcp->read_cb = NULL;
  tcp->incoming_buffer = NULL;
  grpc_closure_run(exec_ctx, cb, error);
}

#define MAX_READ_IOVEC 4
static void tcp_do_read(grpc_exec_ctx *exec_ctx, grpc_tcp *tcp) {
  struct msghdr msg;
  struct iovec iov[MAX_READ_IOVEC];
  ssize_t read_bytes;
  size_t i;

  GPR_ASSERT(!tcp->finished_edge);
  GPR_ASSERT(tcp->iov_size <= MAX_READ_IOVEC);
  GPR_ASSERT(tcp->incoming_buffer->count <= MAX_READ_IOVEC);
  GPR_TIMER_BEGIN("tcp_continue_read", 0);

  for (i = 0; i < tcp->incoming_buffer->count; i++) {
    iov[i].iov_base = GRPC_SLICE_START_PTR(tcp->incoming_buffer->slices[i]);
    iov[i].iov_len = GRPC_SLICE_LENGTH(tcp->incoming_buffer->slices[i]);
  }

  msg.msg_name = NULL;
  msg.msg_namelen = 0;
  msg.msg_iov = iov;
  msg.msg_iovlen = tcp->iov_size;
  msg.msg_control = NULL;
  msg.msg_controllen = 0;
  msg.msg_flags = 0;

  GPR_TIMER_BEGIN("recvmsg", 0);
  do {
    read_bytes = recvmsg(tcp->fd, &msg, 0);
  } while (read_bytes < 0 && errno == EINTR);
  GPR_TIMER_END("recvmsg", read_bytes >= 0);

  if (read_bytes < 0) {
    /* NB: After calling call_read_cb a parallel call of the read handler may
     * be running. */
    if (errno == EAGAIN) {
      if (tcp->iov_size > 1) {
        tcp->iov_size /= 2;
      }
      /* We've consumed the edge, request a new one */
      grpc_fd_notify_on_read(exec_ctx, tcp->em_fd, &tcp->read_closure);
    } else {
      grpc_slice_buffer_reset_and_unref_internal(exec_ctx,
                                                 tcp->incoming_buffer);
      call_read_cb(exec_ctx, tcp, GRPC_OS_ERROR(errno, "recvmsg"));
      TCP_UNREF(exec_ctx, tcp, "read");
    }
  } else if (read_bytes == 0) {
    /* 0 read size ==> end of stream */
    grpc_slice_buffer_reset_and_unref_internal(exec_ctx, tcp->incoming_buffer);
    call_read_cb(exec_ctx, tcp, GRPC_ERROR_CREATE("Socket closed"));
    TCP_UNREF(exec_ctx, tcp, "read");
  } else {
    GPR_ASSERT((size_t)read_bytes <= tcp->incoming_buffer->length);
    if ((size_t)read_bytes < tcp->incoming_buffer->length) {
      grpc_slice_buffer_trim_end(
          tcp->incoming_buffer,
          tcp->incoming_buffer->length - (size_t)read_bytes,
          &tcp->last_read_buffer);
    } else if (tcp->iov_size < MAX_READ_IOVEC) {
      ++tcp->iov_size;
    }
    GPR_ASSERT((size_t)read_bytes == tcp->incoming_buffer->length);
    call_read_cb(exec_ctx, tcp, GRPC_ERROR_NONE);
    TCP_UNREF(exec_ctx, tcp, "read");
  }

  GPR_TIMER_END("tcp_continue_read", 0);
}

static void tcp_read_allocation_done(grpc_exec_ctx *exec_ctx, void *tcpp,
                                     grpc_error *error) {
  grpc_tcp *tcp = tcpp;
  if (error != GRPC_ERROR_NONE) {
    grpc_slice_buffer_reset_and_unref_internal(exec_ctx, tcp->incoming_buffer);
    grpc_slice_buffer_reset_and_unref_internal(exec_ctx,
                                               &tcp->last_read_buffer);
    call_read_cb(exec_ctx, tcp, GRPC_ERROR_REF(error));
    TCP_UNREF(exec_ctx, tcp, "read");
  } else {
    tcp_do_read(exec_ctx, tcp);
  }
}

static void tcp_continue_read(grpc_exec_ctx *exec_ctx, grpc_tcp *tcp) {
  if (tcp->incoming_buffer->count < (size_t)tcp->iov_size) {
    grpc_resource_user_alloc_slices(
        exec_ctx, &tcp->slice_allocator, tcp->slice_size,
        (size_t)tcp->iov_size - tcp->incoming_buffer->count,
        tcp->incoming_buffer);
  } else {
    tcp_do_read(exec_ctx, tcp);
  }
}

static void tcp_handle_read(grpc_exec_ctx *exec_ctx, void *arg /* grpc_tcp */,
                            grpc_error *error) {
  grpc_tcp *tcp = (grpc_tcp *)arg;
  GPR_ASSERT(!tcp->finished_edge);

  if (error != GRPC_ERROR_NONE) {
    grpc_slice_buffer_reset_and_unref_internal(exec_ctx, tcp->incoming_buffer);
    grpc_slice_buffer_reset_and_unref_internal(exec_ctx,
                                               &tcp->last_read_buffer);
    call_read_cb(exec_ctx, tcp, GRPC_ERROR_REF(error));
    TCP_UNREF(exec_ctx, tcp, "read");
  } else {
    tcp_continue_read(exec_ctx, tcp);
  }
}

static void tcp_read(grpc_exec_ctx *exec_ctx, grpc_endpoint *ep,
                     grpc_slice_buffer *incoming_buffer, grpc_closure *cb) {
  grpc_tcp *tcp = (grpc_tcp *)ep;
  GPR_ASSERT(tcp->read_cb == NULL);
  tcp->read_cb = cb;
  tcp->incoming_buffer = incoming_buffer;
  grpc_slice_buffer_reset_and_unref_internal(exec_ctx, incoming_buffer);
  grpc_slice_buffer_swap(incoming_buffer, &tcp->last_read_buffer);
  TCP_REF(tcp, "read");
  if (tcp->finished_edge) {
    tcp->finished_edge = false;
    grpc_fd_notify_on_read(exec_ctx, tcp->em_fd, &tcp->read_closure);
  } else {
    grpc_exec_ctx_sched(exec_ctx, &tcp->read_closure, GRPC_ERROR_NONE, NULL);
  }
}

/* returns true if done, false if pending; if returning true, *error is set */
#define MAX_WRITE_IOVEC 1000
static bool tcp_flush(grpc_tcp *tcp, grpc_error **error) {
  struct msghdr msg;
  struct iovec iov[MAX_WRITE_IOVEC];
  msg_iovlen_type iov_size;
  ssize_t sent_length;
  size_t sending_length;
  size_t trailing;
  size_t unwind_slice_idx;
  size_t unwind_byte_idx;

  for (;;) {
    sending_length = 0;
    unwind_slice_idx = tcp->outgoing_slice_idx;
    unwind_byte_idx = tcp->outgoing_byte_idx;
    for (iov_size = 0; tcp->outgoing_slice_idx != tcp->outgoing_buffer->count &&
                       iov_size != MAX_WRITE_IOVEC;
         iov_size++) {
      iov[iov_size].iov_base =
          GRPC_SLICE_START_PTR(
              tcp->outgoing_buffer->slices[tcp->outgoing_slice_idx]) +
          tcp->outgoing_byte_idx;
      iov[iov_size].iov_len =
          GRPC_SLICE_LENGTH(
              tcp->outgoing_buffer->slices[tcp->outgoing_slice_idx]) -
          tcp->outgoing_byte_idx;
      sending_length += iov[iov_size].iov_len;
      tcp->outgoing_slice_idx++;
      tcp->outgoing_byte_idx = 0;
    }
    GPR_ASSERT(iov_size > 0);

    msg.msg_name = NULL;
    msg.msg_namelen = 0;
    msg.msg_iov = iov;
    msg.msg_iovlen = iov_size;
    msg.msg_control = NULL;
    msg.msg_controllen = 0;
    msg.msg_flags = 0;

    GPR_TIMER_BEGIN("sendmsg", 1);
    do {
      /* TODO(klempner): Cork if this is a partial write */
      sent_length = sendmsg(tcp->fd, &msg, SENDMSG_FLAGS);
    } while (sent_length < 0 && errno == EINTR);
    GPR_TIMER_END("sendmsg", 0);

    if (sent_length < 0) {
      if (errno == EAGAIN) {
        tcp->outgoing_slice_idx = unwind_slice_idx;
        tcp->outgoing_byte_idx = unwind_byte_idx;
        return false;
      } else {
        *error = GRPC_OS_ERROR(errno, "sendmsg");
        return true;
      }
    }

    GPR_ASSERT(tcp->outgoing_byte_idx == 0);
    trailing = sending_length - (size_t)sent_length;
    while (trailing > 0) {
      size_t slice_length;

      tcp->outgoing_slice_idx--;
      slice_length = GRPC_SLICE_LENGTH(
          tcp->outgoing_buffer->slices[tcp->outgoing_slice_idx]);
      if (slice_length > trailing) {
        tcp->outgoing_byte_idx = slice_length - trailing;
        break;
      } else {
        trailing -= slice_length;
      }
    }

    if (tcp->outgoing_slice_idx == tcp->outgoing_buffer->count) {
      *error = GRPC_ERROR_NONE;
      return true;
    }
  };
}

static void tcp_handle_write(grpc_exec_ctx *exec_ctx, void *arg /* grpc_tcp */,
                             grpc_error *error) {
  grpc_tcp *tcp = (grpc_tcp *)arg;
  grpc_closure *cb;

  if (error != GRPC_ERROR_NONE) {
    cb = tcp->write_cb;
    tcp->write_cb = NULL;
    cb->cb(exec_ctx, cb->cb_arg, error);
    TCP_UNREF(exec_ctx, tcp, "write");
    return;
  }

  if (!tcp_flush(tcp, &error)) {
    if (grpc_tcp_trace) {
      gpr_log(GPR_DEBUG, "write: delayed");
    }
    grpc_fd_notify_on_write(exec_ctx, tcp->em_fd, &tcp->write_closure);
  } else {
    cb = tcp->write_cb;
    tcp->write_cb = NULL;
    if (grpc_tcp_trace) {
      const char *str = grpc_error_string(error);
      gpr_log(GPR_DEBUG, "write: %s", str);
      grpc_error_free_string(str);
    }

    grpc_closure_run(exec_ctx, cb, error);
    TCP_UNREF(exec_ctx, tcp, "write");
  }
}

static void tcp_write(grpc_exec_ctx *exec_ctx, grpc_endpoint *ep,
                      grpc_slice_buffer *buf, grpc_closure *cb) {
  grpc_tcp *tcp = (grpc_tcp *)ep;
  grpc_error *error = GRPC_ERROR_NONE;

  if (grpc_tcp_trace) {
    size_t i;

    for (i = 0; i < buf->count; i++) {
      char *data =
          grpc_dump_slice(buf->slices[i], GPR_DUMP_HEX | GPR_DUMP_ASCII);
      gpr_log(GPR_DEBUG, "WRITE %p (peer=%s): %s", tcp, tcp->peer_string, data);
      gpr_free(data);
    }
  }

  GPR_TIMER_BEGIN("tcp_write", 0);
  GPR_ASSERT(tcp->write_cb == NULL);

  if (buf->length == 0) {
    GPR_TIMER_END("tcp_write", 0);
    grpc_exec_ctx_sched(exec_ctx, cb, grpc_fd_is_shutdown(tcp->em_fd)
                                          ? GRPC_ERROR_CREATE("EOF")
                                          : GRPC_ERROR_NONE,
                        NULL);
    return;
  }
  tcp->outgoing_buffer = buf;
  tcp->outgoing_slice_idx = 0;
  tcp->outgoing_byte_idx = 0;

  if (!tcp_flush(tcp, &error)) {
    TCP_REF(tcp, "write");
    tcp->write_cb = cb;
    if (grpc_tcp_trace) {
      gpr_log(GPR_DEBUG, "write: delayed");
    }
    grpc_fd_notify_on_write(exec_ctx, tcp->em_fd, &tcp->write_closure);
  } else {
    if (grpc_tcp_trace) {
      const char *str = grpc_error_string(error);
      gpr_log(GPR_DEBUG, "write: %s", str);
      grpc_error_free_string(str);
    }
    grpc_exec_ctx_sched(exec_ctx, cb, error, NULL);
  }

  GPR_TIMER_END("tcp_write", 0);
}

static void tcp_add_to_pollset(grpc_exec_ctx *exec_ctx, grpc_endpoint *ep,
                               grpc_pollset *pollset) {
  grpc_tcp *tcp = (grpc_tcp *)ep;
  grpc_pollset_add_fd(exec_ctx, pollset, tcp->em_fd);
}

static void tcp_add_to_pollset_set(grpc_exec_ctx *exec_ctx, grpc_endpoint *ep,
                                   grpc_pollset_set *pollset_set) {
  grpc_tcp *tcp = (grpc_tcp *)ep;
  grpc_pollset_set_add_fd(exec_ctx, pollset_set, tcp->em_fd);
}

static char *tcp_get_peer(grpc_endpoint *ep) {
  grpc_tcp *tcp = (grpc_tcp *)ep;
  return gpr_strdup(tcp->peer_string);
}

static grpc_workqueue *tcp_get_workqueue(grpc_endpoint *ep) {
  grpc_tcp *tcp = (grpc_tcp *)ep;
  return grpc_fd_get_workqueue(tcp->em_fd);
}

static grpc_resource_user *tcp_get_resource_user(grpc_endpoint *ep) {
  grpc_tcp *tcp = (grpc_tcp *)ep;
  return tcp->resource_user;
}

static const grpc_endpoint_vtable vtable = {tcp_read,
                                            tcp_write,
                                            tcp_get_workqueue,
                                            tcp_add_to_pollset,
                                            tcp_add_to_pollset_set,
                                            tcp_shutdown,
                                            tcp_destroy,
                                            tcp_get_resource_user,
                                            tcp_get_peer};

grpc_endpoint *grpc_tcp_create(grpc_fd *em_fd,
                               grpc_resource_quota *resource_quota,
                               size_t slice_size, const char *peer_string) {
  grpc_tcp *tcp = (grpc_tcp *)gpr_malloc(sizeof(grpc_tcp));
  tcp->base.vtable = &vtable;
  tcp->peer_string = gpr_strdup(peer_string);
  tcp->fd = grpc_fd_wrapped_fd(em_fd);
  tcp->read_cb = NULL;
  tcp->write_cb = NULL;
  tcp->release_fd_cb = NULL;
  tcp->release_fd = NULL;
  tcp->incoming_buffer = NULL;
  tcp->slice_size = slice_size;
  tcp->iov_size = 1;
  tcp->finished_edge = true;
  /* paired with unref in grpc_tcp_destroy */
  gpr_ref_init(&tcp->refcount, 1);
  gpr_atm_no_barrier_store(&tcp->shutdown_count, 0);
  tcp->em_fd = em_fd;
  tcp->read_closure.cb = tcp_handle_read;
  tcp->read_closure.cb_arg = tcp;
  tcp->write_closure.cb = tcp_handle_write;
  tcp->write_closure.cb_arg = tcp;
  grpc_slice_buffer_init(&tcp->last_read_buffer);
  tcp->resource_user = grpc_resource_user_create(resource_quota, peer_string);
  grpc_resource_user_slice_allocator_init(
      &tcp->slice_allocator, tcp->resource_user, tcp_read_allocation_done, tcp);
  /* Tell network status tracker about new endpoint */
  grpc_network_status_register_endpoint(&tcp->base);

  return &tcp->base;
}

int grpc_tcp_fd(grpc_endpoint *ep) {
  grpc_tcp *tcp = (grpc_tcp *)ep;
  GPR_ASSERT(ep->vtable == &vtable);
  return grpc_fd_wrapped_fd(tcp->em_fd);
}

void grpc_tcp_destroy_and_release_fd(grpc_exec_ctx *exec_ctx, grpc_endpoint *ep,
                                     int *fd, grpc_closure *done) {
  grpc_network_status_unregister_endpoint(ep);
  grpc_tcp *tcp = (grpc_tcp *)ep;
  GPR_ASSERT(ep->vtable == &vtable);
  tcp->release_fd = fd;
  tcp->release_fd_cb = done;
<<<<<<< HEAD
  tcp_maybe_shutdown_resource_user(exec_ctx, tcp);
  grpc_slice_buffer_reset_and_unref_internal(exec_ctx, &tcp->last_read_buffer);
=======
  grpc_slice_buffer_reset_and_unref(&tcp->last_read_buffer);
>>>>>>> db096f3d
  TCP_UNREF(exec_ctx, tcp, "destroy");
}

#endif<|MERGE_RESOLUTION|>--- conflicted
+++ resolved
@@ -122,13 +122,8 @@
 static void tcp_free(grpc_exec_ctx *exec_ctx, grpc_tcp *tcp) {
   grpc_fd_orphan(exec_ctx, tcp->em_fd, tcp->release_fd_cb, tcp->release_fd,
                  "tcp_unref_orphan");
-<<<<<<< HEAD
   grpc_slice_buffer_destroy_internal(exec_ctx, &tcp->last_read_buffer);
-  grpc_resource_user_destroy(exec_ctx, &tcp->resource_user);
-=======
-  grpc_slice_buffer_destroy(&tcp->last_read_buffer);
   grpc_resource_user_unref(exec_ctx, tcp->resource_user);
->>>>>>> db096f3d
   gpr_free(tcp->peer_string);
   gpr_free(tcp);
 }
@@ -168,12 +163,7 @@
 static void tcp_destroy(grpc_exec_ctx *exec_ctx, grpc_endpoint *ep) {
   grpc_network_status_unregister_endpoint(ep);
   grpc_tcp *tcp = (grpc_tcp *)ep;
-<<<<<<< HEAD
-  tcp_maybe_shutdown_resource_user(exec_ctx, tcp);
   grpc_slice_buffer_reset_and_unref_internal(exec_ctx, &tcp->last_read_buffer);
-=======
-  grpc_slice_buffer_reset_and_unref(&tcp->last_read_buffer);
->>>>>>> db096f3d
   TCP_UNREF(exec_ctx, tcp, "destroy");
 }
 
@@ -573,12 +563,7 @@
   GPR_ASSERT(ep->vtable == &vtable);
   tcp->release_fd = fd;
   tcp->release_fd_cb = done;
-<<<<<<< HEAD
-  tcp_maybe_shutdown_resource_user(exec_ctx, tcp);
   grpc_slice_buffer_reset_and_unref_internal(exec_ctx, &tcp->last_read_buffer);
-=======
-  grpc_slice_buffer_reset_and_unref(&tcp->last_read_buffer);
->>>>>>> db096f3d
   TCP_UNREF(exec_ctx, tcp, "destroy");
 }
 
