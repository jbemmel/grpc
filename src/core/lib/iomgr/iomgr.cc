--- conflicted
+++ resolved
@@ -98,14 +98,8 @@
       }
       last_warning_time = gpr_now(GPR_CLOCK_REALTIME);
     }
-<<<<<<< HEAD
     grpc_core::ExecCtx::Get()->SetNowIomgrShutdown();
-    if (grpc_timer_check(NULL) == GRPC_TIMERS_FIRED) {
-=======
-    exec_ctx->now_is_valid = true;
-    exec_ctx->now = GRPC_MILLIS_INF_FUTURE;
-    if (grpc_timer_check(exec_ctx, nullptr) == GRPC_TIMERS_FIRED) {
->>>>>>> 82c8f945
+    if (grpc_timer_check(nullptr) == GRPC_TIMERS_FIRED) {
       gpr_mu_unlock(&g_mu);
       grpc_core::ExecCtx::Get()->Flush();
       grpc_iomgr_platform_flush();
