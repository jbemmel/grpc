--- conflicted
+++ resolved
@@ -252,22 +252,18 @@
   GPR_TIMER_BEGIN("copy_error_and_unref", 0);
   grpc_error *out;
   if (is_special(in)) {
-    if (in == GRPC_ERROR_NONE) return GRPC_ERROR_CREATE("no error");
-    if (in == GRPC_ERROR_OOM) return GRPC_ERROR_CREATE("oom");
-<<<<<<< HEAD
-    if (in == GRPC_ERROR_CANCELLED)
-      return grpc_error_set_int(GRPC_ERROR_CREATE("cancelled"),
-                                GRPC_ERROR_INT_GRPC_STATUS,
-                                GRPC_STATUS_CANCELLED);
-    return GRPC_ERROR_CREATE("unknown");
-  }
-  grpc_error *out = gpr_malloc(sizeof(*out));
-=======
-    if (in == GRPC_ERROR_CANCELLED) return GRPC_ERROR_CREATE("cancelled");
-    out = GRPC_ERROR_CREATE("unknown");
+    if (in == GRPC_ERROR_NONE)
+      out = GRPC_ERROR_CREATE("no error");
+    else if (in == GRPC_ERROR_OOM)
+      out = GRPC_ERROR_CREATE("oom");
+    else if (in == GRPC_ERROR_CANCELLED)
+      out =
+          grpc_error_set_int(GRPC_ERROR_CREATE("cancelled"),
+                             GRPC_ERROR_INT_GRPC_STATUS, GRPC_STATUS_CANCELLED);
+    else
+      out = GRPC_ERROR_CREATE("unknown");
   } else {
     out = gpr_malloc(sizeof(*out));
->>>>>>> fe466b0e
 #ifdef GRPC_ERROR_REFCOUNT_DEBUG
     gpr_log(GPR_DEBUG, "%p create copying", out);
 #endif
@@ -293,18 +289,17 @@
 }
 
 bool grpc_error_get_int(grpc_error *err, grpc_error_ints which, intptr_t *p) {
+  GPR_TIMER_BEGIN("grpc_error_get_int", 0);
   void *pp;
-<<<<<<< HEAD
   if (is_special(err)) {
     if (err == GRPC_ERROR_CANCELLED && which == GRPC_ERROR_INT_GRPC_STATUS) {
       *p = GRPC_STATUS_CANCELLED;
+      GPR_TIMER_END("grpc_error_get_int", 0);
       return true;
     }
+    GPR_TIMER_END("grpc_error_get_int", 0);
     return false;
   }
-=======
-  GPR_TIMER_BEGIN("grpc_error_get_int", 0);
->>>>>>> fe466b0e
   if (gpr_avl_maybe_get(err->ints, (void *)(uintptr_t)which, &pp)) {
     if (p != NULL) *p = (intptr_t)pp;
     GPR_TIMER_END("grpc_error_get_int", 0);
