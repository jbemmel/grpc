/*
 *
 * Copyright 2015 gRPC authors.
 *
 * Licensed under the Apache License, Version 2.0 (the "License");
 * you may not use this file except in compliance with the License.
 * You may obtain a copy of the License at
 *
 *     http://www.apache.org/licenses/LICENSE-2.0
 *
 * Unless required by applicable law or agreed to in writing, software
 * distributed under the License is distributed on an "AS IS" BASIS,
 * WITHOUT WARRANTIES OR CONDITIONS OF ANY KIND, either express or implied.
 * See the License for the specific language governing permissions and
 * limitations under the License.
 *
 */

#include "src/core/lib/surface/channel.h"

#include <inttypes.h>
#include <stdlib.h>
#include <string.h>

#include <grpc/compression.h>
#include <grpc/support/alloc.h>
#include <grpc/support/log.h>
#include <grpc/support/string_util.h>

#include "src/core/lib/channel/channel_args.h"
#include "src/core/lib/channel/channel_tracer.h"
#include "src/core/lib/channel/object_registry.h"
#include "src/core/lib/debug/stats.h"
#include "src/core/lib/gpr/string.h"
#include "src/core/lib/gprpp/manual_constructor.h"
#include "src/core/lib/gprpp/memory.h"
#include "src/core/lib/gprpp/ref_counted_ptr.h"
#include "src/core/lib/iomgr/iomgr.h"
#include "src/core/lib/slice/slice_internal.h"
#include "src/core/lib/surface/api_trace.h"
#include "src/core/lib/surface/call.h"
#include "src/core/lib/surface/channel_init.h"
#include "src/core/lib/transport/static_metadata.h"

/** Cache grpc-status: X mdelems for X = 0..NUM_CACHED_STATUS_ELEMS.
 *  Avoids needing to take a metadata context lock for sending status
 *  if the status code is <= NUM_CACHED_STATUS_ELEMS.
 *  Sized to allow the most commonly used codes to fit in
 *  (OK, Cancelled, Unknown). */
#define NUM_CACHED_STATUS_ELEMS 3

typedef struct registered_call {
  grpc_mdelem path;
  grpc_mdelem authority;
  struct registered_call* next;
} registered_call;

struct grpc_channel {
  int is_client;
  grpc_compression_options compression_options;
  grpc_mdelem default_authority;

  gpr_atm call_size_estimate;

  gpr_mu registered_call_mu;
  registered_call* registered_calls;

  grpc_core::RefCountedPtr<grpc_core::ChannelTracer> tracer;

  char* target;
};

#define CHANNEL_STACK_FROM_CHANNEL(c) ((grpc_channel_stack*)((c) + 1))
#define CHANNEL_FROM_CHANNEL_STACK(channel_stack) \
  (((grpc_channel*)(channel_stack)) - 1)
#define CHANNEL_FROM_TOP_ELEM(top_elem) \
  CHANNEL_FROM_CHANNEL_STACK(grpc_channel_stack_from_top_element(top_elem))

static void destroy_channel(void* arg, grpc_error* error);

grpc_channel* grpc_channel_create_with_builder(
    grpc_channel_stack_builder* builder,
    grpc_channel_stack_type channel_stack_type) {
  char* target = gpr_strdup(grpc_channel_stack_builder_get_target(builder));
  grpc_channel_args* args = grpc_channel_args_copy(
      grpc_channel_stack_builder_get_channel_arguments(builder));
  grpc_channel* channel;
  if (channel_stack_type == GRPC_SERVER_CHANNEL) {
    GRPC_STATS_INC_SERVER_CHANNELS_CREATED();
  } else {
    GRPC_STATS_INC_CLIENT_CHANNELS_CREATED();
  }
  grpc_error* error = grpc_channel_stack_builder_finish(
      builder, sizeof(grpc_channel), 1, destroy_channel, nullptr,
      (void**)&channel);
  if (error != GRPC_ERROR_NONE) {
    gpr_log(GPR_ERROR, "channel stack builder failed: %s",
            grpc_error_string(error));
    GRPC_ERROR_UNREF(error);
    gpr_free(target);
    grpc_channel_args_destroy(args);
    return channel;
  }

  memset(channel, 0, sizeof(*channel));
  channel->target = target;
  channel->is_client = grpc_channel_stack_type_is_client(channel_stack_type);
  int64_t channel_tracer_max_nodes = 0;  // default to off
  gpr_mu_init(&channel->registered_call_mu);
  channel->registered_calls = nullptr;

  gpr_atm_no_barrier_store(
      &channel->call_size_estimate,
      (gpr_atm)CHANNEL_STACK_FROM_CHANNEL(channel)->call_stack_size);

  grpc_compression_options_init(&channel->compression_options);
  for (size_t i = 0; i < args->num_args; i++) {
    if (0 == strcmp(args->args[i].key, GRPC_ARG_DEFAULT_AUTHORITY)) {
      if (args->args[i].type != GRPC_ARG_STRING) {
        gpr_log(GPR_ERROR, "%s ignored: it must be a string",
                GRPC_ARG_DEFAULT_AUTHORITY);
      } else {
        if (!GRPC_MDISNULL(channel->default_authority)) {
          /* setting this takes precedence over anything else */
          GRPC_MDELEM_UNREF(channel->default_authority);
        }
        channel->default_authority = grpc_mdelem_from_slices(
            GRPC_MDSTR_AUTHORITY,
            grpc_slice_intern(
                grpc_slice_from_static_string(args->args[i].value.string)));
      }
    } else if (0 ==
               strcmp(args->args[i].key, GRPC_SSL_TARGET_NAME_OVERRIDE_ARG)) {
      if (args->args[i].type != GRPC_ARG_STRING) {
        gpr_log(GPR_ERROR, "%s ignored: it must be a string",
                GRPC_SSL_TARGET_NAME_OVERRIDE_ARG);
      } else {
        if (!GRPC_MDISNULL(channel->default_authority)) {
          /* other ways of setting this (notably ssl) take precedence */
          gpr_log(GPR_ERROR,
                  "%s ignored: default host already set some other way",
                  GRPC_SSL_TARGET_NAME_OVERRIDE_ARG);
        } else {
          channel->default_authority = grpc_mdelem_from_slices(
              GRPC_MDSTR_AUTHORITY,
              grpc_slice_intern(
                  grpc_slice_from_static_string(args->args[i].value.string)));
        }
      }
    } else if (0 == strcmp(args->args[i].key,
                           GRPC_COMPRESSION_CHANNEL_DEFAULT_LEVEL)) {
      channel->compression_options.default_level.is_set = true;
      channel->compression_options.default_level.level =
          static_cast<grpc_compression_level>(grpc_channel_arg_get_integer(
              &args->args[i],
              {GRPC_COMPRESS_LEVEL_NONE, GRPC_COMPRESS_LEVEL_NONE,
               GRPC_COMPRESS_LEVEL_COUNT - 1}));
    } else if (0 == strcmp(args->args[i].key,
                           GRPC_COMPRESSION_CHANNEL_DEFAULT_ALGORITHM)) {
      channel->compression_options.default_algorithm.is_set = true;
      channel->compression_options.default_algorithm.algorithm =
          static_cast<grpc_compression_algorithm>(grpc_channel_arg_get_integer(
              &args->args[i], {GRPC_COMPRESS_NONE, GRPC_COMPRESS_NONE,
                               GRPC_COMPRESS_ALGORITHMS_COUNT - 1}));
    } else if (0 ==
               strcmp(args->args[i].key,
                      GRPC_COMPRESSION_CHANNEL_ENABLED_ALGORITHMS_BITSET)) {
      channel->compression_options.enabled_algorithms_bitset =
          (uint32_t)args->args[i].value.integer |
          0x1; /* always support no compression */
<<<<<<< HEAD
    } else if (0 ==
               strcmp(
                   args->args[i].key,
                   GRPC_STREAM_COMPRESSION_CHANNEL_ENABLED_ALGORITHMS_BITSET)) {
      channel->compression_options
          .enabled_stream_compression_algorithms_bitset =
          (uint32_t)args->args[i].value.integer |
          0x1; /* always support no compression */
    } else if (0 ==
               strcmp(args->args[i].key, GRPC_ARG_CHANNEL_TRACING_MAX_NODES)) {
      GPR_ASSERT(channel_tracer_max_nodes == -1);
      // max_nodes defaults to 10, clamped between 0 and 100.
      const grpc_integer_options options = {10, 0, 100};
      channel_tracer_max_nodes =
          (size_t)grpc_channel_arg_get_integer(&args->args[i], options);
=======
>>>>>>> 123547c9
    }
  }

  grpc_channel_args_destroy(args);
  channel->tracer = grpc_core::MakeRefCounted<grpc_core::ChannelTracer>(
      channel_tracer_max_nodes);
  channel->tracer->AddTrace(grpc_slice_from_static_string("Channel created"),
                            GRPC_ERROR_NONE, GRPC_CHANNEL_IDLE);
  return channel;
}

char* grpc_channel_get_trace(grpc_channel* channel, bool recursive) {
  return channel->tracer->RenderTrace(recursive);
}

intptr_t grpc_channel_get_uuid(grpc_channel* channel) {
  return channel->tracer->GetUuid();
}

grpc_channel* grpc_channel_create(const char* target,
                                  const grpc_channel_args* input_args,
                                  grpc_channel_stack_type channel_stack_type,
                                  grpc_transport* optional_transport) {
  grpc_channel_stack_builder* builder = grpc_channel_stack_builder_create();
  grpc_channel_stack_builder_set_channel_arguments(builder, input_args);
  grpc_channel_stack_builder_set_target(builder, target);
  grpc_channel_stack_builder_set_transport(builder, optional_transport);
  if (!grpc_channel_init_create_stack(builder, channel_stack_type)) {
    grpc_channel_stack_builder_destroy(builder);
    return nullptr;
  }
  return grpc_channel_create_with_builder(builder, channel_stack_type);
}

size_t grpc_channel_get_call_size_estimate(grpc_channel* channel) {
#define ROUND_UP_SIZE 256
  /* We round up our current estimate to the NEXT value of ROUND_UP_SIZE.
     This ensures:
      1. a consistent size allocation when our estimate is drifting slowly
         (which is common) - which tends to help most allocators reuse memory
      2. a small amount of allowed growth over the estimate without hitting
         the arena size doubling case, reducing overall memory usage */
  return ((size_t)gpr_atm_no_barrier_load(&channel->call_size_estimate) +
          2 * ROUND_UP_SIZE) &
         ~(size_t)(ROUND_UP_SIZE - 1);
}

void grpc_channel_update_call_size_estimate(grpc_channel* channel,
                                            size_t size) {
  size_t cur = (size_t)gpr_atm_no_barrier_load(&channel->call_size_estimate);
  if (cur < size) {
    /* size grew: update estimate */
    gpr_atm_no_barrier_cas(&channel->call_size_estimate, (gpr_atm)cur,
                           (gpr_atm)size);
    /* if we lose: never mind, something else will likely update soon enough */
  } else if (cur == size) {
    /* no change: holding pattern */
  } else if (cur > 0) {
    /* size shrank: decrease estimate */
    gpr_atm_no_barrier_cas(
        &channel->call_size_estimate, (gpr_atm)cur,
        (gpr_atm)(GPR_MIN(cur - 1, (255 * cur + size) / 256)));
    /* if we lose: never mind, something else will likely update soon enough */
  }
}

char* grpc_channel_get_target(grpc_channel* channel) {
  GRPC_API_TRACE("grpc_channel_get_target(channel=%p)", 1, (channel));
  return gpr_strdup(channel->target);
}

void grpc_channel_get_info(grpc_channel* channel,
                           const grpc_channel_info* channel_info) {
  grpc_core::ExecCtx exec_ctx;
  grpc_channel_element* elem =
      grpc_channel_stack_element(CHANNEL_STACK_FROM_CHANNEL(channel), 0);
  elem->filter->get_channel_info(elem, channel_info);
}

static grpc_call* grpc_channel_create_call_internal(
    grpc_channel* channel, grpc_call* parent_call, uint32_t propagation_mask,
    grpc_completion_queue* cq, grpc_pollset_set* pollset_set_alternative,
    grpc_mdelem path_mdelem, grpc_mdelem authority_mdelem,
    grpc_millis deadline) {
  grpc_mdelem send_metadata[2];
  size_t num_metadata = 0;

  GPR_ASSERT(channel->is_client);
  GPR_ASSERT(!(cq != nullptr && pollset_set_alternative != nullptr));

  send_metadata[num_metadata++] = path_mdelem;
  if (!GRPC_MDISNULL(authority_mdelem)) {
    send_metadata[num_metadata++] = authority_mdelem;
  } else if (!GRPC_MDISNULL(channel->default_authority)) {
    send_metadata[num_metadata++] = GRPC_MDELEM_REF(channel->default_authority);
  }

  grpc_call_create_args args;
  memset(&args, 0, sizeof(args));
  args.channel = channel;
  args.parent = parent_call;
  args.propagation_mask = propagation_mask;
  args.cq = cq;
  args.pollset_set_alternative = pollset_set_alternative;
  args.server_transport_data = nullptr;
  args.add_initial_metadata = send_metadata;
  args.add_initial_metadata_count = num_metadata;
  args.send_deadline = deadline;

  grpc_call* call;
  GRPC_LOG_IF_ERROR("call_create", grpc_call_create(&args, &call));
  return call;
}

grpc_call* grpc_channel_create_call(grpc_channel* channel,
                                    grpc_call* parent_call,
                                    uint32_t propagation_mask,
                                    grpc_completion_queue* cq,
                                    grpc_slice method, const grpc_slice* host,
                                    gpr_timespec deadline, void* reserved) {
  GPR_ASSERT(!reserved);
  grpc_core::ExecCtx exec_ctx;
  grpc_call* call = grpc_channel_create_call_internal(
      channel, parent_call, propagation_mask, cq, nullptr,
      grpc_mdelem_from_slices(GRPC_MDSTR_PATH, grpc_slice_ref_internal(method)),
      host != nullptr ? grpc_mdelem_from_slices(GRPC_MDSTR_AUTHORITY,
                                                grpc_slice_ref_internal(*host))
                      : GRPC_MDNULL,
      grpc_timespec_to_millis_round_up(deadline));

  return call;
}

grpc_call* grpc_channel_create_pollset_set_call(
    grpc_channel* channel, grpc_call* parent_call, uint32_t propagation_mask,
    grpc_pollset_set* pollset_set, grpc_slice method, const grpc_slice* host,
    grpc_millis deadline, void* reserved) {
  GPR_ASSERT(!reserved);
  return grpc_channel_create_call_internal(
      channel, parent_call, propagation_mask, nullptr, pollset_set,
      grpc_mdelem_from_slices(GRPC_MDSTR_PATH, grpc_slice_ref_internal(method)),
      host != nullptr ? grpc_mdelem_from_slices(GRPC_MDSTR_AUTHORITY,
                                                grpc_slice_ref_internal(*host))
                      : GRPC_MDNULL,
      deadline);
}

void* grpc_channel_register_call(grpc_channel* channel, const char* method,
                                 const char* host, void* reserved) {
  registered_call* rc = (registered_call*)gpr_malloc(sizeof(registered_call));
  GRPC_API_TRACE(
      "grpc_channel_register_call(channel=%p, method=%s, host=%s, reserved=%p)",
      4, (channel, method, host, reserved));
  GPR_ASSERT(!reserved);
  grpc_core::ExecCtx exec_ctx;

  rc->path = grpc_mdelem_from_slices(
      GRPC_MDSTR_PATH,
      grpc_slice_intern(grpc_slice_from_static_string(method)));
  rc->authority =
      host ? grpc_mdelem_from_slices(
                 GRPC_MDSTR_AUTHORITY,
                 grpc_slice_intern(grpc_slice_from_static_string(host)))
           : GRPC_MDNULL;
  gpr_mu_lock(&channel->registered_call_mu);
  rc->next = channel->registered_calls;
  channel->registered_calls = rc;
  gpr_mu_unlock(&channel->registered_call_mu);

  return rc;
}

grpc_call* grpc_channel_create_registered_call(
    grpc_channel* channel, grpc_call* parent_call, uint32_t propagation_mask,
    grpc_completion_queue* completion_queue, void* registered_call_handle,
    gpr_timespec deadline, void* reserved) {
  registered_call* rc = (registered_call*)registered_call_handle;
  GRPC_API_TRACE(
      "grpc_channel_create_registered_call("
      "channel=%p, parent_call=%p, propagation_mask=%x, completion_queue=%p, "
      "registered_call_handle=%p, "
      "deadline=gpr_timespec { tv_sec: %" PRId64
      ", tv_nsec: %d, clock_type: %d }, "
      "reserved=%p)",
      9,
      (channel, parent_call, (unsigned)propagation_mask, completion_queue,
       registered_call_handle, deadline.tv_sec, deadline.tv_nsec,
       (int)deadline.clock_type, reserved));
  GPR_ASSERT(!reserved);
  grpc_core::ExecCtx exec_ctx;
  grpc_call* call = grpc_channel_create_call_internal(
      channel, parent_call, propagation_mask, completion_queue, nullptr,
      GRPC_MDELEM_REF(rc->path), GRPC_MDELEM_REF(rc->authority),
      grpc_timespec_to_millis_round_up(deadline));

  return call;
}

#ifndef NDEBUG
#define REF_REASON reason
#define REF_ARG , const char* reason
#else
#define REF_REASON ""
#define REF_ARG
#endif
void grpc_channel_internal_ref(grpc_channel* c REF_ARG) {
  GRPC_CHANNEL_STACK_REF(CHANNEL_STACK_FROM_CHANNEL(c), REF_REASON);
}

void grpc_channel_internal_unref(grpc_channel* c REF_ARG) {
  GRPC_CHANNEL_STACK_UNREF(CHANNEL_STACK_FROM_CHANNEL(c), REF_REASON);
}

static void destroy_channel(void* arg, grpc_error* error) {
  grpc_channel* channel = (grpc_channel*)arg;
  grpc_channel_stack_destroy(CHANNEL_STACK_FROM_CHANNEL(channel));
  while (channel->registered_calls) {
    registered_call* rc = channel->registered_calls;
    channel->registered_calls = rc->next;
    GRPC_MDELEM_UNREF(rc->path);
    GRPC_MDELEM_UNREF(rc->authority);
    gpr_free(rc);
  }
  GRPC_MDELEM_UNREF(channel->default_authority);
  gpr_mu_destroy(&channel->registered_call_mu);
  gpr_free(channel->target);
  gpr_free(channel);
}

void grpc_channel_destroy(grpc_channel* channel) {
  grpc_transport_op* op = grpc_make_transport_op(nullptr);
  grpc_channel_element* elem;
  grpc_core::ExecCtx exec_ctx;
  GRPC_API_TRACE("grpc_channel_destroy(channel=%p)", 1, (channel));
  op->disconnect_with_error =
      GRPC_ERROR_CREATE_FROM_STATIC_STRING("Channel Destroyed");
  elem = grpc_channel_stack_element(CHANNEL_STACK_FROM_CHANNEL(channel), 0);
  elem->filter->start_transport_op(elem, op);

  GRPC_CHANNEL_INTERNAL_UNREF(channel, "channel");
}

grpc_channel_stack* grpc_channel_get_channel_stack(grpc_channel* channel) {
  return CHANNEL_STACK_FROM_CHANNEL(channel);
}

grpc_compression_options grpc_channel_compression_options(
    const grpc_channel* channel) {
  return channel->compression_options;
}

grpc_mdelem grpc_channel_get_reffed_status_elem(grpc_channel* channel, int i) {
  char tmp[GPR_LTOA_MIN_BUFSIZE];
  switch (i) {
    case 0:
      return GRPC_MDELEM_GRPC_STATUS_0;
    case 1:
      return GRPC_MDELEM_GRPC_STATUS_1;
    case 2:
      return GRPC_MDELEM_GRPC_STATUS_2;
  }
  gpr_ltoa(i, tmp);
  return grpc_mdelem_from_slices(GRPC_MDSTR_GRPC_STATUS,
                                 grpc_slice_from_copied_string(tmp));
}<|MERGE_RESOLUTION|>--- conflicted
+++ resolved
@@ -168,15 +168,6 @@
       channel->compression_options.enabled_algorithms_bitset =
           (uint32_t)args->args[i].value.integer |
           0x1; /* always support no compression */
-<<<<<<< HEAD
-    } else if (0 ==
-               strcmp(
-                   args->args[i].key,
-                   GRPC_STREAM_COMPRESSION_CHANNEL_ENABLED_ALGORITHMS_BITSET)) {
-      channel->compression_options
-          .enabled_stream_compression_algorithms_bitset =
-          (uint32_t)args->args[i].value.integer |
-          0x1; /* always support no compression */
     } else if (0 ==
                strcmp(args->args[i].key, GRPC_ARG_CHANNEL_TRACING_MAX_NODES)) {
       GPR_ASSERT(channel_tracer_max_nodes == -1);
@@ -184,8 +175,6 @@
       const grpc_integer_options options = {10, 0, 100};
       channel_tracer_max_nodes =
           (size_t)grpc_channel_arg_get_integer(&args->args[i], options);
-=======
->>>>>>> 123547c9
     }
   }
 
