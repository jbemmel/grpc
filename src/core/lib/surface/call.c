/*
 *
 * Copyright 2015 gRPC authors.
 *
 * Licensed under the Apache License, Version 2.0 (the "License");
 * you may not use this file except in compliance with the License.
 * You may obtain a copy of the License at
 *
 *     http://www.apache.org/licenses/LICENSE-2.0
 *
 * Unless required by applicable law or agreed to in writing, software
 * distributed under the License is distributed on an "AS IS" BASIS,
 * WITHOUT WARRANTIES OR CONDITIONS OF ANY KIND, either express or implied.
 * See the License for the specific language governing permissions and
 * limitations under the License.
 *
 */

#include <assert.h>
#include <limits.h>
#include <stdio.h>
#include <stdlib.h>
#include <string.h>

#include <grpc/compression.h>
#include <grpc/grpc.h>
#include <grpc/slice.h>
#include <grpc/support/alloc.h>
#include <grpc/support/log.h>
#include <grpc/support/string_util.h>
#include <grpc/support/useful.h>

#include "src/core/lib/channel/channel_stack.h"
#include "src/core/lib/compression/algorithm_metadata.h"
#include "src/core/lib/debug/stats.h"
#include "src/core/lib/iomgr/timer.h"
#include "src/core/lib/profiling/timers.h"
#include "src/core/lib/slice/slice_internal.h"
#include "src/core/lib/slice/slice_string_helpers.h"
#include "src/core/lib/support/arena.h"
#include "src/core/lib/support/string.h"
#include "src/core/lib/surface/api_trace.h"
#include "src/core/lib/surface/call.h"
#include "src/core/lib/surface/channel.h"
#include "src/core/lib/surface/completion_queue.h"
#include "src/core/lib/surface/validate_metadata.h"
#include "src/core/lib/transport/error_utils.h"
#include "src/core/lib/transport/metadata.h"
#include "src/core/lib/transport/static_metadata.h"
#include "src/core/lib/transport/transport.h"

/** The maximum number of concurrent batches possible.
    Based upon the maximum number of individually queueable ops in the batch
    api:
      - initial metadata send
      - message send
      - status/close send (depending on client/server)
      - initial metadata recv
      - message recv
      - status/close recv (depending on client/server) */
#define MAX_CONCURRENT_BATCHES 6

#define MAX_SEND_EXTRA_METADATA_COUNT 3

/* Status data for a request can come from several sources; this
   enumerates them all, and acts as a priority sorting for which
   status to return to the application - earlier entries override
   later ones */
typedef enum {
  /* Status came from the application layer overriding whatever
     the wire says */
  STATUS_FROM_API_OVERRIDE = 0,
  /* Status came from 'the wire' - or somewhere below the surface
     layer */
  STATUS_FROM_WIRE,
  /* Status was created by some internal channel stack operation: must come via
     add_batch_error */
  STATUS_FROM_CORE,
  /* Status was created by some surface error */
  STATUS_FROM_SURFACE,
  /* Status came from the server sending status */
  STATUS_FROM_SERVER_STATUS,
  STATUS_SOURCE_COUNT
} status_source;

typedef struct {
  bool is_set;
  grpc_error *error;
} received_status;

static gpr_atm pack_received_status(received_status r) {
  return r.is_set ? (1 | (gpr_atm)r.error) : 0;
}

static received_status unpack_received_status(gpr_atm atm) {
  return (atm & 1) == 0
             ? (received_status){.is_set = false, .error = GRPC_ERROR_NONE}
             : (received_status){.is_set = true,
                                 .error = (grpc_error *)(atm & ~(gpr_atm)1)};
}

#define MAX_ERRORS_PER_BATCH 4

typedef struct batch_control {
  grpc_call *call;
  /* Share memory for cq_completion and notify_tag as they are never needed
     simultaneously. Each byte used in this data structure count as six bytes
     per call, so any savings we can make are worthwhile,

     We use notify_tag to determine whether or not to send notification to the
     completion queue. Once we've made that determination, we can reuse the
     memory for cq_completion. */
  union {
    grpc_cq_completion cq_completion;
    struct {
      /* Any given op indicates completion by either (a) calling a closure or
         (b) sending a notification on the call's completion queue.  If
         \a is_closure is true, \a tag indicates a closure to be invoked;
         otherwise, \a tag indicates the tag to be used in the notification to
         be sent to the completion queue. */
      void *tag;
      bool is_closure;
    } notify_tag;
  } completion_data;
  grpc_closure start_batch;
  grpc_closure finish_batch;
  gpr_refcount steps_to_complete;

  grpc_error *errors[MAX_ERRORS_PER_BATCH];
  gpr_atm num_errors;

  grpc_transport_stream_op_batch op;
} batch_control;

typedef struct {
  gpr_mu child_list_mu;
  grpc_call *first_child;
} parent_call_t;

typedef struct {
  grpc_call *parent;
  /** siblings: children of the same parent form a list, and this list is
     protected under
      parent->mu */
  grpc_call *sibling_next;
  grpc_call *sibling_prev;
} child_call_t;

#define RECV_NONE ((gpr_atm)0)
#define RECV_INITIAL_METADATA_FIRST ((gpr_atm)1)

struct grpc_call {
  gpr_refcount ext_ref;
  gpr_arena *arena;
  grpc_call_combiner call_combiner;
  grpc_completion_queue *cq;
  grpc_polling_entity pollent;
  grpc_channel *channel;
  gpr_timespec start_time;
  /* parent_call_t* */ gpr_atm parent_call_atm;
  child_call_t *child_call;

  /* client or server call */
  bool is_client;
  /** has grpc_call_unref been called */
  bool destroy_called;
  /** flag indicating that cancellation is inherited */
  bool cancellation_is_inherited;
  /** which ops are in-flight */
  bool sent_initial_metadata;
  bool sending_message;
  bool sent_final_op;
  bool received_initial_metadata;
  bool receiving_message;
  bool requested_final_op;
  gpr_atm any_ops_sent_atm;
  gpr_atm received_final_op_atm;

  batch_control *active_batches[MAX_CONCURRENT_BATCHES];
  grpc_transport_stream_op_batch_payload stream_op_payload;

  /* first idx: is_receiving, second idx: is_trailing */
  grpc_metadata_batch metadata_batch[2][2];

  /* Buffered read metadata waiting to be returned to the application.
     Element 0 is initial metadata, element 1 is trailing metadata. */
  grpc_metadata_array *buffered_metadata[2];

  grpc_metadata compression_md;

  // A char* indicating the peer name.
  gpr_atm peer_string;

  /* Packed received call statuses from various sources */
  gpr_atm status[STATUS_SOURCE_COUNT];

  /* Call data useful used for reporting. Only valid after the call has
   * completed */
  grpc_call_final_info final_info;

  /* Compression algorithm for *incoming* data */
  grpc_compression_algorithm incoming_compression_algorithm;
  /* Stream compression algorithm for *incoming* data */
  grpc_stream_compression_algorithm incoming_stream_compression_algorithm;
  /* Supported encodings (compression algorithms), a bitset */
  uint32_t encodings_accepted_by_peer;
  /* Supported stream encodings (stream compression algorithms), a bitset */
  uint32_t stream_encodings_accepted_by_peer;

  /* Contexts for various subsystems (security, tracing, ...). */
  grpc_call_context_element context[GRPC_CONTEXT_COUNT];

  /* for the client, extra metadata is initial metadata; for the
     server, it's trailing metadata */
  grpc_linked_mdelem send_extra_metadata[MAX_SEND_EXTRA_METADATA_COUNT];
  int send_extra_metadata_count;
  grpc_millis send_deadline;

  grpc_slice_buffer_stream sending_stream;

  grpc_byte_stream *receiving_stream;
  grpc_byte_buffer **receiving_buffer;
  grpc_slice receiving_slice;
  grpc_closure receiving_slice_ready;
  grpc_closure receiving_stream_ready;
  grpc_closure receiving_initial_metadata_ready;
  uint32_t test_only_last_message_flags;

  grpc_closure release_call;

  union {
    struct {
      grpc_status_code *status;
      grpc_slice *status_details;
    } client;
    struct {
      int *cancelled;
    } server;
  } final_op;

  /* recv_state can contain one of the following values:
     RECV_NONE :                 :  no initial metadata and messages received
     RECV_INITIAL_METADATA_FIRST :  received initial metadata first
     a batch_control*            :  received messages first

                 +------1------RECV_NONE------3-----+
                 |                                  |
                 |                                  |
                 v                                  v
     RECV_INITIAL_METADATA_FIRST        receiving_stream_ready_bctlp
           |           ^                      |           ^
           |           |                      |           |
           +-----2-----+                      +-----4-----+

    For 1, 4: See receiving_initial_metadata_ready() function
    For 2, 3: See receiving_stream_ready() function */
  gpr_atm recv_state;
};

grpc_tracer_flag grpc_call_error_trace =
    GRPC_TRACER_INITIALIZER(false, "call_error");
grpc_tracer_flag grpc_compression_trace =
    GRPC_TRACER_INITIALIZER(false, "compression");

#define CALL_STACK_FROM_CALL(call) ((grpc_call_stack *)((call) + 1))
#define CALL_FROM_CALL_STACK(call_stack) (((grpc_call *)(call_stack)) - 1)
#define CALL_ELEM_FROM_CALL(call, idx) \
  grpc_call_stack_element(CALL_STACK_FROM_CALL(call), idx)
#define CALL_FROM_TOP_ELEM(top_elem) \
  CALL_FROM_CALL_STACK(grpc_call_stack_from_top_element(top_elem))

static void execute_batch(grpc_exec_ctx *exec_ctx, grpc_call *call,
                          grpc_transport_stream_op_batch *op,
                          grpc_closure *start_batch_closure);
static void cancel_with_status(grpc_exec_ctx *exec_ctx, grpc_call *c,
                               status_source source, grpc_status_code status,
                               const char *description);
static void cancel_with_error(grpc_exec_ctx *exec_ctx, grpc_call *c,
                              status_source source, grpc_error *error);
static void destroy_call(grpc_exec_ctx *exec_ctx, void *call_stack,
                         grpc_error *error);
static void receiving_slice_ready(grpc_exec_ctx *exec_ctx, void *bctlp,
                                  grpc_error *error);
static void get_final_status(grpc_exec_ctx *exec_ctx, grpc_call *call,
                             void (*set_value)(grpc_status_code code,
                                               void *user_data),
                             void *set_value_user_data, grpc_slice *details);
static void set_status_value_directly(grpc_status_code status, void *dest);
static void set_status_from_error(grpc_exec_ctx *exec_ctx, grpc_call *call,
                                  status_source source, grpc_error *error);
static void process_data_after_md(grpc_exec_ctx *exec_ctx, batch_control *bctl);
static void post_batch_completion(grpc_exec_ctx *exec_ctx, batch_control *bctl);
static void add_batch_error(grpc_exec_ctx *exec_ctx, batch_control *bctl,
                            grpc_error *error, bool has_cancelled);

static void add_init_error(grpc_error **composite, grpc_error *new_err) {
  if (new_err == GRPC_ERROR_NONE) return;
  if (*composite == GRPC_ERROR_NONE)
    *composite = GRPC_ERROR_CREATE_FROM_STATIC_STRING("Call creation failed");
  *composite = grpc_error_add_child(*composite, new_err);
}

void *grpc_call_arena_alloc(grpc_call *call, size_t size) {
  return gpr_arena_alloc(call->arena, size);
}

static parent_call_t *get_or_create_parent_call(grpc_call *call) {
  parent_call_t *p = (parent_call_t *)gpr_atm_acq_load(&call->parent_call_atm);
  if (p == NULL) {
    p = (parent_call_t *)gpr_arena_alloc(call->arena, sizeof(*p));
    gpr_mu_init(&p->child_list_mu);
    if (!gpr_atm_rel_cas(&call->parent_call_atm, (gpr_atm)NULL, (gpr_atm)p)) {
      gpr_mu_destroy(&p->child_list_mu);
      p = (parent_call_t *)gpr_atm_acq_load(&call->parent_call_atm);
    }
  }
  return p;
}

static parent_call_t *get_parent_call(grpc_call *call) {
  return (parent_call_t *)gpr_atm_acq_load(&call->parent_call_atm);
}

grpc_error *grpc_call_create(grpc_exec_ctx *exec_ctx,
                             const grpc_call_create_args *args,
                             grpc_call **out_call) {
  size_t i, j;
  grpc_error *error = GRPC_ERROR_NONE;
  grpc_channel_stack *channel_stack =
      grpc_channel_get_channel_stack(args->channel);
  grpc_call *call;
  GPR_TIMER_BEGIN("grpc_call_create", 0);
  gpr_arena *arena =
      gpr_arena_create(grpc_channel_get_call_size_estimate(args->channel));
  call = (grpc_call *)gpr_arena_alloc(
      arena, sizeof(grpc_call) + channel_stack->call_stack_size);
  gpr_ref_init(&call->ext_ref, 1);
  call->arena = arena;
  grpc_call_combiner_init(&call->call_combiner);
  *out_call = call;
  call->channel = args->channel;
  call->cq = args->cq;
  call->start_time = gpr_now(GPR_CLOCK_MONOTONIC);
  /* Always support no compression */
  GPR_BITSET(&call->encodings_accepted_by_peer, GRPC_COMPRESS_NONE);
  call->is_client = args->server_transport_data == NULL;
  if (call->is_client) {
    GRPC_STATS_INC_CLIENT_CALLS_CREATED(exec_ctx);
  } else {
    GRPC_STATS_INC_SERVER_CALLS_CREATED(exec_ctx);
  }
  call->stream_op_payload.context = call->context;
  grpc_slice path = grpc_empty_slice();
  if (call->is_client) {
    GPR_ASSERT(args->add_initial_metadata_count <
               MAX_SEND_EXTRA_METADATA_COUNT);
    for (i = 0; i < args->add_initial_metadata_count; i++) {
      call->send_extra_metadata[i].md = args->add_initial_metadata[i];
      if (grpc_slice_eq(GRPC_MDKEY(args->add_initial_metadata[i]),
                        GRPC_MDSTR_PATH)) {
        path = grpc_slice_ref_internal(
            GRPC_MDVALUE(args->add_initial_metadata[i]));
      }
    }
    call->send_extra_metadata_count = (int)args->add_initial_metadata_count;
  } else {
    GPR_ASSERT(args->add_initial_metadata_count == 0);
    call->send_extra_metadata_count = 0;
  }
  for (i = 0; i < 2; i++) {
    for (j = 0; j < 2; j++) {
      call->metadata_batch[i][j].deadline = GRPC_MILLIS_INF_FUTURE;
    }
  }
  grpc_millis send_deadline = args->send_deadline;

  bool immediately_cancel = false;

  if (args->parent_call != NULL) {
    child_call_t *cc = call->child_call =
        (child_call_t *)gpr_arena_alloc(arena, sizeof(child_call_t));
    call->child_call->parent = args->parent_call;

    GRPC_CALL_INTERNAL_REF(args->parent_call, "child");
    GPR_ASSERT(call->is_client);
    GPR_ASSERT(!args->parent_call->is_client);

    parent_call_t *pc = get_or_create_parent_call(args->parent_call);

    gpr_mu_lock(&pc->child_list_mu);

    if (args->propagation_mask & GRPC_PROPAGATE_DEADLINE) {
      send_deadline = GPR_MIN(send_deadline, args->parent_call->send_deadline);
    }
    /* for now GRPC_PROPAGATE_TRACING_CONTEXT *MUST* be passed with
     * GRPC_PROPAGATE_STATS_CONTEXT */
    /* TODO(ctiller): This should change to use the appropriate census start_op
     * call. */
    if (args->propagation_mask & GRPC_PROPAGATE_CENSUS_TRACING_CONTEXT) {
      if (0 == (args->propagation_mask & GRPC_PROPAGATE_CENSUS_STATS_CONTEXT)) {
        add_init_error(&error, GRPC_ERROR_CREATE_FROM_STATIC_STRING(
                                   "Census tracing propagation requested "
                                   "without Census context propagation"));
      }
      grpc_call_context_set(
          call, GRPC_CONTEXT_TRACING,
          args->parent_call->context[GRPC_CONTEXT_TRACING].value, NULL);
    } else if (args->propagation_mask & GRPC_PROPAGATE_CENSUS_STATS_CONTEXT) {
      add_init_error(&error, GRPC_ERROR_CREATE_FROM_STATIC_STRING(
                                 "Census context propagation requested "
                                 "without Census tracing propagation"));
    }
    if (args->propagation_mask & GRPC_PROPAGATE_CANCELLATION) {
      call->cancellation_is_inherited = 1;
      if (gpr_atm_acq_load(&args->parent_call->received_final_op_atm)) {
        immediately_cancel = true;
      }
    }

    if (pc->first_child == NULL) {
      pc->first_child = call;
      cc->sibling_next = cc->sibling_prev = call;
    } else {
      cc->sibling_next = pc->first_child;
      cc->sibling_prev = pc->first_child->child_call->sibling_prev;
      cc->sibling_next->child_call->sibling_prev =
          cc->sibling_prev->child_call->sibling_next = call;
    }

    gpr_mu_unlock(&pc->child_list_mu);
  }

  call->send_deadline = send_deadline;

  GRPC_CHANNEL_INTERNAL_REF(args->channel, "call");
  /* initial refcount dropped by grpc_call_unref */
  grpc_call_element_args call_args = {
      .call_stack = CALL_STACK_FROM_CALL(call),
      .server_transport_data = args->server_transport_data,
      .context = call->context,
      .path = path,
      .start_time = call->start_time,
      .deadline = send_deadline,
      .arena = call->arena,
      .call_combiner = &call->call_combiner};
  add_init_error(&error, grpc_call_stack_init(exec_ctx, channel_stack, 1,
                                              destroy_call, call, &call_args));
  if (error != GRPC_ERROR_NONE) {
    cancel_with_error(exec_ctx, call, STATUS_FROM_SURFACE,
                      GRPC_ERROR_REF(error));
  }
  if (immediately_cancel) {
    cancel_with_error(exec_ctx, call, STATUS_FROM_API_OVERRIDE,
                      GRPC_ERROR_CANCELLED);
  }
  if (args->cq != NULL) {
    GPR_ASSERT(
        args->pollset_set_alternative == NULL &&
        "Only one of 'cq' and 'pollset_set_alternative' should be non-NULL.");
    GRPC_CQ_INTERNAL_REF(args->cq, "bind");
    call->pollent =
        grpc_polling_entity_create_from_pollset(grpc_cq_pollset(args->cq));
  }
  if (args->pollset_set_alternative != NULL) {
    call->pollent = grpc_polling_entity_create_from_pollset_set(
        args->pollset_set_alternative);
  }
  if (!grpc_polling_entity_is_empty(&call->pollent)) {
    grpc_call_stack_set_pollset_or_pollset_set(
        exec_ctx, CALL_STACK_FROM_CALL(call), &call->pollent);
  }

  grpc_slice_unref_internal(exec_ctx, path);

  GPR_TIMER_END("grpc_call_create", 0);
  return error;
}

void grpc_call_set_completion_queue(grpc_exec_ctx *exec_ctx, grpc_call *call,
                                    grpc_completion_queue *cq) {
  GPR_ASSERT(cq);

  if (grpc_polling_entity_pollset_set(&call->pollent) != NULL) {
    gpr_log(GPR_ERROR, "A pollset_set is already registered for this call.");
    abort();
  }
  call->cq = cq;
  GRPC_CQ_INTERNAL_REF(cq, "bind");
  call->pollent = grpc_polling_entity_create_from_pollset(grpc_cq_pollset(cq));
  grpc_call_stack_set_pollset_or_pollset_set(
      exec_ctx, CALL_STACK_FROM_CALL(call), &call->pollent);
}

#ifndef NDEBUG
#define REF_REASON reason
#define REF_ARG , const char *reason
#else
#define REF_REASON ""
#define REF_ARG
#endif
void grpc_call_internal_ref(grpc_call *c REF_ARG) {
  GRPC_CALL_STACK_REF(CALL_STACK_FROM_CALL(c), REF_REASON);
}
void grpc_call_internal_unref(grpc_exec_ctx *exec_ctx, grpc_call *c REF_ARG) {
  GRPC_CALL_STACK_UNREF(exec_ctx, CALL_STACK_FROM_CALL(c), REF_REASON);
}

static void release_call(grpc_exec_ctx *exec_ctx, void *call,
                         grpc_error *error) {
  grpc_call *c = (grpc_call *)call;
  grpc_channel *channel = c->channel;
  grpc_call_combiner_destroy(&c->call_combiner);
  gpr_free((char *)c->peer_string);
  grpc_channel_update_call_size_estimate(channel, gpr_arena_destroy(c->arena));
  GRPC_CHANNEL_INTERNAL_UNREF(exec_ctx, channel, "call");
}

static void set_status_value_directly(grpc_status_code status, void *dest);
static void destroy_call(grpc_exec_ctx *exec_ctx, void *call,
                         grpc_error *error) {
  size_t i;
  int ii;
  grpc_call *c = (grpc_call *)call;
  GPR_TIMER_BEGIN("destroy_call", 0);
  for (i = 0; i < 2; i++) {
    grpc_metadata_batch_destroy(
        exec_ctx, &c->metadata_batch[1 /* is_receiving */][i /* is_initial */]);
  }
  if (c->receiving_stream != NULL) {
    grpc_byte_stream_destroy(exec_ctx, c->receiving_stream);
  }
  parent_call_t *pc = get_parent_call(c);
  if (pc != NULL) {
    gpr_mu_destroy(&pc->child_list_mu);
  }
  for (ii = 0; ii < c->send_extra_metadata_count; ii++) {
    GRPC_MDELEM_UNREF(exec_ctx, c->send_extra_metadata[ii].md);
  }
  for (i = 0; i < GRPC_CONTEXT_COUNT; i++) {
    if (c->context[i].destroy) {
      c->context[i].destroy(c->context[i].value);
    }
  }
  if (c->cq) {
    GRPC_CQ_INTERNAL_UNREF(exec_ctx, c->cq, "bind");
  }

<<<<<<< HEAD
  get_final_status(exec_ctx, call, set_status_value_directly,
                   &c->final_info.final_status, NULL);
=======
  get_final_status(c, set_status_value_directly, &c->final_info.final_status,
                   NULL);
>>>>>>> ce286cb3
  c->final_info.stats.latency =
      gpr_time_sub(gpr_now(GPR_CLOCK_MONOTONIC), c->start_time);

  for (i = 0; i < STATUS_SOURCE_COUNT; i++) {
    GRPC_ERROR_UNREF(
        unpack_received_status(gpr_atm_acq_load(&c->status[i])).error);
  }

  grpc_call_stack_destroy(exec_ctx, CALL_STACK_FROM_CALL(c), &c->final_info,
                          GRPC_CLOSURE_INIT(&c->release_call, release_call, c,
                                            grpc_schedule_on_exec_ctx));
  GPR_TIMER_END("destroy_call", 0);
}

void grpc_call_ref(grpc_call *c) { gpr_ref(&c->ext_ref); }

void grpc_call_unref(grpc_call *c) {
  if (!gpr_unref(&c->ext_ref)) return;

  child_call_t *cc = c->child_call;
  grpc_exec_ctx exec_ctx = GRPC_EXEC_CTX_INIT;

  GPR_TIMER_BEGIN("grpc_call_unref", 0);
  GRPC_API_TRACE("grpc_call_unref(c=%p)", 1, (c));

  if (cc) {
    parent_call_t *pc = get_parent_call(cc->parent);
    gpr_mu_lock(&pc->child_list_mu);
    if (c == pc->first_child) {
      pc->first_child = cc->sibling_next;
      if (c == pc->first_child) {
        pc->first_child = NULL;
      }
    }
    cc->sibling_prev->child_call->sibling_next = cc->sibling_next;
    cc->sibling_next->child_call->sibling_prev = cc->sibling_prev;
    gpr_mu_unlock(&pc->child_list_mu);
    GRPC_CALL_INTERNAL_UNREF(&exec_ctx, cc->parent, "child");
  }

  GPR_ASSERT(!c->destroy_called);
  c->destroy_called = 1;
  bool cancel = gpr_atm_acq_load(&c->any_ops_sent_atm) != 0 &&
                gpr_atm_acq_load(&c->received_final_op_atm) == 0;
  if (cancel) {
    cancel_with_error(&exec_ctx, c, STATUS_FROM_API_OVERRIDE,
                      GRPC_ERROR_CANCELLED);
  } else {
    // Unset the call combiner cancellation closure.  This has the
    // effect of scheduling the previously set cancellation closure, if
    // any, so that it can release any internal references it may be
    // holding to the call stack.
    grpc_call_combiner_set_notify_on_cancel(&exec_ctx, &c->call_combiner, NULL);
  }
  GRPC_CALL_INTERNAL_UNREF(&exec_ctx, c, "destroy");
  grpc_exec_ctx_finish(&exec_ctx);
  GPR_TIMER_END("grpc_call_unref", 0);
}

grpc_call_error grpc_call_cancel(grpc_call *call, void *reserved) {
  GRPC_API_TRACE("grpc_call_cancel(call=%p, reserved=%p)", 2, (call, reserved));
  GPR_ASSERT(!reserved);
  grpc_exec_ctx exec_ctx = GRPC_EXEC_CTX_INIT;
  cancel_with_error(&exec_ctx, call, STATUS_FROM_API_OVERRIDE,
                    GRPC_ERROR_CANCELLED);
  grpc_exec_ctx_finish(&exec_ctx);
  return GRPC_CALL_OK;
}

// This is called via the call combiner to start sending a batch down
// the filter stack.
static void execute_batch_in_call_combiner(grpc_exec_ctx *exec_ctx, void *arg,
                                           grpc_error *ignored) {
  grpc_transport_stream_op_batch *batch = (grpc_transport_stream_op_batch *)arg;
  grpc_call *call = (grpc_call *)batch->handler_private.extra_arg;
  GPR_TIMER_BEGIN("execute_batch", 0);
  grpc_call_element *elem = CALL_ELEM_FROM_CALL(call, 0);
  GRPC_CALL_LOG_OP(GPR_INFO, elem, batch);
  elem->filter->start_transport_stream_op_batch(exec_ctx, elem, batch);
  GPR_TIMER_END("execute_batch", 0);
}

// start_batch_closure points to a caller-allocated closure to be used
// for entering the call combiner.
static void execute_batch(grpc_exec_ctx *exec_ctx, grpc_call *call,
                          grpc_transport_stream_op_batch *batch,
                          grpc_closure *start_batch_closure) {
  batch->handler_private.extra_arg = call;
  GRPC_CLOSURE_INIT(start_batch_closure, execute_batch_in_call_combiner, batch,
                    grpc_schedule_on_exec_ctx);
  GRPC_CALL_COMBINER_START(exec_ctx, &call->call_combiner, start_batch_closure,
                           GRPC_ERROR_NONE, "executing batch");
}

char *grpc_call_get_peer(grpc_call *call) {
  char *peer_string = (char *)gpr_atm_acq_load(&call->peer_string);
  if (peer_string != NULL) return gpr_strdup(peer_string);
  peer_string = grpc_channel_get_target(call->channel);
  if (peer_string != NULL) return peer_string;
  return gpr_strdup("unknown");
}

grpc_call *grpc_call_from_top_element(grpc_call_element *elem) {
  return CALL_FROM_TOP_ELEM(elem);
}

/*******************************************************************************
 * CANCELLATION
 */

grpc_call_error grpc_call_cancel_with_status(grpc_call *c,
                                             grpc_status_code status,
                                             const char *description,
                                             void *reserved) {
  grpc_exec_ctx exec_ctx = GRPC_EXEC_CTX_INIT;
  GRPC_API_TRACE(
      "grpc_call_cancel_with_status("
      "c=%p, status=%d, description=%s, reserved=%p)",
      4, (c, (int)status, description, reserved));
  GPR_ASSERT(reserved == NULL);
  cancel_with_status(&exec_ctx, c, STATUS_FROM_API_OVERRIDE, status,
                     description);
  grpc_exec_ctx_finish(&exec_ctx);
  return GRPC_CALL_OK;
}

typedef struct {
  grpc_call *call;
  grpc_closure start_batch;
  grpc_closure finish_batch;
} cancel_state;

// The on_complete callback used when sending a cancel_stream batch down
// the filter stack.  Yields the call combiner when the batch is done.
static void done_termination(grpc_exec_ctx *exec_ctx, void *arg,
                             grpc_error *error) {
  cancel_state *state = (cancel_state *)arg;
  GRPC_CALL_COMBINER_STOP(exec_ctx, &state->call->call_combiner,
                          "on_complete for cancel_stream op");
  GRPC_CALL_INTERNAL_UNREF(exec_ctx, state->call, "termination");
  gpr_free(state);
}

static void cancel_with_error(grpc_exec_ctx *exec_ctx, grpc_call *c,
                              status_source source, grpc_error *error) {
  GRPC_CALL_INTERNAL_REF(c, "termination");
  // Inform the call combiner of the cancellation, so that it can cancel
  // any in-flight asynchronous actions that may be holding the call
  // combiner.  This ensures that the cancel_stream batch can be sent
  // down the filter stack in a timely manner.
  grpc_call_combiner_cancel(exec_ctx, &c->call_combiner, GRPC_ERROR_REF(error));
  set_status_from_error(exec_ctx, c, source, GRPC_ERROR_REF(error));
  cancel_state *state = (cancel_state *)gpr_malloc(sizeof(*state));
  state->call = c;
  GRPC_CLOSURE_INIT(&state->finish_batch, done_termination, state,
                    grpc_schedule_on_exec_ctx);
  grpc_transport_stream_op_batch *op =
      grpc_make_transport_stream_op(&state->finish_batch);
  op->cancel_stream = true;
  op->payload->cancel_stream.cancel_error = error;
  execute_batch(exec_ctx, c, op, &state->start_batch);
}

static grpc_error *error_from_status(grpc_status_code status,
                                     const char *description) {
  // copying 'description' is needed to ensure the grpc_call_cancel_with_status
  // guarantee that can be short-lived.
  return grpc_error_set_int(
      grpc_error_set_str(GRPC_ERROR_CREATE_FROM_COPIED_STRING(description),
                         GRPC_ERROR_STR_GRPC_MESSAGE,
                         grpc_slice_from_copied_string(description)),
      GRPC_ERROR_INT_GRPC_STATUS, status);
}

static void cancel_with_status(grpc_exec_ctx *exec_ctx, grpc_call *c,
                               status_source source, grpc_status_code status,
                               const char *description) {
  cancel_with_error(exec_ctx, c, source,
                    error_from_status(status, description));
}

/*******************************************************************************
 * FINAL STATUS CODE MANIPULATION
 */

static bool get_final_status_from(grpc_exec_ctx *exec_ctx, grpc_call *call,
                                  grpc_error *error, bool allow_ok_status,
                                  void (*set_value)(grpc_status_code code,
                                                    void *user_data),
                                  void *set_value_user_data,
                                  grpc_slice *details) {
  grpc_status_code code;
  grpc_slice slice = grpc_empty_slice();
  grpc_error_get_status(exec_ctx, error, call->send_deadline, &code, &slice,
                        NULL);
  if (code == GRPC_STATUS_OK && !allow_ok_status) {
    return false;
  }

  set_value(code, set_value_user_data);
  if (details != NULL) {
    *details = grpc_slice_ref_internal(slice);
  }
  return true;
}

static void get_final_status(grpc_exec_ctx *exec_ctx, grpc_call *call,
                             void (*set_value)(grpc_status_code code,
                                               void *user_data),
                             void *set_value_user_data, grpc_slice *details) {
  int i;
  received_status status[STATUS_SOURCE_COUNT];
  for (i = 0; i < STATUS_SOURCE_COUNT; i++) {
    status[i] = unpack_received_status(gpr_atm_acq_load(&call->status[i]));
  }
  if (GRPC_TRACER_ON(grpc_call_error_trace)) {
    gpr_log(GPR_DEBUG, "get_final_status %s", call->is_client ? "CLI" : "SVR");
    for (i = 0; i < STATUS_SOURCE_COUNT; i++) {
      if (status[i].is_set) {
        gpr_log(GPR_DEBUG, "  %d: %s", i, grpc_error_string(status[i].error));
      }
    }
  }
  /* first search through ignoring "OK" statuses: if something went wrong,
   * ensure we report it */
  for (int allow_ok_status = 0; allow_ok_status < 2; allow_ok_status++) {
    /* search for the best status we can present: ideally the error we use has a
       clearly defined grpc-status, and we'll prefer that. */
    for (i = 0; i < STATUS_SOURCE_COUNT; i++) {
      if (status[i].is_set &&
          grpc_error_has_clear_grpc_status(status[i].error)) {
        if (get_final_status_from(exec_ctx, call, status[i].error,
                                  allow_ok_status != 0, set_value,
                                  set_value_user_data, details)) {
          return;
        }
      }
    }
    /* If no clearly defined status exists, search for 'anything' */
    for (i = 0; i < STATUS_SOURCE_COUNT; i++) {
      if (status[i].is_set) {
        if (get_final_status_from(exec_ctx, call, status[i].error,
                                  allow_ok_status != 0, set_value,
                                  set_value_user_data, details)) {
          return;
        }
      }
    }
  }
  /* If nothing exists, set some default */
  if (call->is_client) {
    set_value(GRPC_STATUS_UNKNOWN, set_value_user_data);
  } else {
    set_value(GRPC_STATUS_OK, set_value_user_data);
  }
}

static void set_status_from_error(grpc_exec_ctx *exec_ctx, grpc_call *call,
                                  status_source source, grpc_error *error) {
  if (!gpr_atm_rel_cas(&call->status[source],
                       pack_received_status((received_status){
                           .is_set = false, .error = GRPC_ERROR_NONE}),
                       pack_received_status((received_status){
                           .is_set = true, .error = error}))) {
    GRPC_ERROR_UNREF(error);
  }
}

/*******************************************************************************
 * COMPRESSION
 */

static void set_incoming_compression_algorithm(
    grpc_call *call, grpc_compression_algorithm algo) {
  GPR_ASSERT(algo < GRPC_COMPRESS_ALGORITHMS_COUNT);
  call->incoming_compression_algorithm = algo;
}

static void set_incoming_stream_compression_algorithm(
    grpc_call *call, grpc_stream_compression_algorithm algo) {
  GPR_ASSERT(algo < GRPC_STREAM_COMPRESS_ALGORITHMS_COUNT);
  call->incoming_stream_compression_algorithm = algo;
}

grpc_compression_algorithm grpc_call_test_only_get_compression_algorithm(
    grpc_call *call) {
  grpc_compression_algorithm algorithm;
  algorithm = call->incoming_compression_algorithm;
  return algorithm;
}

static grpc_compression_algorithm compression_algorithm_for_level_locked(
    grpc_call *call, grpc_compression_level level) {
  return grpc_compression_algorithm_for_level(level,
                                              call->encodings_accepted_by_peer);
}

static grpc_stream_compression_algorithm
stream_compression_algorithm_for_level_locked(
    grpc_call *call, grpc_stream_compression_level level) {
  return grpc_stream_compression_algorithm_for_level(
      level, call->stream_encodings_accepted_by_peer);
}

uint32_t grpc_call_test_only_get_message_flags(grpc_call *call) {
  uint32_t flags;
  flags = call->test_only_last_message_flags;
  return flags;
}

static void destroy_encodings_accepted_by_peer(void *p) { return; }

static void set_encodings_accepted_by_peer(grpc_exec_ctx *exec_ctx,
                                           grpc_call *call, grpc_mdelem mdel) {
  size_t i;
  grpc_compression_algorithm algorithm;
  grpc_slice_buffer accept_encoding_parts;
  grpc_slice accept_encoding_slice;
  void *accepted_user_data;

  accepted_user_data =
      grpc_mdelem_get_user_data(mdel, destroy_encodings_accepted_by_peer);
  if (accepted_user_data != NULL) {
    call->encodings_accepted_by_peer =
        (uint32_t)(((uintptr_t)accepted_user_data) - 1);
    return;
  }

  accept_encoding_slice = GRPC_MDVALUE(mdel);
  grpc_slice_buffer_init(&accept_encoding_parts);
  grpc_slice_split(accept_encoding_slice, ",", &accept_encoding_parts);

  /* No need to zero call->encodings_accepted_by_peer: grpc_call_create already
   * zeroes the whole grpc_call */
  /* Always support no compression */
  GPR_BITSET(&call->encodings_accepted_by_peer, GRPC_COMPRESS_NONE);
  for (i = 0; i < accept_encoding_parts.count; i++) {
    grpc_slice accept_encoding_entry_slice = accept_encoding_parts.slices[i];
    if (grpc_compression_algorithm_parse(accept_encoding_entry_slice,
                                         &algorithm)) {
      GPR_BITSET(&call->encodings_accepted_by_peer, algorithm);
    } else {
      char *accept_encoding_entry_str =
          grpc_slice_to_c_string(accept_encoding_entry_slice);
      gpr_log(GPR_ERROR,
              "Invalid entry in accept encoding metadata: '%s'. Ignoring.",
              accept_encoding_entry_str);
      gpr_free(accept_encoding_entry_str);
    }
  }

  grpc_slice_buffer_destroy_internal(exec_ctx, &accept_encoding_parts);

  grpc_mdelem_set_user_data(
      mdel, destroy_encodings_accepted_by_peer,
      (void *)(((uintptr_t)call->encodings_accepted_by_peer) + 1));
}

static void set_stream_encodings_accepted_by_peer(grpc_exec_ctx *exec_ctx,
                                                  grpc_call *call,
                                                  grpc_mdelem mdel) {
  size_t i;
  grpc_stream_compression_algorithm algorithm;
  grpc_slice_buffer accept_encoding_parts;
  grpc_slice accept_encoding_slice;
  void *accepted_user_data;

  accepted_user_data =
      grpc_mdelem_get_user_data(mdel, destroy_encodings_accepted_by_peer);
  if (accepted_user_data != NULL) {
    call->stream_encodings_accepted_by_peer =
        (uint32_t)(((uintptr_t)accepted_user_data) - 1);
    return;
  }

  accept_encoding_slice = GRPC_MDVALUE(mdel);
  grpc_slice_buffer_init(&accept_encoding_parts);
  grpc_slice_split(accept_encoding_slice, ",", &accept_encoding_parts);

  /* Always support no compression */
  GPR_BITSET(&call->stream_encodings_accepted_by_peer,
             GRPC_STREAM_COMPRESS_NONE);
  for (i = 0; i < accept_encoding_parts.count; i++) {
    grpc_slice accept_encoding_entry_slice = accept_encoding_parts.slices[i];
    if (grpc_stream_compression_algorithm_parse(accept_encoding_entry_slice,
                                                &algorithm)) {
      GPR_BITSET(&call->stream_encodings_accepted_by_peer, algorithm);
    } else {
      char *accept_encoding_entry_str =
          grpc_slice_to_c_string(accept_encoding_entry_slice);
      gpr_log(GPR_ERROR,
              "Invalid entry in accept encoding metadata: '%s'. Ignoring.",
              accept_encoding_entry_str);
      gpr_free(accept_encoding_entry_str);
    }
  }

  grpc_slice_buffer_destroy_internal(exec_ctx, &accept_encoding_parts);

  grpc_mdelem_set_user_data(
      mdel, destroy_encodings_accepted_by_peer,
      (void *)(((uintptr_t)call->stream_encodings_accepted_by_peer) + 1));
}

uint32_t grpc_call_test_only_get_encodings_accepted_by_peer(grpc_call *call) {
  uint32_t encodings_accepted_by_peer;
  encodings_accepted_by_peer = call->encodings_accepted_by_peer;
  return encodings_accepted_by_peer;
}

uint32_t grpc_call_test_only_get_stream_encodings_accepted_by_peer(
    grpc_call *call) {
  uint32_t stream_encodings_accepted_by_peer;
  stream_encodings_accepted_by_peer = call->stream_encodings_accepted_by_peer;
  return stream_encodings_accepted_by_peer;
}

grpc_stream_compression_algorithm
grpc_call_test_only_get_incoming_stream_encodings(grpc_call *call) {
  return call->incoming_stream_compression_algorithm;
}

static grpc_linked_mdelem *linked_from_md(const grpc_metadata *md) {
  return (grpc_linked_mdelem *)&md->internal_data;
}

static grpc_metadata *get_md_elem(grpc_metadata *metadata,
                                  grpc_metadata *additional_metadata, int i,
                                  int count) {
  grpc_metadata *res =
      i < count ? &metadata[i] : &additional_metadata[i - count];
  GPR_ASSERT(res);
  return res;
}

static int prepare_application_metadata(
    grpc_exec_ctx *exec_ctx, grpc_call *call, int count,
    grpc_metadata *metadata, int is_trailing, int prepend_extra_metadata,
    grpc_metadata *additional_metadata, int additional_metadata_count) {
  int total_count = count + additional_metadata_count;
  int i;
  grpc_metadata_batch *batch =
      &call->metadata_batch[0 /* is_receiving */][is_trailing];
  for (i = 0; i < total_count; i++) {
    const grpc_metadata *md =
        get_md_elem(metadata, additional_metadata, i, count);
    grpc_linked_mdelem *l = linked_from_md(md);
    GPR_ASSERT(sizeof(grpc_linked_mdelem) == sizeof(md->internal_data));
    if (!GRPC_LOG_IF_ERROR("validate_metadata",
                           grpc_validate_header_key_is_legal(md->key))) {
      break;
    } else if (!grpc_is_binary_header(md->key) &&
               !GRPC_LOG_IF_ERROR(
                   "validate_metadata",
                   grpc_validate_header_nonbin_value_is_legal(md->value))) {
      break;
    }
    l->md = grpc_mdelem_from_grpc_metadata(exec_ctx, (grpc_metadata *)md);
  }
  if (i != total_count) {
    for (int j = 0; j < i; j++) {
      const grpc_metadata *md =
          get_md_elem(metadata, additional_metadata, j, count);
      grpc_linked_mdelem *l = linked_from_md(md);
      GRPC_MDELEM_UNREF(exec_ctx, l->md);
    }
    return 0;
  }
  if (prepend_extra_metadata) {
    if (call->send_extra_metadata_count == 0) {
      prepend_extra_metadata = 0;
    } else {
      for (i = 0; i < call->send_extra_metadata_count; i++) {
        GRPC_LOG_IF_ERROR("prepare_application_metadata",
                          grpc_metadata_batch_link_tail(
                              exec_ctx, batch, &call->send_extra_metadata[i]));
      }
    }
  }
  for (i = 0; i < total_count; i++) {
    grpc_metadata *md = get_md_elem(metadata, additional_metadata, i, count);
    grpc_linked_mdelem *l = linked_from_md(md);
    grpc_error *error = grpc_metadata_batch_link_tail(exec_ctx, batch, l);
    if (error != GRPC_ERROR_NONE) {
      GRPC_MDELEM_UNREF(exec_ctx, l->md);
    }
    GRPC_LOG_IF_ERROR("prepare_application_metadata", error);
  }
  call->send_extra_metadata_count = 0;

  return 1;
}

/* we offset status by a small amount when storing it into transport metadata
   as metadata cannot store a 0 value (which is used as OK for grpc_status_codes
   */
#define STATUS_OFFSET 1
static void destroy_status(void *ignored) {}

static uint32_t decode_status(grpc_mdelem md) {
  uint32_t status;
  void *user_data;
  if (grpc_mdelem_eq(md, GRPC_MDELEM_GRPC_STATUS_0)) return 0;
  if (grpc_mdelem_eq(md, GRPC_MDELEM_GRPC_STATUS_1)) return 1;
  if (grpc_mdelem_eq(md, GRPC_MDELEM_GRPC_STATUS_2)) return 2;
  user_data = grpc_mdelem_get_user_data(md, destroy_status);
  if (user_data != NULL) {
    status = ((uint32_t)(intptr_t)user_data) - STATUS_OFFSET;
  } else {
    if (!grpc_parse_slice_to_uint32(GRPC_MDVALUE(md), &status)) {
      status = GRPC_STATUS_UNKNOWN; /* could not parse status code */
    }
    grpc_mdelem_set_user_data(md, destroy_status,
                              (void *)(intptr_t)(status + STATUS_OFFSET));
  }
  return status;
}

static grpc_compression_algorithm decode_compression(grpc_mdelem md) {
  grpc_compression_algorithm algorithm =
      grpc_compression_algorithm_from_slice(GRPC_MDVALUE(md));
  if (algorithm == GRPC_COMPRESS_ALGORITHMS_COUNT) {
    char *md_c_str = grpc_slice_to_c_string(GRPC_MDVALUE(md));
    gpr_log(GPR_ERROR,
            "Invalid incoming compression algorithm: '%s'. Interpreting "
            "incoming data as uncompressed.",
            md_c_str);
    gpr_free(md_c_str);
    return GRPC_COMPRESS_NONE;
  }
  return algorithm;
}

static grpc_stream_compression_algorithm decode_stream_compression(
    grpc_mdelem md) {
  grpc_stream_compression_algorithm algorithm =
      grpc_stream_compression_algorithm_from_slice(GRPC_MDVALUE(md));
  if (algorithm == GRPC_STREAM_COMPRESS_ALGORITHMS_COUNT) {
    char *md_c_str = grpc_slice_to_c_string(GRPC_MDVALUE(md));
    gpr_log(GPR_ERROR,
            "Invalid incoming stream compression algorithm: '%s'. Interpreting "
            "incoming data as uncompressed.",
            md_c_str);
    gpr_free(md_c_str);
    return GRPC_STREAM_COMPRESS_NONE;
  }
  return algorithm;
}

static void publish_app_metadata(grpc_call *call, grpc_metadata_batch *b,
                                 int is_trailing) {
  if (b->list.count == 0) return;
  GPR_TIMER_BEGIN("publish_app_metadata", 0);
  grpc_metadata_array *dest;
  grpc_metadata *mdusr;
  dest = call->buffered_metadata[is_trailing];
  if (dest->count + b->list.count > dest->capacity) {
    dest->capacity =
        GPR_MAX(dest->capacity + b->list.count, dest->capacity * 3 / 2);
    dest->metadata = (grpc_metadata *)gpr_realloc(
        dest->metadata, sizeof(grpc_metadata) * dest->capacity);
  }
  for (grpc_linked_mdelem *l = b->list.head; l != NULL; l = l->next) {
    mdusr = &dest->metadata[dest->count++];
    /* we pass back borrowed slices that are valid whilst the call is valid */
    mdusr->key = GRPC_MDKEY(l->md);
    mdusr->value = GRPC_MDVALUE(l->md);
  }
  GPR_TIMER_END("publish_app_metadata", 0);
}

static void recv_initial_filter(grpc_exec_ctx *exec_ctx, grpc_call *call,
                                grpc_metadata_batch *b) {
  if (b->idx.named.content_encoding != NULL) {
    if (b->idx.named.grpc_encoding != NULL) {
      gpr_log(GPR_ERROR,
              "Received both content-encoding and grpc-encoding header. "
              "Ignoring grpc-encoding.");
      grpc_metadata_batch_remove(exec_ctx, b, b->idx.named.grpc_encoding);
    }
    GPR_TIMER_BEGIN("incoming_stream_compression_algorithm", 0);
    set_incoming_stream_compression_algorithm(
        call, decode_stream_compression(b->idx.named.content_encoding->md));
    GPR_TIMER_END("incoming_stream_compression_algorithm", 0);
    grpc_metadata_batch_remove(exec_ctx, b, b->idx.named.content_encoding);
  } else if (b->idx.named.grpc_encoding != NULL) {
    GPR_TIMER_BEGIN("incoming_compression_algorithm", 0);
    set_incoming_compression_algorithm(
        call, decode_compression(b->idx.named.grpc_encoding->md));
    GPR_TIMER_END("incoming_compression_algorithm", 0);
    grpc_metadata_batch_remove(exec_ctx, b, b->idx.named.grpc_encoding);
  }
  if (b->idx.named.grpc_accept_encoding != NULL) {
    GPR_TIMER_BEGIN("encodings_accepted_by_peer", 0);
    set_encodings_accepted_by_peer(exec_ctx, call,
                                   b->idx.named.grpc_accept_encoding->md);
    grpc_metadata_batch_remove(exec_ctx, b, b->idx.named.grpc_accept_encoding);
    GPR_TIMER_END("encodings_accepted_by_peer", 0);
  }
  if (b->idx.named.accept_encoding != NULL) {
    GPR_TIMER_BEGIN("stream_encodings_accepted_by_peer", 0);
    set_stream_encodings_accepted_by_peer(exec_ctx, call,
                                          b->idx.named.accept_encoding->md);
    grpc_metadata_batch_remove(exec_ctx, b, b->idx.named.accept_encoding);
    GPR_TIMER_END("stream_encodings_accepted_by_peer", 0);
  }
  publish_app_metadata(call, b, false);
}

static void recv_trailing_filter(grpc_exec_ctx *exec_ctx, void *args,
                                 grpc_metadata_batch *b) {
  grpc_call *call = (grpc_call *)args;
  if (b->idx.named.grpc_status != NULL) {
    uint32_t status_code = decode_status(b->idx.named.grpc_status->md);
    grpc_error *error =
        status_code == GRPC_STATUS_OK
            ? GRPC_ERROR_NONE
            : grpc_error_set_int(GRPC_ERROR_CREATE_FROM_STATIC_STRING(
                                     "Error received from peer"),
                                 GRPC_ERROR_INT_GRPC_STATUS,
                                 (intptr_t)status_code);
    if (b->idx.named.grpc_message != NULL) {
      error = grpc_error_set_str(
          error, GRPC_ERROR_STR_GRPC_MESSAGE,
          grpc_slice_ref_internal(GRPC_MDVALUE(b->idx.named.grpc_message->md)));
      grpc_metadata_batch_remove(exec_ctx, b, b->idx.named.grpc_message);
    } else if (error != GRPC_ERROR_NONE) {
      error = grpc_error_set_str(error, GRPC_ERROR_STR_GRPC_MESSAGE,
                                 grpc_empty_slice());
    }
    set_status_from_error(exec_ctx, call, STATUS_FROM_WIRE, error);
    grpc_metadata_batch_remove(exec_ctx, b, b->idx.named.grpc_status);
  }
  publish_app_metadata(call, b, true);
}

grpc_call_stack *grpc_call_get_call_stack(grpc_call *call) {
  return CALL_STACK_FROM_CALL(call);
}

/*******************************************************************************
 * BATCH API IMPLEMENTATION
 */

static void set_status_value_directly(grpc_status_code status, void *dest) {
  *(grpc_status_code *)dest = status;
}

static void set_cancelled_value(grpc_status_code status, void *dest) {
  *(int *)dest = (status != GRPC_STATUS_OK);
}

static bool are_write_flags_valid(uint32_t flags) {
  /* check that only bits in GRPC_WRITE_(INTERNAL?)_USED_MASK are set */
  const uint32_t allowed_write_positions =
      (GRPC_WRITE_USED_MASK | GRPC_WRITE_INTERNAL_USED_MASK);
  const uint32_t invalid_positions = ~allowed_write_positions;
  return !(flags & invalid_positions);
}

static bool are_initial_metadata_flags_valid(uint32_t flags, bool is_client) {
  /* check that only bits in GRPC_WRITE_(INTERNAL?)_USED_MASK are set */
  uint32_t invalid_positions = ~GRPC_INITIAL_METADATA_USED_MASK;
  if (!is_client) {
    invalid_positions |= GRPC_INITIAL_METADATA_IDEMPOTENT_REQUEST;
  }
  return !(flags & invalid_positions);
}

static int batch_slot_for_op(grpc_op_type type) {
  switch (type) {
    case GRPC_OP_SEND_INITIAL_METADATA:
      return 0;
    case GRPC_OP_SEND_MESSAGE:
      return 1;
    case GRPC_OP_SEND_CLOSE_FROM_CLIENT:
    case GRPC_OP_SEND_STATUS_FROM_SERVER:
      return 2;
    case GRPC_OP_RECV_INITIAL_METADATA:
      return 3;
    case GRPC_OP_RECV_MESSAGE:
      return 4;
    case GRPC_OP_RECV_CLOSE_ON_SERVER:
    case GRPC_OP_RECV_STATUS_ON_CLIENT:
      return 5;
  }
  GPR_UNREACHABLE_CODE(return 123456789);
}

static batch_control *allocate_batch_control(grpc_call *call,
                                             const grpc_op *ops,
                                             size_t num_ops) {
  int slot = batch_slot_for_op(ops[0].op);
  batch_control **pslot = &call->active_batches[slot];
  if (*pslot == NULL) {
    *pslot =
        (batch_control *)gpr_arena_alloc(call->arena, sizeof(batch_control));
  }
  batch_control *bctl = *pslot;
  if (bctl->call != NULL) {
    return NULL;
  }
  memset(bctl, 0, sizeof(*bctl));
  bctl->call = call;
  bctl->op.payload = &call->stream_op_payload;
  return bctl;
}

static void finish_batch_completion(grpc_exec_ctx *exec_ctx, void *user_data,
                                    grpc_cq_completion *storage) {
  batch_control *bctl = (batch_control *)user_data;
  grpc_call *call = bctl->call;
  bctl->call = NULL;
  GRPC_CALL_INTERNAL_UNREF(exec_ctx, call, "completion");
}

static grpc_error *consolidate_batch_errors(batch_control *bctl) {
  size_t n = (size_t)gpr_atm_acq_load(&bctl->num_errors);
  if (n == 0) {
    return GRPC_ERROR_NONE;
  } else if (n == 1) {
    /* Skip creating a composite error in the case that only one error was
       logged */
    grpc_error *e = bctl->errors[0];
    bctl->errors[0] = NULL;
    return e;
  } else {
    grpc_error *error = GRPC_ERROR_CREATE_REFERENCING_FROM_STATIC_STRING(
        "Call batch failed", bctl->errors, n);
    for (size_t i = 0; i < n; i++) {
      GRPC_ERROR_UNREF(bctl->errors[i]);
      bctl->errors[i] = NULL;
    }
    return error;
  }
}

static void post_batch_completion(grpc_exec_ctx *exec_ctx,
                                  batch_control *bctl) {
  grpc_call *next_child_call;
  grpc_call *call = bctl->call;
  grpc_error *error = consolidate_batch_errors(bctl);

  if (bctl->op.send_initial_metadata) {
    grpc_metadata_batch_destroy(
        exec_ctx,
        &call->metadata_batch[0 /* is_receiving */][0 /* is_trailing */]);
  }
  if (bctl->op.send_message) {
    call->sending_message = false;
  }
  if (bctl->op.send_trailing_metadata) {
    grpc_metadata_batch_destroy(
        exec_ctx,
        &call->metadata_batch[0 /* is_receiving */][1 /* is_trailing */]);
  }
  if (bctl->op.recv_trailing_metadata) {
    grpc_metadata_batch *md =
        &call->metadata_batch[1 /* is_receiving */][1 /* is_trailing */];
    recv_trailing_filter(exec_ctx, call, md);

    /* propagate cancellation to any interested children */
    gpr_atm_rel_store(&call->received_final_op_atm, 1);
    parent_call_t *pc = get_parent_call(call);
    if (pc != NULL) {
      grpc_call *child;
      gpr_mu_lock(&pc->child_list_mu);
      child = pc->first_child;
      if (child != NULL) {
        do {
          next_child_call = child->child_call->sibling_next;
          if (child->cancellation_is_inherited) {
            GRPC_CALL_INTERNAL_REF(child, "propagate_cancel");
            cancel_with_error(exec_ctx, child, STATUS_FROM_API_OVERRIDE,
                              GRPC_ERROR_CANCELLED);
            GRPC_CALL_INTERNAL_UNREF(exec_ctx, child, "propagate_cancel");
          }
          child = next_child_call;
        } while (child != pc->first_child);
      }
      gpr_mu_unlock(&pc->child_list_mu);
    }

    if (call->is_client) {
      get_final_status(exec_ctx, call, set_status_value_directly,
                       call->final_op.client.status,
                       call->final_op.client.status_details);
    } else {
      get_final_status(exec_ctx, call, set_cancelled_value,
                       call->final_op.server.cancelled, NULL);
    }

    GRPC_ERROR_UNREF(error);
    error = GRPC_ERROR_NONE;
  }

  if (bctl->completion_data.notify_tag.is_closure) {
    /* unrefs bctl->error */
    bctl->call = NULL;
    GRPC_CLOSURE_RUN(
        exec_ctx, (grpc_closure *)bctl->completion_data.notify_tag.tag, error);
    GRPC_CALL_INTERNAL_UNREF(exec_ctx, call, "completion");
  } else {
    /* unrefs bctl->error */
    grpc_cq_end_op(
        exec_ctx, bctl->call->cq, bctl->completion_data.notify_tag.tag, error,
        finish_batch_completion, bctl, &bctl->completion_data.cq_completion);
  }
}

static void finish_batch_step(grpc_exec_ctx *exec_ctx, batch_control *bctl) {
  if (gpr_unref(&bctl->steps_to_complete)) {
    post_batch_completion(exec_ctx, bctl);
  }
}

static void continue_receiving_slices(grpc_exec_ctx *exec_ctx,
                                      batch_control *bctl) {
  grpc_error *error;
  grpc_call *call = bctl->call;
  for (;;) {
    size_t remaining = call->receiving_stream->length -
                       (*call->receiving_buffer)->data.raw.slice_buffer.length;
    if (remaining == 0) {
      call->receiving_message = 0;
      grpc_byte_stream_destroy(exec_ctx, call->receiving_stream);
      call->receiving_stream = NULL;
      finish_batch_step(exec_ctx, bctl);
      return;
    }
    if (grpc_byte_stream_next(exec_ctx, call->receiving_stream, remaining,
                              &call->receiving_slice_ready)) {
      error = grpc_byte_stream_pull(exec_ctx, call->receiving_stream,
                                    &call->receiving_slice);
      if (error == GRPC_ERROR_NONE) {
        grpc_slice_buffer_add(&(*call->receiving_buffer)->data.raw.slice_buffer,
                              call->receiving_slice);
      } else {
        grpc_byte_stream_destroy(exec_ctx, call->receiving_stream);
        call->receiving_stream = NULL;
        grpc_byte_buffer_destroy(*call->receiving_buffer);
        *call->receiving_buffer = NULL;
        call->receiving_message = 0;
        finish_batch_step(exec_ctx, bctl);
        return;
      }
    } else {
      return;
    }
  }
}

static void receiving_slice_ready(grpc_exec_ctx *exec_ctx, void *bctlp,
                                  grpc_error *error) {
  batch_control *bctl = (batch_control *)bctlp;
  grpc_call *call = bctl->call;
  grpc_byte_stream *bs = call->receiving_stream;
  bool release_error = false;

  if (error == GRPC_ERROR_NONE) {
    grpc_slice slice;
    error = grpc_byte_stream_pull(exec_ctx, bs, &slice);
    if (error == GRPC_ERROR_NONE) {
      grpc_slice_buffer_add(&(*call->receiving_buffer)->data.raw.slice_buffer,
                            slice);
      continue_receiving_slices(exec_ctx, bctl);
    } else {
      /* Error returned by grpc_byte_stream_pull needs to be released manually
       */
      release_error = true;
    }
  }

  if (error != GRPC_ERROR_NONE) {
    if (GRPC_TRACER_ON(grpc_trace_operation_failures)) {
      GRPC_LOG_IF_ERROR("receiving_slice_ready", GRPC_ERROR_REF(error));
    }
    grpc_byte_stream_destroy(exec_ctx, call->receiving_stream);
    call->receiving_stream = NULL;
    grpc_byte_buffer_destroy(*call->receiving_buffer);
    *call->receiving_buffer = NULL;
    call->receiving_message = 0;
    finish_batch_step(exec_ctx, bctl);
    if (release_error) {
      GRPC_ERROR_UNREF(error);
    }
  }
}

static void process_data_after_md(grpc_exec_ctx *exec_ctx,
                                  batch_control *bctl) {
  grpc_call *call = bctl->call;
  if (call->receiving_stream == NULL) {
    *call->receiving_buffer = NULL;
    call->receiving_message = 0;
    finish_batch_step(exec_ctx, bctl);
  } else {
    call->test_only_last_message_flags = call->receiving_stream->flags;
    if ((call->receiving_stream->flags & GRPC_WRITE_INTERNAL_COMPRESS) &&
        (call->incoming_compression_algorithm > GRPC_COMPRESS_NONE)) {
      *call->receiving_buffer = grpc_raw_compressed_byte_buffer_create(
          NULL, 0, call->incoming_compression_algorithm);
    } else {
      *call->receiving_buffer = grpc_raw_byte_buffer_create(NULL, 0);
    }
    GRPC_CLOSURE_INIT(&call->receiving_slice_ready, receiving_slice_ready, bctl,
                      grpc_schedule_on_exec_ctx);
    continue_receiving_slices(exec_ctx, bctl);
  }
}

static void receiving_stream_ready(grpc_exec_ctx *exec_ctx, void *bctlp,
                                   grpc_error *error) {
  batch_control *bctl = (batch_control *)bctlp;
  grpc_call *call = bctl->call;
  if (error != GRPC_ERROR_NONE) {
    if (call->receiving_stream != NULL) {
      grpc_byte_stream_destroy(exec_ctx, call->receiving_stream);
      call->receiving_stream = NULL;
    }
    add_batch_error(exec_ctx, bctl, GRPC_ERROR_REF(error), true);
    cancel_with_error(exec_ctx, call, STATUS_FROM_SURFACE,
                      GRPC_ERROR_REF(error));
  }
  /* If recv_state is RECV_NONE, we will save the batch_control
   * object with rel_cas, and will not use it after the cas. Its corresponding
   * acq_load is in receiving_initial_metadata_ready() */
  if (error != GRPC_ERROR_NONE || call->receiving_stream == NULL ||
      !gpr_atm_rel_cas(&call->recv_state, RECV_NONE, (gpr_atm)bctlp)) {
    process_data_after_md(exec_ctx, bctl);
  }
}

// The recv_message_ready callback used when sending a batch containing
// a recv_message op down the filter stack.  Yields the call combiner
// before processing the received message.
static void receiving_stream_ready_in_call_combiner(grpc_exec_ctx *exec_ctx,
                                                    void *bctlp,
                                                    grpc_error *error) {
  batch_control *bctl = (batch_control *)bctlp;
  grpc_call *call = bctl->call;
  GRPC_CALL_COMBINER_STOP(exec_ctx, &call->call_combiner, "recv_message_ready");
  receiving_stream_ready(exec_ctx, bctlp, error);
}

static void validate_filtered_metadata(grpc_exec_ctx *exec_ctx,
                                       batch_control *bctl) {
  grpc_call *call = bctl->call;
  /* validate compression algorithms */
  if (call->incoming_stream_compression_algorithm !=
      GRPC_STREAM_COMPRESS_NONE) {
    const grpc_stream_compression_algorithm algo =
        call->incoming_stream_compression_algorithm;
    char *error_msg = NULL;
    const grpc_compression_options compression_options =
        grpc_channel_compression_options(call->channel);
    if (algo >= GRPC_STREAM_COMPRESS_ALGORITHMS_COUNT) {
      gpr_asprintf(&error_msg,
                   "Invalid stream compression algorithm value '%d'.", algo);
      gpr_log(GPR_ERROR, "%s", error_msg);
      cancel_with_status(exec_ctx, call, STATUS_FROM_SURFACE,
                         GRPC_STATUS_UNIMPLEMENTED, error_msg);
    } else if (grpc_compression_options_is_stream_compression_algorithm_enabled(
                   &compression_options, algo) == 0) {
      /* check if algorithm is supported by current channel config */
      char *algo_name = NULL;
      grpc_stream_compression_algorithm_name(algo, &algo_name);
      gpr_asprintf(&error_msg, "Stream compression algorithm '%s' is disabled.",
                   algo_name);
      gpr_log(GPR_ERROR, "%s", error_msg);
      cancel_with_status(exec_ctx, call, STATUS_FROM_SURFACE,
                         GRPC_STATUS_UNIMPLEMENTED, error_msg);
    }
    gpr_free(error_msg);

    GPR_ASSERT(call->stream_encodings_accepted_by_peer != 0);
    if (!GPR_BITGET(call->stream_encodings_accepted_by_peer,
                    call->incoming_stream_compression_algorithm)) {
      if (GRPC_TRACER_ON(grpc_compression_trace)) {
        char *algo_name = NULL;
        grpc_stream_compression_algorithm_name(
            call->incoming_stream_compression_algorithm, &algo_name);
        gpr_log(
            GPR_ERROR,
            "Stream compression algorithm (content-encoding = '%s') not "
            "present in the bitset of accepted encodings (accept-encodings: "
            "'0x%x')",
            algo_name, call->stream_encodings_accepted_by_peer);
      }
    }
  } else if (call->incoming_compression_algorithm != GRPC_COMPRESS_NONE) {
    const grpc_compression_algorithm algo =
        call->incoming_compression_algorithm;
    char *error_msg = NULL;
    const grpc_compression_options compression_options =
        grpc_channel_compression_options(call->channel);
    /* check if algorithm is known */
    if (algo >= GRPC_COMPRESS_ALGORITHMS_COUNT) {
      gpr_asprintf(&error_msg, "Invalid compression algorithm value '%d'.",
                   algo);
      gpr_log(GPR_ERROR, "%s", error_msg);
      cancel_with_status(exec_ctx, call, STATUS_FROM_SURFACE,
                         GRPC_STATUS_UNIMPLEMENTED, error_msg);
    } else if (grpc_compression_options_is_algorithm_enabled(
                   &compression_options, algo) == 0) {
      /* check if algorithm is supported by current channel config */
      char *algo_name = NULL;
      grpc_compression_algorithm_name(algo, &algo_name);
      gpr_asprintf(&error_msg, "Compression algorithm '%s' is disabled.",
                   algo_name);
      gpr_log(GPR_ERROR, "%s", error_msg);
      cancel_with_status(exec_ctx, call, STATUS_FROM_SURFACE,
                         GRPC_STATUS_UNIMPLEMENTED, error_msg);
    } else {
      call->incoming_compression_algorithm = algo;
    }
    gpr_free(error_msg);

    GPR_ASSERT(call->encodings_accepted_by_peer != 0);
    if (!GPR_BITGET(call->encodings_accepted_by_peer,
                    call->incoming_compression_algorithm)) {
      if (GRPC_TRACER_ON(grpc_compression_trace)) {
        char *algo_name = NULL;
        grpc_compression_algorithm_name(call->incoming_compression_algorithm,
                                        &algo_name);
        gpr_log(GPR_ERROR,
                "Compression algorithm (grpc-encoding = '%s') not present in "
                "the bitset of accepted encodings (grpc-accept-encodings: "
                "'0x%x')",
                algo_name, call->encodings_accepted_by_peer);
      }
    }
  }
}

static void add_batch_error(grpc_exec_ctx *exec_ctx, batch_control *bctl,
                            grpc_error *error, bool has_cancelled) {
  if (error == GRPC_ERROR_NONE) return;
  int idx = (int)gpr_atm_full_fetch_add(&bctl->num_errors, 1);
  if (idx == 0 && !has_cancelled) {
    cancel_with_error(exec_ctx, bctl->call, STATUS_FROM_CORE,
                      GRPC_ERROR_REF(error));
  }
  bctl->errors[idx] = error;
}

static void receiving_initial_metadata_ready(grpc_exec_ctx *exec_ctx,
                                             void *bctlp, grpc_error *error) {
  batch_control *bctl = (batch_control *)bctlp;
  grpc_call *call = bctl->call;

  GRPC_CALL_COMBINER_STOP(exec_ctx, &call->call_combiner,
                          "recv_initial_metadata_ready");

  add_batch_error(exec_ctx, bctl, GRPC_ERROR_REF(error), false);
  if (error == GRPC_ERROR_NONE) {
    grpc_metadata_batch *md =
        &call->metadata_batch[1 /* is_receiving */][0 /* is_trailing */];
    recv_initial_filter(exec_ctx, call, md);

    /* TODO(ctiller): this could be moved into recv_initial_filter now */
    GPR_TIMER_BEGIN("validate_filtered_metadata", 0);
    validate_filtered_metadata(exec_ctx, bctl);
    GPR_TIMER_END("validate_filtered_metadata", 0);

    if (md->deadline != GRPC_MILLIS_INF_FUTURE && !call->is_client) {
      call->send_deadline = md->deadline;
    }
  }

  grpc_closure *saved_rsr_closure = NULL;
  while (true) {
    gpr_atm rsr_bctlp = gpr_atm_acq_load(&call->recv_state);
    /* Should only receive initial metadata once */
    GPR_ASSERT(rsr_bctlp != 1);
    if (rsr_bctlp == 0) {
      /* We haven't seen initial metadata and messages before, thus initial
       * metadata is received first.
       * no_barrier_cas is used, as this function won't access the batch_control
       * object saved by receiving_stream_ready() if the initial metadata is
       * received first. */
      if (gpr_atm_no_barrier_cas(&call->recv_state, RECV_NONE,
                                 RECV_INITIAL_METADATA_FIRST)) {
        break;
      }
    } else {
      /* Already received messages */
      saved_rsr_closure = GRPC_CLOSURE_CREATE(receiving_stream_ready,
                                              (batch_control *)rsr_bctlp,
                                              grpc_schedule_on_exec_ctx);
      /* No need to modify recv_state */
      break;
    }
  }
  if (saved_rsr_closure != NULL) {
    GRPC_CLOSURE_RUN(exec_ctx, saved_rsr_closure, GRPC_ERROR_REF(error));
  }

  finish_batch_step(exec_ctx, bctl);
}

static void finish_batch(grpc_exec_ctx *exec_ctx, void *bctlp,
                         grpc_error *error) {
  batch_control *bctl = (batch_control *)bctlp;
  grpc_call *call = bctl->call;
  GRPC_CALL_COMBINER_STOP(exec_ctx, &call->call_combiner, "on_complete");
  add_batch_error(exec_ctx, bctl, GRPC_ERROR_REF(error), false);
  finish_batch_step(exec_ctx, bctl);
}

static void free_no_op_completion(grpc_exec_ctx *exec_ctx, void *p,
                                  grpc_cq_completion *completion) {
  gpr_free(completion);
}

static grpc_call_error call_start_batch(grpc_exec_ctx *exec_ctx,
                                        grpc_call *call, const grpc_op *ops,
                                        size_t nops, void *notify_tag,
                                        int is_notify_tag_closure) {
  size_t i;
  const grpc_op *op;
  batch_control *bctl;
  int num_completion_callbacks_needed = 1;
  grpc_call_error error = GRPC_CALL_OK;

  GPR_TIMER_BEGIN("grpc_call_start_batch", 0);
  GRPC_CALL_LOG_BATCH(GPR_INFO, call, ops, nops, notify_tag);

  if (nops == 0) {
    if (!is_notify_tag_closure) {
      GPR_ASSERT(grpc_cq_begin_op(call->cq, notify_tag));
      grpc_cq_end_op(
          exec_ctx, call->cq, notify_tag, GRPC_ERROR_NONE,
          free_no_op_completion, NULL,
          (grpc_cq_completion *)gpr_malloc(sizeof(grpc_cq_completion)));
    } else {
      GRPC_CLOSURE_SCHED(exec_ctx, (grpc_closure *)notify_tag, GRPC_ERROR_NONE);
    }
    error = GRPC_CALL_OK;
    goto done;
  }

  bctl = allocate_batch_control(call, ops, nops);
  if (bctl == NULL) {
    return GRPC_CALL_ERROR_TOO_MANY_OPERATIONS;
  }
  bctl->completion_data.notify_tag.tag = notify_tag;
  bctl->completion_data.notify_tag.is_closure =
      (uint8_t)(is_notify_tag_closure != 0);

  grpc_transport_stream_op_batch *stream_op = &bctl->op;
  grpc_transport_stream_op_batch_payload *stream_op_payload =
      &call->stream_op_payload;

  /* rewrite batch ops into a transport op */
  for (i = 0; i < nops; i++) {
    op = &ops[i];
    if (op->reserved != NULL) {
      error = GRPC_CALL_ERROR;
      goto done_with_error;
    }
    switch (op->op) {
      case GRPC_OP_SEND_INITIAL_METADATA:
        /* Flag validation: currently allow no flags */
        if (!are_initial_metadata_flags_valid(op->flags, call->is_client)) {
          error = GRPC_CALL_ERROR_INVALID_FLAGS;
          goto done_with_error;
        }
        if (call->sent_initial_metadata) {
          error = GRPC_CALL_ERROR_TOO_MANY_OPERATIONS;
          goto done_with_error;
        }
        /* process compression level */
        memset(&call->compression_md, 0, sizeof(call->compression_md));
        size_t additional_metadata_count = 0;
        grpc_compression_level effective_compression_level =
            GRPC_COMPRESS_LEVEL_NONE;
        grpc_stream_compression_level effective_stream_compression_level =
            GRPC_STREAM_COMPRESS_LEVEL_NONE;
        bool level_set = false;
        bool stream_compression = false;
        if (op->data.send_initial_metadata.maybe_stream_compression_level
                .is_set) {
          effective_stream_compression_level =
              op->data.send_initial_metadata.maybe_stream_compression_level
                  .level;
          level_set = true;
          stream_compression = true;
        } else if (op->data.send_initial_metadata.maybe_compression_level
                       .is_set) {
          effective_compression_level =
              op->data.send_initial_metadata.maybe_compression_level.level;
          level_set = true;
        } else {
          const grpc_compression_options copts =
              grpc_channel_compression_options(call->channel);
          if (copts.default_stream_compression_level.is_set) {
            level_set = true;
            effective_stream_compression_level =
                copts.default_stream_compression_level.level;
            stream_compression = true;
          } else if (copts.default_level.is_set) {
            level_set = true;
            effective_compression_level = copts.default_level.level;
          }
        }
        if (level_set && !call->is_client) {
          if (stream_compression) {
            const grpc_stream_compression_algorithm calgo =
                stream_compression_algorithm_for_level_locked(
                    call, effective_stream_compression_level);
            call->compression_md.key =
                GRPC_MDSTR_GRPC_INTERNAL_STREAM_ENCODING_REQUEST;
            call->compression_md.value =
                grpc_stream_compression_algorithm_slice(calgo);
          } else {
            const grpc_compression_algorithm calgo =
                compression_algorithm_for_level_locked(
                    call, effective_compression_level);
            /* the following will be picked up by the compress filter and used
             * as the call's compression algorithm. */
            call->compression_md.key =
                GRPC_MDSTR_GRPC_INTERNAL_ENCODING_REQUEST;
            call->compression_md.value =
                grpc_compression_algorithm_slice(calgo);
            additional_metadata_count++;
          }
        }

        if (op->data.send_initial_metadata.count + additional_metadata_count >
            INT_MAX) {
          error = GRPC_CALL_ERROR_INVALID_METADATA;
          goto done_with_error;
        }
        stream_op->send_initial_metadata = true;
        call->sent_initial_metadata = true;
        if (!prepare_application_metadata(
                exec_ctx, call, (int)op->data.send_initial_metadata.count,
                op->data.send_initial_metadata.metadata, 0, call->is_client,
                &call->compression_md, (int)additional_metadata_count)) {
          error = GRPC_CALL_ERROR_INVALID_METADATA;
          goto done_with_error;
        }
        /* TODO(ctiller): just make these the same variable? */
        if (call->is_client) {
          call->metadata_batch[0][0].deadline = call->send_deadline;
        }
        stream_op_payload->send_initial_metadata.send_initial_metadata =
            &call->metadata_batch[0 /* is_receiving */][0 /* is_trailing */];
        stream_op_payload->send_initial_metadata.send_initial_metadata_flags =
            op->flags;
        if (call->is_client) {
          stream_op_payload->send_initial_metadata.peer_string =
              &call->peer_string;
        }
        break;
      case GRPC_OP_SEND_MESSAGE:
        if (!are_write_flags_valid(op->flags)) {
          error = GRPC_CALL_ERROR_INVALID_FLAGS;
          goto done_with_error;
        }
        if (op->data.send_message.send_message == NULL) {
          error = GRPC_CALL_ERROR_INVALID_MESSAGE;
          goto done_with_error;
        }
        if (call->sending_message) {
          error = GRPC_CALL_ERROR_TOO_MANY_OPERATIONS;
          goto done_with_error;
        }
        stream_op->send_message = true;
        call->sending_message = true;
        grpc_slice_buffer_stream_init(
            &call->sending_stream,
            &op->data.send_message.send_message->data.raw.slice_buffer,
            op->flags);
        /* If the outgoing buffer is already compressed, mark it as so in the
           flags. These will be picked up by the compression filter and further
           (wasteful) attempts at compression skipped. */
        if (op->data.send_message.send_message->data.raw.compression >
            GRPC_COMPRESS_NONE) {
          call->sending_stream.base.flags |= GRPC_WRITE_INTERNAL_COMPRESS;
        }
        stream_op_payload->send_message.send_message =
            &call->sending_stream.base;
        break;
      case GRPC_OP_SEND_CLOSE_FROM_CLIENT:
        /* Flag validation: currently allow no flags */
        if (op->flags != 0) {
          error = GRPC_CALL_ERROR_INVALID_FLAGS;
          goto done_with_error;
        }
        if (!call->is_client) {
          error = GRPC_CALL_ERROR_NOT_ON_SERVER;
          goto done_with_error;
        }
        if (call->sent_final_op) {
          error = GRPC_CALL_ERROR_TOO_MANY_OPERATIONS;
          goto done_with_error;
        }
        stream_op->send_trailing_metadata = true;
        call->sent_final_op = true;
        stream_op_payload->send_trailing_metadata.send_trailing_metadata =
            &call->metadata_batch[0 /* is_receiving */][1 /* is_trailing */];
        break;
      case GRPC_OP_SEND_STATUS_FROM_SERVER:
        /* Flag validation: currently allow no flags */
        if (op->flags != 0) {
          error = GRPC_CALL_ERROR_INVALID_FLAGS;
          goto done_with_error;
        }
        if (call->is_client) {
          error = GRPC_CALL_ERROR_NOT_ON_CLIENT;
          goto done_with_error;
        }
        if (call->sent_final_op) {
          error = GRPC_CALL_ERROR_TOO_MANY_OPERATIONS;
          goto done_with_error;
        }
        if (op->data.send_status_from_server.trailing_metadata_count >
            INT_MAX) {
          error = GRPC_CALL_ERROR_INVALID_METADATA;
          goto done_with_error;
        }
        stream_op->send_trailing_metadata = true;
        call->sent_final_op = true;
        GPR_ASSERT(call->send_extra_metadata_count == 0);
        call->send_extra_metadata_count = 1;
        call->send_extra_metadata[0].md = grpc_channel_get_reffed_status_elem(
            exec_ctx, call->channel, op->data.send_status_from_server.status);
        {
          grpc_error *override_error = GRPC_ERROR_NONE;
          if (op->data.send_status_from_server.status != GRPC_STATUS_OK) {
            override_error = GRPC_ERROR_CREATE_FROM_STATIC_STRING(
                "Error from server send status");
          }
          if (op->data.send_status_from_server.status_details != NULL) {
            call->send_extra_metadata[1].md = grpc_mdelem_from_slices(
                exec_ctx, GRPC_MDSTR_GRPC_MESSAGE,
                grpc_slice_ref_internal(
                    *op->data.send_status_from_server.status_details));
            call->send_extra_metadata_count++;
            char *msg = grpc_slice_to_c_string(
                GRPC_MDVALUE(call->send_extra_metadata[1].md));
            override_error =
                grpc_error_set_str(override_error, GRPC_ERROR_STR_GRPC_MESSAGE,
                                   grpc_slice_from_copied_string(msg));
            gpr_free(msg);
          }
          set_status_from_error(exec_ctx, call, STATUS_FROM_API_OVERRIDE,
                                override_error);
        }
        if (!prepare_application_metadata(
                exec_ctx, call,
                (int)op->data.send_status_from_server.trailing_metadata_count,
                op->data.send_status_from_server.trailing_metadata, 1, 1, NULL,
                0)) {
          for (int n = 0; n < call->send_extra_metadata_count; n++) {
            GRPC_MDELEM_UNREF(exec_ctx, call->send_extra_metadata[n].md);
          }
          call->send_extra_metadata_count = 0;
          error = GRPC_CALL_ERROR_INVALID_METADATA;
          goto done_with_error;
        }
        stream_op_payload->send_trailing_metadata.send_trailing_metadata =
            &call->metadata_batch[0 /* is_receiving */][1 /* is_trailing */];
        break;
      case GRPC_OP_RECV_INITIAL_METADATA:
        /* Flag validation: currently allow no flags */
        if (op->flags != 0) {
          error = GRPC_CALL_ERROR_INVALID_FLAGS;
          goto done_with_error;
        }
        if (call->received_initial_metadata) {
          error = GRPC_CALL_ERROR_TOO_MANY_OPERATIONS;
          goto done_with_error;
        }
        call->received_initial_metadata = true;
        call->buffered_metadata[0] =
            op->data.recv_initial_metadata.recv_initial_metadata;
        GRPC_CLOSURE_INIT(&call->receiving_initial_metadata_ready,
                          receiving_initial_metadata_ready, bctl,
                          grpc_schedule_on_exec_ctx);
        stream_op->recv_initial_metadata = true;
        stream_op_payload->recv_initial_metadata.recv_initial_metadata =
            &call->metadata_batch[1 /* is_receiving */][0 /* is_trailing */];
        stream_op_payload->recv_initial_metadata.recv_initial_metadata_ready =
            &call->receiving_initial_metadata_ready;
        if (!call->is_client) {
          stream_op_payload->recv_initial_metadata.peer_string =
              &call->peer_string;
        }
        num_completion_callbacks_needed++;
        break;
      case GRPC_OP_RECV_MESSAGE:
        /* Flag validation: currently allow no flags */
        if (op->flags != 0) {
          error = GRPC_CALL_ERROR_INVALID_FLAGS;
          goto done_with_error;
        }
        if (call->receiving_message) {
          error = GRPC_CALL_ERROR_TOO_MANY_OPERATIONS;
          goto done_with_error;
        }
        call->receiving_message = true;
        stream_op->recv_message = true;
        call->receiving_buffer = op->data.recv_message.recv_message;
        stream_op_payload->recv_message.recv_message = &call->receiving_stream;
        GRPC_CLOSURE_INIT(&call->receiving_stream_ready,
                          receiving_stream_ready_in_call_combiner, bctl,
                          grpc_schedule_on_exec_ctx);
        stream_op_payload->recv_message.recv_message_ready =
            &call->receiving_stream_ready;
        num_completion_callbacks_needed++;
        break;
      case GRPC_OP_RECV_STATUS_ON_CLIENT:
        /* Flag validation: currently allow no flags */
        if (op->flags != 0) {
          error = GRPC_CALL_ERROR_INVALID_FLAGS;
          goto done_with_error;
        }
        if (!call->is_client) {
          error = GRPC_CALL_ERROR_NOT_ON_SERVER;
          goto done_with_error;
        }
        if (call->requested_final_op) {
          error = GRPC_CALL_ERROR_TOO_MANY_OPERATIONS;
          goto done_with_error;
        }
        call->requested_final_op = true;
        call->buffered_metadata[1] =
            op->data.recv_status_on_client.trailing_metadata;
        call->final_op.client.status = op->data.recv_status_on_client.status;
        call->final_op.client.status_details =
            op->data.recv_status_on_client.status_details;
        stream_op->recv_trailing_metadata = true;
        stream_op->collect_stats = true;
        stream_op_payload->recv_trailing_metadata.recv_trailing_metadata =
            &call->metadata_batch[1 /* is_receiving */][1 /* is_trailing */];
        stream_op_payload->collect_stats.collect_stats =
            &call->final_info.stats.transport_stream_stats;
        break;
      case GRPC_OP_RECV_CLOSE_ON_SERVER:
        /* Flag validation: currently allow no flags */
        if (op->flags != 0) {
          error = GRPC_CALL_ERROR_INVALID_FLAGS;
          goto done_with_error;
        }
        if (call->is_client) {
          error = GRPC_CALL_ERROR_NOT_ON_CLIENT;
          goto done_with_error;
        }
        if (call->requested_final_op) {
          error = GRPC_CALL_ERROR_TOO_MANY_OPERATIONS;
          goto done_with_error;
        }
        call->requested_final_op = true;
        call->final_op.server.cancelled =
            op->data.recv_close_on_server.cancelled;
        stream_op->recv_trailing_metadata = true;
        stream_op->collect_stats = true;
        stream_op_payload->recv_trailing_metadata.recv_trailing_metadata =
            &call->metadata_batch[1 /* is_receiving */][1 /* is_trailing */];
        stream_op_payload->collect_stats.collect_stats =
            &call->final_info.stats.transport_stream_stats;
        break;
    }
  }

  GRPC_CALL_INTERNAL_REF(call, "completion");
  if (!is_notify_tag_closure) {
    GPR_ASSERT(grpc_cq_begin_op(call->cq, notify_tag));
  }
  gpr_ref_init(&bctl->steps_to_complete, num_completion_callbacks_needed);

  GRPC_CLOSURE_INIT(&bctl->finish_batch, finish_batch, bctl,
                    grpc_schedule_on_exec_ctx);
  stream_op->on_complete = &bctl->finish_batch;
  gpr_atm_rel_store(&call->any_ops_sent_atm, 1);

  execute_batch(exec_ctx, call, stream_op, &bctl->start_batch);

done:
  GPR_TIMER_END("grpc_call_start_batch", 0);
  return error;

done_with_error:
  /* reverse any mutations that occured */
  if (stream_op->send_initial_metadata) {
    call->sent_initial_metadata = false;
    grpc_metadata_batch_clear(exec_ctx, &call->metadata_batch[0][0]);
  }
  if (stream_op->send_message) {
    call->sending_message = false;
    grpc_byte_stream_destroy(exec_ctx, &call->sending_stream.base);
  }
  if (stream_op->send_trailing_metadata) {
    call->sent_final_op = false;
    grpc_metadata_batch_clear(exec_ctx, &call->metadata_batch[0][1]);
  }
  if (stream_op->recv_initial_metadata) {
    call->received_initial_metadata = false;
  }
  if (stream_op->recv_message) {
    call->receiving_message = false;
  }
  if (stream_op->recv_trailing_metadata) {
    call->requested_final_op = false;
  }
  goto done;
}

grpc_call_error grpc_call_start_batch(grpc_call *call, const grpc_op *ops,
                                      size_t nops, void *tag, void *reserved) {
  grpc_exec_ctx exec_ctx = GRPC_EXEC_CTX_INIT;
  grpc_call_error err;

  GRPC_API_TRACE(
      "grpc_call_start_batch(call=%p, ops=%p, nops=%lu, tag=%p, "
      "reserved=%p)",
      5, (call, ops, (unsigned long)nops, tag, reserved));

  if (reserved != NULL) {
    err = GRPC_CALL_ERROR;
  } else {
    err = call_start_batch(&exec_ctx, call, ops, nops, tag, 0);
  }

  grpc_exec_ctx_finish(&exec_ctx);
  return err;
}

grpc_call_error grpc_call_start_batch_and_execute(grpc_exec_ctx *exec_ctx,
                                                  grpc_call *call,
                                                  const grpc_op *ops,
                                                  size_t nops,
                                                  grpc_closure *closure) {
  return call_start_batch(exec_ctx, call, ops, nops, closure, 1);
}

void grpc_call_context_set(grpc_call *call, grpc_context_index elem,
                           void *value, void (*destroy)(void *value)) {
  if (call->context[elem].destroy) {
    call->context[elem].destroy(call->context[elem].value);
  }
  call->context[elem].value = value;
  call->context[elem].destroy = destroy;
}

void *grpc_call_context_get(grpc_call *call, grpc_context_index elem) {
  return call->context[elem].value;
}

uint8_t grpc_call_is_client(grpc_call *call) { return call->is_client; }

grpc_compression_algorithm grpc_call_compression_for_level(
    grpc_call *call, grpc_compression_level level) {
  grpc_compression_algorithm algo =
      compression_algorithm_for_level_locked(call, level);
  return algo;
}

const char *grpc_call_error_to_string(grpc_call_error error) {
  switch (error) {
    case GRPC_CALL_ERROR:
      return "GRPC_CALL_ERROR";
    case GRPC_CALL_ERROR_ALREADY_ACCEPTED:
      return "GRPC_CALL_ERROR_ALREADY_ACCEPTED";
    case GRPC_CALL_ERROR_ALREADY_FINISHED:
      return "GRPC_CALL_ERROR_ALREADY_FINISHED";
    case GRPC_CALL_ERROR_ALREADY_INVOKED:
      return "GRPC_CALL_ERROR_ALREADY_INVOKED";
    case GRPC_CALL_ERROR_BATCH_TOO_BIG:
      return "GRPC_CALL_ERROR_BATCH_TOO_BIG";
    case GRPC_CALL_ERROR_INVALID_FLAGS:
      return "GRPC_CALL_ERROR_INVALID_FLAGS";
    case GRPC_CALL_ERROR_INVALID_MESSAGE:
      return "GRPC_CALL_ERROR_INVALID_MESSAGE";
    case GRPC_CALL_ERROR_INVALID_METADATA:
      return "GRPC_CALL_ERROR_INVALID_METADATA";
    case GRPC_CALL_ERROR_NOT_INVOKED:
      return "GRPC_CALL_ERROR_NOT_INVOKED";
    case GRPC_CALL_ERROR_NOT_ON_CLIENT:
      return "GRPC_CALL_ERROR_NOT_ON_CLIENT";
    case GRPC_CALL_ERROR_NOT_ON_SERVER:
      return "GRPC_CALL_ERROR_NOT_ON_SERVER";
    case GRPC_CALL_ERROR_NOT_SERVER_COMPLETION_QUEUE:
      return "GRPC_CALL_ERROR_NOT_SERVER_COMPLETION_QUEUE";
    case GRPC_CALL_ERROR_PAYLOAD_TYPE_MISMATCH:
      return "GRPC_CALL_ERROR_PAYLOAD_TYPE_MISMATCH";
    case GRPC_CALL_ERROR_TOO_MANY_OPERATIONS:
      return "GRPC_CALL_ERROR_TOO_MANY_OPERATIONS";
    case GRPC_CALL_ERROR_COMPLETION_QUEUE_SHUTDOWN:
      return "GRPC_CALL_ERROR_COMPLETION_QUEUE_SHUTDOWN";
    case GRPC_CALL_OK:
      return "GRPC_CALL_OK";
  }
  GPR_UNREACHABLE_CODE(return "GRPC_CALL_ERROR_UNKNOW");
}<|MERGE_RESOLUTION|>--- conflicted
+++ resolved
@@ -545,13 +545,8 @@
     GRPC_CQ_INTERNAL_UNREF(exec_ctx, c->cq, "bind");
   }
 
-<<<<<<< HEAD
-  get_final_status(exec_ctx, call, set_status_value_directly,
+  get_final_status(exec_ctx, c, set_status_value_directly,
                    &c->final_info.final_status, NULL);
-=======
-  get_final_status(c, set_status_value_directly, &c->final_info.final_status,
-                   NULL);
->>>>>>> ce286cb3
   c->final_info.stats.latency =
       gpr_time_sub(gpr_now(GPR_CLOCK_MONOTONIC), c->start_time);
 
