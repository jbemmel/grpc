--- conflicted
+++ resolved
@@ -293,13 +293,10 @@
 /* Allocate a grpc_transport_op, and preconfigure the on_consumed closure to
    \a on_consumed and then delete the returned transport op */
 grpc_transport_op *grpc_make_transport_op(grpc_closure *on_consumed);
-<<<<<<< HEAD
 /* Allocate a grpc_transport_stream_op, and preconfigure the on_consumed closure
    to \a on_consumed and then delete the returned transport op */
 grpc_transport_stream_op *grpc_make_transport_stream_op(
     grpc_closure *on_consumed);
-=======
->>>>>>> f6b6d298
 
 #ifdef __cplusplus
 }
