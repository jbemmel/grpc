--- conflicted
+++ resolved
@@ -87,14 +87,7 @@
   gpr_free(p);
 }
 
-<<<<<<< HEAD
 static const grpc_slice_hash_table_vtable method_parameters_vtable = {
-    method_parameters_del, method_parameters_copy, method_parameters_cmp};
-
-static void *method_config_convert_value(
-    const grpc_method_config *method_config) {
-=======
-static const grpc_mdstr_hash_table_vtable method_parameters_vtable = {
     method_parameters_free, method_parameters_copy};
 
 static void *method_parameters_create_from_json(const grpc_json *json) {
@@ -146,7 +139,6 @@
       gpr_free(buf);
     }
   }
->>>>>>> b28c7e87
   method_parameters *value = gpr_malloc(sizeof(method_parameters));
   value->timeout = timeout;
   value->wait_for_ready = wait_for_ready;
