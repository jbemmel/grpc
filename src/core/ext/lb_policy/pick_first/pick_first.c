/*
 *
 * Copyright 2015, Google Inc.
 * All rights reserved.
 *
 * Redistribution and use in source and binary forms, with or without
 * modification, are permitted provided that the following conditions are
 * met:
 *
 *     * Redistributions of source code must retain the above copyright
 * notice, this list of conditions and the following disclaimer.
 *     * Redistributions in binary form must reproduce the above
 * copyright notice, this list of conditions and the following disclaimer
 * in the documentation and/or other materials provided with the
 * distribution.
 *     * Neither the name of Google Inc. nor the names of its
 * contributors may be used to endorse or promote products derived from
 * this software without specific prior written permission.
 *
 * THIS SOFTWARE IS PROVIDED BY THE COPYRIGHT HOLDERS AND CONTRIBUTORS
 * "AS IS" AND ANY EXPRESS OR IMPLIED WARRANTIES, INCLUDING, BUT NOT
 * LIMITED TO, THE IMPLIED WARRANTIES OF MERCHANTABILITY AND FITNESS FOR
 * A PARTICULAR PURPOSE ARE DISCLAIMED. IN NO EVENT SHALL THE COPYRIGHT
 * OWNER OR CONTRIBUTORS BE LIABLE FOR ANY DIRECT, INDIRECT, INCIDENTAL,
 * SPECIAL, EXEMPLARY, OR CONSEQUENTIAL DAMAGES (INCLUDING, BUT NOT
 * LIMITED TO, PROCUREMENT OF SUBSTITUTE GOODS OR SERVICES; LOSS OF USE,
 * DATA, OR PROFITS; OR BUSINESS INTERRUPTION) HOWEVER CAUSED AND ON ANY
 * THEORY OF LIABILITY, WHETHER IN CONTRACT, STRICT LIABILITY, OR TORT
 * (INCLUDING NEGLIGENCE OR OTHERWISE) ARISING IN ANY WAY OUT OF THE USE
 * OF THIS SOFTWARE, EVEN IF ADVISED OF THE POSSIBILITY OF SUCH DAMAGE.
 *
 */

#include <string.h>

#include <grpc/support/alloc.h>

#include "src/core/ext/client_channel/lb_policy_registry.h"
#include "src/core/lib/channel/channel_args.h"
#include "src/core/lib/transport/connectivity_state.h"

typedef struct pending_pick {
  struct pending_pick *next;
  uint32_t initial_metadata_flags;
  grpc_connected_subchannel **target;
  grpc_closure *on_complete;
} pending_pick;

typedef struct {
  /** base policy: must be first */
  grpc_lb_policy base;
  /** all our subchannels */
  grpc_subchannel **subchannels;
  size_t num_subchannels;

  grpc_closure connectivity_changed;

  /** the selected channel (a grpc_connected_subchannel) */
  gpr_atm selected;

  /** mutex protecting remaining members */
  gpr_mu mu;
  /** have we started picking? */
  int started_picking;
  /** are we shut down? */
  int shutdown;
  /** which subchannel are we watching? */
  size_t checking_subchannel;
  /** what is the connectivity of that channel? */
  grpc_connectivity_state checking_connectivity;
  /** list of picks that are waiting on connectivity */
  pending_pick *pending_picks;

  /** our connectivity state tracker */
  grpc_connectivity_state_tracker state_tracker;
} pick_first_lb_policy;

#define GET_SELECTED(p) \
  ((grpc_connected_subchannel *)gpr_atm_acq_load(&(p)->selected))

static void pf_destroy(grpc_exec_ctx *exec_ctx, grpc_lb_policy *pol) {
  pick_first_lb_policy *p = (pick_first_lb_policy *)pol;
  grpc_connected_subchannel *selected = GET_SELECTED(p);
  size_t i;
  GPR_ASSERT(p->pending_picks == NULL);
  for (i = 0; i < p->num_subchannels; i++) {
    GRPC_SUBCHANNEL_UNREF(exec_ctx, p->subchannels[i], "pick_first");
  }
  if (selected != NULL) {
    GRPC_CONNECTED_SUBCHANNEL_UNREF(exec_ctx, selected, "picked_first");
  }
  grpc_connectivity_state_destroy(exec_ctx, &p->state_tracker);
  gpr_free(p->subchannels);
  gpr_mu_destroy(&p->mu);
  gpr_free(p);
}

static void pf_shutdown(grpc_exec_ctx *exec_ctx, grpc_lb_policy *pol) {
  pick_first_lb_policy *p = (pick_first_lb_policy *)pol;
  pending_pick *pp;
  grpc_connected_subchannel *selected;
  gpr_mu_lock(&p->mu);
  selected = GET_SELECTED(p);
  p->shutdown = 1;
  pp = p->pending_picks;
  p->pending_picks = NULL;
  grpc_connectivity_state_set(
      exec_ctx, &p->state_tracker, GRPC_CHANNEL_SHUTDOWN,
      GRPC_ERROR_CREATE("Channel shutdown"), "shutdown");
  /* cancel subscription */
  if (selected != NULL) {
    grpc_connected_subchannel_notify_on_state_change(
        exec_ctx, selected, NULL, NULL, &p->connectivity_changed);
  } else if (p->num_subchannels > 0) {
    grpc_subchannel_notify_on_state_change(
        exec_ctx, p->subchannels[p->checking_subchannel], NULL, NULL,
        &p->connectivity_changed);
  }
  gpr_mu_unlock(&p->mu);
  while (pp != NULL) {
    pending_pick *next = pp->next;
    *pp->target = NULL;
    grpc_exec_ctx_sched(exec_ctx, pp->on_complete, GRPC_ERROR_NONE, NULL);
    gpr_free(pp);
    pp = next;
  }
}

static void pf_cancel_pick(grpc_exec_ctx *exec_ctx, grpc_lb_policy *pol,
                           grpc_connected_subchannel **target,
                           grpc_error *error) {
  pick_first_lb_policy *p = (pick_first_lb_policy *)pol;
  pending_pick *pp;
  gpr_mu_lock(&p->mu);
  pp = p->pending_picks;
  p->pending_picks = NULL;
  while (pp != NULL) {
    pending_pick *next = pp->next;
    if (pp->target == target) {
      *target = NULL;
      grpc_exec_ctx_sched(
          exec_ctx, pp->on_complete,
          GRPC_ERROR_CREATE_REFERENCING("Pick Cancelled", &error, 1), NULL);
      gpr_free(pp);
    } else {
      pp->next = p->pending_picks;
      p->pending_picks = pp;
    }
    pp = next;
  }
  gpr_mu_unlock(&p->mu);
  GRPC_ERROR_UNREF(error);
}

static void pf_cancel_picks(grpc_exec_ctx *exec_ctx, grpc_lb_policy *pol,
                            uint32_t initial_metadata_flags_mask,
                            uint32_t initial_metadata_flags_eq,
                            grpc_error *error) {
  pick_first_lb_policy *p = (pick_first_lb_policy *)pol;
  pending_pick *pp;
  gpr_mu_lock(&p->mu);
  pp = p->pending_picks;
  p->pending_picks = NULL;
  while (pp != NULL) {
    pending_pick *next = pp->next;
    if ((pp->initial_metadata_flags & initial_metadata_flags_mask) ==
        initial_metadata_flags_eq) {
      grpc_exec_ctx_sched(
          exec_ctx, pp->on_complete,
          GRPC_ERROR_CREATE_REFERENCING("Pick Cancelled", &error, 1), NULL);
      gpr_free(pp);
    } else {
      pp->next = p->pending_picks;
      p->pending_picks = pp;
    }
    pp = next;
  }
  gpr_mu_unlock(&p->mu);
  GRPC_ERROR_UNREF(error);
}

static void start_picking(grpc_exec_ctx *exec_ctx, pick_first_lb_policy *p) {
  p->started_picking = 1;
  p->checking_subchannel = 0;
  p->checking_connectivity = GRPC_CHANNEL_IDLE;
  GRPC_LB_POLICY_WEAK_REF(&p->base, "pick_first_connectivity");
  grpc_subchannel_notify_on_state_change(
      exec_ctx, p->subchannels[p->checking_subchannel],
      p->base.interested_parties, &p->checking_connectivity,
      &p->connectivity_changed);
}

static void pf_exit_idle(grpc_exec_ctx *exec_ctx, grpc_lb_policy *pol) {
  pick_first_lb_policy *p = (pick_first_lb_policy *)pol;
  gpr_mu_lock(&p->mu);
  if (!p->started_picking) {
    start_picking(exec_ctx, p);
  }
  gpr_mu_unlock(&p->mu);
}

static int pf_pick(grpc_exec_ctx *exec_ctx, grpc_lb_policy *pol,
                   const grpc_lb_policy_pick_args *pick_args,
                   grpc_connected_subchannel **target, void **user_data,
                   grpc_closure *on_complete) {
  pick_first_lb_policy *p = (pick_first_lb_policy *)pol;
  pending_pick *pp;

  /* Check atomically for a selected channel */
  grpc_connected_subchannel *selected = GET_SELECTED(p);
  if (selected != NULL) {
    *target = selected;
    return 1;
  }

  /* No subchannel selected yet, so acquire lock and then attempt again */
  gpr_mu_lock(&p->mu);
  selected = GET_SELECTED(p);
  if (selected) {
    gpr_mu_unlock(&p->mu);
    *target = selected;
    return 1;
  } else {
    if (!p->started_picking) {
      start_picking(exec_ctx, p);
    }
    pp = gpr_malloc(sizeof(*pp));
    pp->next = p->pending_picks;
    pp->target = target;
    pp->initial_metadata_flags = pick_args->initial_metadata_flags;
    pp->on_complete = on_complete;
    p->pending_picks = pp;
    gpr_mu_unlock(&p->mu);
    return 0;
  }
}

static void destroy_subchannels(grpc_exec_ctx *exec_ctx, void *arg,
                                grpc_error *error) {
  pick_first_lb_policy *p = arg;
  size_t i;
  size_t num_subchannels = p->num_subchannels;
  grpc_subchannel **subchannels;

  gpr_mu_lock(&p->mu);
  subchannels = p->subchannels;
  p->num_subchannels = 0;
  p->subchannels = NULL;
  gpr_mu_unlock(&p->mu);
  GRPC_LB_POLICY_WEAK_UNREF(exec_ctx, &p->base, "destroy_subchannels");

  for (i = 0; i < num_subchannels; i++) {
    GRPC_SUBCHANNEL_UNREF(exec_ctx, subchannels[i], "pick_first");
  }

  gpr_free(subchannels);
}

static void pf_connectivity_changed(grpc_exec_ctx *exec_ctx, void *arg,
                                    grpc_error *error) {
  pick_first_lb_policy *p = arg;
  grpc_subchannel *selected_subchannel;
  pending_pick *pp;
  grpc_connected_subchannel *selected;

  GRPC_ERROR_REF(error);

  gpr_mu_lock(&p->mu);

  selected = GET_SELECTED(p);

  if (p->shutdown) {
    gpr_mu_unlock(&p->mu);
    GRPC_LB_POLICY_WEAK_UNREF(exec_ctx, &p->base, "pick_first_connectivity");
    GRPC_ERROR_UNREF(error);
    return;
  } else if (selected != NULL) {
    if (p->checking_connectivity == GRPC_CHANNEL_TRANSIENT_FAILURE) {
      /* if the selected channel goes bad, we're done */
      p->checking_connectivity = GRPC_CHANNEL_SHUTDOWN;
    }
    grpc_connectivity_state_set(exec_ctx, &p->state_tracker,
                                p->checking_connectivity, GRPC_ERROR_REF(error),
                                "selected_changed");
    if (p->checking_connectivity != GRPC_CHANNEL_SHUTDOWN) {
      grpc_connected_subchannel_notify_on_state_change(
          exec_ctx, selected, p->base.interested_parties,
          &p->checking_connectivity, &p->connectivity_changed);
    } else {
      GRPC_LB_POLICY_WEAK_UNREF(exec_ctx, &p->base, "pick_first_connectivity");
    }
  } else {
  loop:
    switch (p->checking_connectivity) {
      case GRPC_CHANNEL_READY:
        grpc_connectivity_state_set(exec_ctx, &p->state_tracker,
                                    GRPC_CHANNEL_READY, GRPC_ERROR_NONE,
                                    "connecting_ready");
        selected_subchannel = p->subchannels[p->checking_subchannel];
        selected =
            grpc_subchannel_get_connected_subchannel(selected_subchannel);
        GPR_ASSERT(selected != NULL);
        GRPC_CONNECTED_SUBCHANNEL_REF(selected, "picked_first");
        /* drop the pick list: we are connected now */
        GRPC_LB_POLICY_WEAK_REF(&p->base, "destroy_subchannels");
        gpr_atm_rel_store(&p->selected, (gpr_atm)selected);
        grpc_exec_ctx_sched(exec_ctx,
                            grpc_closure_create(destroy_subchannels, p),
                            GRPC_ERROR_NONE, NULL);
        /* update any calls that were waiting for a pick */
        while ((pp = p->pending_picks)) {
          p->pending_picks = pp->next;
          *pp->target = selected;
          grpc_exec_ctx_sched(exec_ctx, pp->on_complete, GRPC_ERROR_NONE, NULL);
          gpr_free(pp);
        }
        grpc_connected_subchannel_notify_on_state_change(
            exec_ctx, selected, p->base.interested_parties,
            &p->checking_connectivity, &p->connectivity_changed);
        break;
      case GRPC_CHANNEL_TRANSIENT_FAILURE:
        p->checking_subchannel =
            (p->checking_subchannel + 1) % p->num_subchannels;
        if (p->checking_subchannel == 0) {
          /* only trigger transient failure when we've tried all alternatives */
          grpc_connectivity_state_set(
              exec_ctx, &p->state_tracker, GRPC_CHANNEL_TRANSIENT_FAILURE,
              GRPC_ERROR_REF(error), "connecting_transient_failure");
        }
        GRPC_ERROR_UNREF(error);
        p->checking_connectivity = grpc_subchannel_check_connectivity(
            p->subchannels[p->checking_subchannel], &error);
        if (p->checking_connectivity == GRPC_CHANNEL_TRANSIENT_FAILURE) {
          grpc_subchannel_notify_on_state_change(
              exec_ctx, p->subchannels[p->checking_subchannel],
              p->base.interested_parties, &p->checking_connectivity,
              &p->connectivity_changed);
        } else {
          goto loop;
        }
        break;
      case GRPC_CHANNEL_CONNECTING:
      case GRPC_CHANNEL_IDLE:
        grpc_connectivity_state_set(
            exec_ctx, &p->state_tracker, GRPC_CHANNEL_CONNECTING,
            GRPC_ERROR_REF(error), "connecting_changed");
        grpc_subchannel_notify_on_state_change(
            exec_ctx, p->subchannels[p->checking_subchannel],
            p->base.interested_parties, &p->checking_connectivity,
            &p->connectivity_changed);
        break;
      case GRPC_CHANNEL_SHUTDOWN:
        p->num_subchannels--;
        GPR_SWAP(grpc_subchannel *, p->subchannels[p->checking_subchannel],
                 p->subchannels[p->num_subchannels]);
        GRPC_SUBCHANNEL_UNREF(exec_ctx, p->subchannels[p->num_subchannels],
                              "pick_first");
        if (p->num_subchannels == 0) {
          grpc_connectivity_state_set(
              exec_ctx, &p->state_tracker, GRPC_CHANNEL_SHUTDOWN,
              GRPC_ERROR_CREATE_REFERENCING("Pick first exhausted channels",
                                            &error, 1),
              "no_more_channels");
          while ((pp = p->pending_picks)) {
            p->pending_picks = pp->next;
            *pp->target = NULL;
            grpc_exec_ctx_sched(exec_ctx, pp->on_complete, GRPC_ERROR_NONE,
                                NULL);
            gpr_free(pp);
          }
          GRPC_LB_POLICY_WEAK_UNREF(exec_ctx, &p->base,
                                    "pick_first_connectivity");
        } else {
          grpc_connectivity_state_set(
              exec_ctx, &p->state_tracker, GRPC_CHANNEL_TRANSIENT_FAILURE,
              GRPC_ERROR_REF(error), "subchannel_failed");
          p->checking_subchannel %= p->num_subchannels;
          GRPC_ERROR_UNREF(error);
          p->checking_connectivity = grpc_subchannel_check_connectivity(
              p->subchannels[p->checking_subchannel], &error);
          goto loop;
        }
    }
  }

  gpr_mu_unlock(&p->mu);

  GRPC_ERROR_UNREF(error);
}

static grpc_connectivity_state pf_check_connectivity(grpc_exec_ctx *exec_ctx,
                                                     grpc_lb_policy *pol,
                                                     grpc_error **error) {
  pick_first_lb_policy *p = (pick_first_lb_policy *)pol;
  grpc_connectivity_state st;
  gpr_mu_lock(&p->mu);
  st = grpc_connectivity_state_check(&p->state_tracker, error);
  gpr_mu_unlock(&p->mu);
  return st;
}

static void pf_notify_on_state_change(grpc_exec_ctx *exec_ctx,
                                      grpc_lb_policy *pol,
                                      grpc_connectivity_state *current,
                                      grpc_closure *notify) {
  pick_first_lb_policy *p = (pick_first_lb_policy *)pol;
  gpr_mu_lock(&p->mu);
  grpc_connectivity_state_notify_on_state_change(exec_ctx, &p->state_tracker,
                                                 current, notify);
  gpr_mu_unlock(&p->mu);
}

static void pf_ping_one(grpc_exec_ctx *exec_ctx, grpc_lb_policy *pol,
                        grpc_closure *closure) {
  pick_first_lb_policy *p = (pick_first_lb_policy *)pol;
  grpc_connected_subchannel *selected = GET_SELECTED(p);
  if (selected) {
    grpc_connected_subchannel_ping(exec_ctx, selected, closure);
  } else {
    grpc_exec_ctx_sched(exec_ctx, closure, GRPC_ERROR_CREATE("Not connected"),
                        NULL);
  }
}

static const grpc_lb_policy_vtable pick_first_lb_policy_vtable = {
    pf_destroy,     pf_shutdown,           pf_pick,
    pf_cancel_pick, pf_cancel_picks,       pf_ping_one,
    pf_exit_idle,   pf_check_connectivity, pf_notify_on_state_change};

static void pick_first_factory_ref(grpc_lb_policy_factory *factory) {}

static void pick_first_factory_unref(grpc_lb_policy_factory *factory) {}

static grpc_lb_policy *create_pick_first(grpc_exec_ctx *exec_ctx,
                                         grpc_lb_policy_factory *factory,
                                         grpc_lb_policy_args *args) {
  GPR_ASSERT(args->client_channel_factory != NULL);

  /* Get server name. */
  const grpc_arg *arg =
      grpc_channel_args_find(args->args, GRPC_ARG_SERVER_NAME);
  const char *server_name =
      arg != NULL && arg->type == GRPC_ARG_STRING ? arg->value.string : NULL;

  /* Find the number of backend addresses. We ignore balancer
   * addresses, since we don't know how to handle them. */
  arg = grpc_channel_args_find(args->args, GRPC_ARG_LB_ADDRESSES);
  GPR_ASSERT(arg != NULL && arg->type == GRPC_ARG_POINTER);
  grpc_lb_addresses *addresses = arg->value.pointer.p;
  size_t num_addrs = 0;
  for (size_t i = 0; i < addresses->num_addresses; i++) {
    if (!addresses->addresses[i].is_balancer) ++num_addrs;
  }
  if (num_addrs == 0) return NULL;

  pick_first_lb_policy *p = gpr_malloc(sizeof(*p));
  memset(p, 0, sizeof(*p));

  p->subchannels = gpr_malloc(sizeof(grpc_subchannel *) * num_addrs);
  memset(p->subchannels, 0, sizeof(*p->subchannels) * num_addrs);
  grpc_subchannel_args sc_args;
  size_t subchannel_idx = 0;
  for (size_t i = 0; i < addresses->num_addresses; i++) {
    /* Skip balancer addresses, since we only know how to handle backends. */
    if (addresses->addresses[i].is_balancer) continue;

    if (addresses->addresses[i].user_data != NULL) {
      gpr_log(GPR_ERROR,
              "This LB policy doesn't support user data. It will be ignored");
    }

    memset(&sc_args, 0, sizeof(grpc_subchannel_args));
    /* server_name will be copied as part of the subchannel creation. This makes
<<<<<<< HEAD
     * the copying of server_name (a borrowed pointer) OK. */
    sc_args.server_name = server_name;
    sc_args.addr = (struct sockaddr *)(&addresses->addresses[i].address.addr);
    sc_args.addr_len = addresses->addresses[i].address.len;
    sc_args.args = args->args;
=======
     * the copying of args->server_name (a borrowed pointer) OK. */
    sc_args.server_name = args->server_name;
    sc_args.addr = &args->addresses->addresses[i].address;
    sc_args.args = args->additional_args;
>>>>>>> 4c2e3e7b

    grpc_subchannel *subchannel = grpc_client_channel_factory_create_subchannel(
        exec_ctx, args->client_channel_factory, &sc_args);

    if (subchannel != NULL) {
      p->subchannels[subchannel_idx++] = subchannel;
    }
  }
  if (subchannel_idx == 0) {
    gpr_free(p->subchannels);
    gpr_free(p);
    return NULL;
  }
  p->num_subchannels = subchannel_idx;

  grpc_lb_policy_init(&p->base, &pick_first_lb_policy_vtable);
  grpc_closure_init(&p->connectivity_changed, pf_connectivity_changed, p);
  gpr_mu_init(&p->mu);
  return &p->base;
}

static const grpc_lb_policy_factory_vtable pick_first_factory_vtable = {
    pick_first_factory_ref, pick_first_factory_unref, create_pick_first,
    "pick_first"};

static grpc_lb_policy_factory pick_first_lb_policy_factory = {
    &pick_first_factory_vtable};

static grpc_lb_policy_factory *pick_first_lb_factory_create() {
  return &pick_first_lb_policy_factory;
}

/* Plugin registration */

void grpc_lb_policy_pick_first_init() {
  grpc_register_lb_policy(pick_first_lb_factory_create());
}

void grpc_lb_policy_pick_first_shutdown() {}<|MERGE_RESOLUTION|>--- conflicted
+++ resolved
@@ -471,18 +471,10 @@
 
     memset(&sc_args, 0, sizeof(grpc_subchannel_args));
     /* server_name will be copied as part of the subchannel creation. This makes
-<<<<<<< HEAD
      * the copying of server_name (a borrowed pointer) OK. */
     sc_args.server_name = server_name;
-    sc_args.addr = (struct sockaddr *)(&addresses->addresses[i].address.addr);
-    sc_args.addr_len = addresses->addresses[i].address.len;
+    sc_args.addr = &addresses->addresses[i].address;
     sc_args.args = args->args;
-=======
-     * the copying of args->server_name (a borrowed pointer) OK. */
-    sc_args.server_name = args->server_name;
-    sc_args.addr = &args->addresses->addresses[i].address;
-    sc_args.args = args->additional_args;
->>>>>>> 4c2e3e7b
 
     grpc_subchannel *subchannel = grpc_client_channel_factory_create_subchannel(
         exec_ctx, args->client_channel_factory, &sc_args);
