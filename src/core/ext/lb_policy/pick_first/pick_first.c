--- conflicted
+++ resolved
@@ -103,14 +103,9 @@
   p->shutdown = 1;
   pp = p->pending_picks;
   p->pending_picks = NULL;
-<<<<<<< HEAD
   grpc_connectivity_state_set(
-      exec_ctx, &p->state_tracker, GRPC_CHANNEL_FATAL_FAILURE,
+      exec_ctx, &p->state_tracker, GRPC_CHANNEL_SHUTDOWN,
       GRPC_ERROR_CREATE("Channel shutdown"), "shutdown");
-=======
-  grpc_connectivity_state_set(exec_ctx, &p->state_tracker,
-                              GRPC_CHANNEL_SHUTDOWN, "shutdown");
->>>>>>> 37e26d92
   /* cancel subscription */
   if (selected != NULL) {
     grpc_connected_subchannel_notify_on_state_change(
@@ -287,14 +282,9 @@
       p->checking_connectivity = GRPC_CHANNEL_SHUTDOWN;
     }
     grpc_connectivity_state_set(exec_ctx, &p->state_tracker,
-<<<<<<< HEAD
                                 p->checking_connectivity, GRPC_ERROR_REF(error),
                                 "selected_changed");
-    if (p->checking_connectivity != GRPC_CHANNEL_FATAL_FAILURE) {
-=======
-                                p->checking_connectivity, "selected_changed");
     if (p->checking_connectivity != GRPC_CHANNEL_SHUTDOWN) {
->>>>>>> 37e26d92
       grpc_connected_subchannel_notify_on_state_change(
           exec_ctx, selected, p->base.interested_parties,
           &p->checking_connectivity, &p->connectivity_changed);
@@ -370,17 +360,11 @@
         GRPC_SUBCHANNEL_UNREF(exec_ctx, p->subchannels[p->num_subchannels],
                               "pick_first");
         if (p->num_subchannels == 0) {
-<<<<<<< HEAD
           grpc_connectivity_state_set(
-              exec_ctx, &p->state_tracker, GRPC_CHANNEL_FATAL_FAILURE,
+              exec_ctx, &p->state_tracker, GRPC_CHANNEL_SHUTDOWN,
               GRPC_ERROR_CREATE_REFERENCING("Pick first exhausted channels",
                                             &error, 1),
               "no_more_channels");
-=======
-          grpc_connectivity_state_set(exec_ctx, &p->state_tracker,
-                                      GRPC_CHANNEL_SHUTDOWN,
-                                      "no_more_channels");
->>>>>>> 37e26d92
           while ((pp = p->pending_picks)) {
             p->pending_picks = pp->next;
             *pp->target = NULL;
