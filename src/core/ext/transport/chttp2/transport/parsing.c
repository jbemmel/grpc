--- conflicted
+++ resolved
@@ -406,12 +406,8 @@
                                   incoming_frame_size);
     if (s->incoming_window_delta - s->announce_window <=
         -(int64_t)target_incoming_window / 2) {
-<<<<<<< HEAD
-      grpc_chttp2_become_writable(exec_ctx, t, s, false,
-=======
       grpc_chttp2_become_writable(exec_ctx, t, s,
                                   GRPC_CHTTP2_STREAM_WRITE_INITIATE_UNCOVERED,
->>>>>>> 4fd2bf6e
                                   "window-update-required");
     }
     s->received_bytes += incoming_frame_size;
