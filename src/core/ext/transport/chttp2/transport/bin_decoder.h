/*
 *
 * Copyright 2016 gRPC authors.
 *
 * Licensed under the Apache License, Version 2.0 (the "License");
 * you may not use this file except in compliance with the License.
 * You may obtain a copy of the License at
 *
 *     http://www.apache.org/licenses/LICENSE-2.0
 *
 * Unless required by applicable law or agreed to in writing, software
 * distributed under the License is distributed on an "AS IS" BASIS,
 * WITHOUT WARRANTIES OR CONDITIONS OF ANY KIND, either express or implied.
 * See the License for the specific language governing permissions and
 * limitations under the License.
 *
 */

#ifndef GRPC_CORE_EXT_TRANSPORT_CHTTP2_TRANSPORT_BIN_DECODER_H
#define GRPC_CORE_EXT_TRANSPORT_CHTTP2_TRANSPORT_BIN_DECODER_H

#include <grpc/slice.h>
#include <stdbool.h>

#ifdef __cplusplus
extern "C" {
#endif

struct grpc_base64_decode_context {
  /* input/output: */
  uint8_t* input_cur;
  uint8_t* input_end;
  uint8_t* output_cur;
  uint8_t* output_end;
  /* Indicate if the decoder should handle the tail of input data*/
  bool contains_tail;
};

/* base64 decode a grpc_base64_decode_context util either input_end is reached
   or output_end is reached. When input_end is reached, (input_end - input_cur)
   is less than 4. When output_end is reached, (output_end - output_cur) is less
   than 3. Returns false if decoding is failed. */
bool grpc_base64_decode_partial(struct grpc_base64_decode_context* ctx);

/* base64 decode a slice with pad chars. Returns a new slice, does not take
   ownership of the input. Returns an empty slice if decoding is failed. */
<<<<<<< HEAD
grpc_slice grpc_chttp2_base64_decode(grpc_slice input);
=======
grpc_slice grpc_chttp2_base64_decode(grpc_exec_ctx* exec_ctx, grpc_slice input);
>>>>>>> d9da7387

/* base64 decode a slice without pad chars, data length is needed. Returns a new
   slice, does not take ownership of the input. Returns an empty slice if
   decoding is failed. */
<<<<<<< HEAD
grpc_slice grpc_chttp2_base64_decode_with_length(grpc_slice input,
=======
grpc_slice grpc_chttp2_base64_decode_with_length(grpc_exec_ctx* exec_ctx,
                                                 grpc_slice input,
>>>>>>> d9da7387
                                                 size_t output_length);

#ifdef __cplusplus
}
#endif

#endif /* GRPC_CORE_EXT_TRANSPORT_CHTTP2_TRANSPORT_BIN_DECODER_H */<|MERGE_RESOLUTION|>--- conflicted
+++ resolved
@@ -44,21 +44,12 @@
 
 /* base64 decode a slice with pad chars. Returns a new slice, does not take
    ownership of the input. Returns an empty slice if decoding is failed. */
-<<<<<<< HEAD
 grpc_slice grpc_chttp2_base64_decode(grpc_slice input);
-=======
-grpc_slice grpc_chttp2_base64_decode(grpc_exec_ctx* exec_ctx, grpc_slice input);
->>>>>>> d9da7387
 
 /* base64 decode a slice without pad chars, data length is needed. Returns a new
    slice, does not take ownership of the input. Returns an empty slice if
    decoding is failed. */
-<<<<<<< HEAD
 grpc_slice grpc_chttp2_base64_decode_with_length(grpc_slice input,
-=======
-grpc_slice grpc_chttp2_base64_decode_with_length(grpc_exec_ctx* exec_ctx,
-                                                 grpc_slice input,
->>>>>>> d9da7387
                                                  size_t output_length);
 
 #ifdef __cplusplus
