--- conflicted
+++ resolved
@@ -372,11 +372,7 @@
 
   class ConnectedSubchannelStateWatcher;
 
-<<<<<<< HEAD
-  class AsyncWatcherNotifier;
-=======
   class AsyncWatcherNotifierLocked;
->>>>>>> 2cdab491
 
   // Sets the subchannel's connectivity state to \a state.
   void SetConnectivityStateLocked(grpc_connectivity_state state);
