--- conflicted
+++ resolved
@@ -52,49 +52,25 @@
 } grpc_connect_out_args;
 
 struct grpc_connector_vtable {
-<<<<<<< HEAD
-  void (*ref)(grpc_connector *connector);
-  void (*unref)(grpc_connector *connector);
+  void (*ref)(grpc_connector* connector);
+  void (*unref)(grpc_connector* connector);
   /** Implementation of grpc_connector_shutdown */
-  void (*shutdown)(grpc_connector *connector, grpc_error *why);
+  void (*shutdown)(grpc_connector* connector, grpc_error* why);
   /** Implementation of grpc_connector_connect */
-  void (*connect)(grpc_connector *connector,
-                  const grpc_connect_in_args *in_args,
-                  grpc_connect_out_args *out_args, grpc_closure *notify);
-};
-
-grpc_connector *grpc_connector_ref(grpc_connector *connector);
-void grpc_connector_unref(grpc_connector *connector);
-/** Connect using the connector: max one outstanding call at a time */
-void grpc_connector_connect(grpc_connector *connector,
-                            const grpc_connect_in_args *in_args,
-                            grpc_connect_out_args *out_args,
-                            grpc_closure *notify);
-/** Cancel any pending connection */
-void grpc_connector_shutdown(grpc_connector *connector, grpc_error *why);
-=======
-  void (*ref)(grpc_connector* connector);
-  void (*unref)(grpc_exec_ctx* exec_ctx, grpc_connector* connector);
-  /** Implementation of grpc_connector_shutdown */
-  void (*shutdown)(grpc_exec_ctx* exec_ctx, grpc_connector* connector,
-                   grpc_error* why);
-  /** Implementation of grpc_connector_connect */
-  void (*connect)(grpc_exec_ctx* exec_ctx, grpc_connector* connector,
+  void (*connect)(grpc_connector* connector,
                   const grpc_connect_in_args* in_args,
                   grpc_connect_out_args* out_args, grpc_closure* notify);
 };
 
 grpc_connector* grpc_connector_ref(grpc_connector* connector);
-void grpc_connector_unref(grpc_exec_ctx* exec_ctx, grpc_connector* connector);
+void grpc_connector_unref(grpc_connector* connector);
 /** Connect using the connector: max one outstanding call at a time */
-void grpc_connector_connect(grpc_exec_ctx* exec_ctx, grpc_connector* connector,
+void grpc_connector_connect(grpc_connector* connector,
                             const grpc_connect_in_args* in_args,
                             grpc_connect_out_args* out_args,
                             grpc_closure* notify);
 /** Cancel any pending connection */
-void grpc_connector_shutdown(grpc_exec_ctx* exec_ctx, grpc_connector* connector,
-                             grpc_error* why);
->>>>>>> d9da7387
+void grpc_connector_shutdown(grpc_connector* connector, grpc_error* why);
 
 #ifdef __cplusplus
 }
