--- conflicted
+++ resolved
@@ -198,7 +198,6 @@
   gpr_free(channel);
 }
 
-<<<<<<< HEAD
 #ifdef GRPC_CHANNEL_REF_COUNT_DEBUG
 void grpc_channel_internal_unref(grpc_channel *c, const char *reason) {
   gpr_log(GPR_DEBUG, "CHANNEL: unref %p %d -> %d [%s]", c, c->refs.count,
@@ -206,15 +205,10 @@
 #else
 void grpc_channel_internal_unref(grpc_channel *c) {
 #endif
-  if (gpr_unref(&c->refs)) {
-    grpc_iomgr_add_callback(destroy_channel, c);
-=======
-void grpc_channel_internal_unref(grpc_channel *channel) {
   if (gpr_unref(&channel->refs)) {
     channel->destroy_closure.cb = destroy_channel;
     channel->destroy_closure.cb_arg = channel;
     grpc_iomgr_add_callback(&channel->destroy_closure);
->>>>>>> 3d67c7cf
   }
 }
 
