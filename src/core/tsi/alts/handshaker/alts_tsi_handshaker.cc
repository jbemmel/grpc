--- conflicted
+++ resolved
@@ -337,11 +337,7 @@
       context, const_cast<grpc_gcp_RpcProtocolVersions*>(peer_rpc_version));
 
   grpc_gcp_Identity* peer_identity = const_cast<grpc_gcp_Identity*>(identity);
-<<<<<<< HEAD
-  if(peer_identity == nullptr) {
-=======
   if (peer_identity == nullptr) {
->>>>>>> 8900f41d
     gpr_log(GPR_ERROR, "Null peer identity in ALTS context.");
     return TSI_FAILED_PRECONDITION;
   }
@@ -700,10 +696,5 @@
   return handshaker->client;
 }
 
-<<<<<<< HEAD
-} // namespace internal
-} // namespace grpc_core
-=======
 }  // namespace internal
-}  // namespace grpc_core
->>>>>>> 8900f41d
+}  // namespace grpc_core