'#1': This file describes the list of targets and dependencies.
'#2': It is used among other things to generate all of our project files.
'#3': Please refer to the templates directory for more information.
settings:
  '#01': The public version number of the library.
  '#02': ===
  '#03': Please update the 'g_stands_for' field periodically with a new g word
  '#04': not listed in doc/g_stands_for.md - and update that document to list the
  '#05': new word. When doing so, please also update BUILD.
  '#06': ===
  '#07': Master always has a "-dev" suffix
  '#08': Use "-preN" suffixes to identify pre-release versions
  '#09': Per-language overrides are possible with (eg) ruby_version tag here
  '#10': See the expand_version.py for all the quirks here
  core_version: 5.0.0-dev
  g_stands_for: generous
  version: 1.8.0-dev
filegroups:
- name: census
  public_headers:
  - include/grpc/census.h
  headers:
  - src/core/ext/census/aggregation.h
  - src/core/ext/census/base_resources.h
  - src/core/ext/census/census_interface.h
  - src/core/ext/census/census_rpc_stats.h
  - src/core/ext/census/gen/census.pb.h
  - src/core/ext/census/gen/trace_context.pb.h
  - src/core/ext/census/grpc_filter.h
  - src/core/ext/census/intrusive_hash_map.h
  - src/core/ext/census/intrusive_hash_map_internal.h
  - src/core/ext/census/mlog.h
  - src/core/ext/census/resource.h
  - src/core/ext/census/rpc_metric_id.h
  - src/core/ext/census/trace_context.h
  - src/core/ext/census/trace_label.h
  - src/core/ext/census/trace_propagation.h
  - src/core/ext/census/trace_status.h
  - src/core/ext/census/trace_string.h
  - src/core/ext/census/tracing.h
  src:
  - src/core/ext/census/base_resources.cc
  - src/core/ext/census/context.cc
  - src/core/ext/census/gen/census.pb.c
  - src/core/ext/census/gen/trace_context.pb.c
  - src/core/ext/census/grpc_context.cc
  - src/core/ext/census/grpc_filter.cc
  - src/core/ext/census/grpc_plugin.cc
  - src/core/ext/census/initialize.cc
  - src/core/ext/census/intrusive_hash_map.cc
  - src/core/ext/census/mlog.cc
  - src/core/ext/census/operation.cc
  - src/core/ext/census/placeholders.cc
  - src/core/ext/census/resource.cc
  - src/core/ext/census/trace_context.cc
  - src/core/ext/census/tracing.cc
  plugin: census_grpc_plugin
  uses:
  - grpc_base
  - nanopb
- name: gpr_base
  src:
  - src/core/lib/profiling/basic_timers.cc
  - src/core/lib/profiling/stap_timers.cc
  - src/core/lib/support/alloc.cc
  - src/core/lib/support/arena.cc
  - src/core/lib/support/atm.cc
  - src/core/lib/support/avl.cc
  - src/core/lib/support/cmdline.cc
  - src/core/lib/support/cpu_iphone.cc
  - src/core/lib/support/cpu_linux.cc
  - src/core/lib/support/cpu_posix.cc
  - src/core/lib/support/cpu_windows.cc
  - src/core/lib/support/env_linux.cc
  - src/core/lib/support/env_posix.cc
  - src/core/lib/support/env_windows.cc
  - src/core/lib/support/histogram.cc
  - src/core/lib/support/host_port.cc
  - src/core/lib/support/log.cc
  - src/core/lib/support/log_android.cc
  - src/core/lib/support/log_linux.cc
  - src/core/lib/support/log_posix.cc
  - src/core/lib/support/log_windows.cc
  - src/core/lib/support/mpscq.cc
  - src/core/lib/support/murmur_hash.cc
  - src/core/lib/support/stack_lockfree.cc
  - src/core/lib/support/string.cc
  - src/core/lib/support/string_posix.cc
  - src/core/lib/support/string_util_windows.cc
  - src/core/lib/support/string_windows.cc
  - src/core/lib/support/subprocess_posix.cc
  - src/core/lib/support/subprocess_windows.cc
  - src/core/lib/support/sync.cc
  - src/core/lib/support/sync_posix.cc
  - src/core/lib/support/sync_windows.cc
  - src/core/lib/support/thd.cc
  - src/core/lib/support/thd_posix.cc
  - src/core/lib/support/thd_windows.cc
  - src/core/lib/support/time.cc
  - src/core/lib/support/time_posix.cc
  - src/core/lib/support/time_precise.cc
  - src/core/lib/support/time_windows.cc
  - src/core/lib/support/tls_pthread.cc
  - src/core/lib/support/tmpfile_msys.cc
  - src/core/lib/support/tmpfile_posix.cc
  - src/core/lib/support/tmpfile_windows.cc
  - src/core/lib/support/wrap_memcpy.cc
  uses:
  - gpr_base_headers
- name: gpr_base_headers
  public_headers:
  - include/grpc/support/alloc.h
  - include/grpc/support/atm.h
  - include/grpc/support/atm_gcc_atomic.h
  - include/grpc/support/atm_gcc_sync.h
  - include/grpc/support/atm_windows.h
  - include/grpc/support/avl.h
  - include/grpc/support/cmdline.h
  - include/grpc/support/cpu.h
  - include/grpc/support/histogram.h
  - include/grpc/support/host_port.h
  - include/grpc/support/log.h
  - include/grpc/support/log_windows.h
  - include/grpc/support/port_platform.h
  - include/grpc/support/string_util.h
  - include/grpc/support/subprocess.h
  - include/grpc/support/sync.h
  - include/grpc/support/sync_custom.h
  - include/grpc/support/sync_generic.h
  - include/grpc/support/sync_posix.h
  - include/grpc/support/sync_windows.h
  - include/grpc/support/thd.h
  - include/grpc/support/time.h
  - include/grpc/support/tls.h
  - include/grpc/support/tls_gcc.h
  - include/grpc/support/tls_msvc.h
  - include/grpc/support/tls_pthread.h
  - include/grpc/support/useful.h
  headers:
  - src/core/lib/profiling/timers.h
  - src/core/lib/support/arena.h
  - src/core/lib/support/atomic.h
  - src/core/lib/support/atomic_with_atm.h
  - src/core/lib/support/atomic_with_std.h
  - src/core/lib/support/env.h
  - src/core/lib/support/manual_constructor.h
  - src/core/lib/support/memory.h
  - src/core/lib/support/mpscq.h
  - src/core/lib/support/murmur_hash.h
  - src/core/lib/support/spinlock.h
  - src/core/lib/support/stack_lockfree.h
  - src/core/lib/support/string.h
  - src/core/lib/support/string_windows.h
  - src/core/lib/support/time_precise.h
  - src/core/lib/support/tmpfile.h
  uses:
  - gpr_codegen
- name: gpr_codegen
  public_headers:
  - include/grpc/impl/codegen/atm.h
  - include/grpc/impl/codegen/atm_gcc_atomic.h
  - include/grpc/impl/codegen/atm_gcc_sync.h
  - include/grpc/impl/codegen/atm_windows.h
  - include/grpc/impl/codegen/gpr_slice.h
  - include/grpc/impl/codegen/gpr_types.h
  - include/grpc/impl/codegen/port_platform.h
  - include/grpc/impl/codegen/sync.h
  - include/grpc/impl/codegen/sync_custom.h
  - include/grpc/impl/codegen/sync_generic.h
  - include/grpc/impl/codegen/sync_posix.h
  - include/grpc/impl/codegen/sync_windows.h
- name: grpc++_base
  deps:
  - grpc
  uses:
  - grpc++_common
  - grpc++_codegen_base
- name: grpc++_base_unsecure
  deps:
  - grpc_unsecure
  uses:
  - grpc++_common
  - grpc++_codegen_base
- name: grpc_base
  src:
  - src/core/lib/backoff/backoff.cc
  - src/core/lib/channel/channel_args.cc
  - src/core/lib/channel/channel_stack.cc
  - src/core/lib/channel/channel_stack_builder.cc
  - src/core/lib/channel/connected_channel.cc
  - src/core/lib/channel/handshaker.cc
  - src/core/lib/channel/handshaker_factory.cc
  - src/core/lib/channel/handshaker_registry.cc
  - src/core/lib/compression/compression.cc
  - src/core/lib/compression/message_compress.cc
  - src/core/lib/compression/stream_compression.cc
  - src/core/lib/compression/stream_compression_gzip.cc
  - src/core/lib/compression/stream_compression_identity.cc
  - src/core/lib/debug/stats.cc
  - src/core/lib/debug/stats_data.cc
  - src/core/lib/http/format_request.cc
  - src/core/lib/http/httpcli.cc
  - src/core/lib/http/parser.cc
  - src/core/lib/iomgr/call_combiner.cc
  - src/core/lib/iomgr/closure.cc
  - src/core/lib/iomgr/combiner.cc
  - src/core/lib/iomgr/endpoint.cc
  - src/core/lib/iomgr/endpoint_pair_posix.cc
  - src/core/lib/iomgr/endpoint_pair_uv.cc
  - src/core/lib/iomgr/endpoint_pair_windows.cc
  - src/core/lib/iomgr/error.cc
  - src/core/lib/iomgr/ev_epoll1_linux.cc
  - src/core/lib/iomgr/ev_epollex_linux.cc
  - src/core/lib/iomgr/ev_epollsig_linux.cc
  - src/core/lib/iomgr/ev_poll_posix.cc
  - src/core/lib/iomgr/ev_posix.cc
  - src/core/lib/iomgr/ev_windows.cc
  - src/core/lib/iomgr/exec_ctx.cc
  - src/core/lib/iomgr/executor.cc
  - src/core/lib/iomgr/gethostname_fallback.cc
  - src/core/lib/iomgr/gethostname_host_name_max.cc
  - src/core/lib/iomgr/gethostname_sysconf.cc
  - src/core/lib/iomgr/iocp_windows.cc
  - src/core/lib/iomgr/iomgr.cc
  - src/core/lib/iomgr/iomgr_posix.cc
  - src/core/lib/iomgr/iomgr_uv.cc
  - src/core/lib/iomgr/iomgr_windows.cc
  - src/core/lib/iomgr/is_epollexclusive_available.cc
  - src/core/lib/iomgr/load_file.cc
  - src/core/lib/iomgr/lockfree_event.cc
  - src/core/lib/iomgr/network_status_tracker.cc
  - src/core/lib/iomgr/polling_entity.cc
  - src/core/lib/iomgr/pollset_set_uv.cc
  - src/core/lib/iomgr/pollset_set_windows.cc
  - src/core/lib/iomgr/pollset_uv.cc
  - src/core/lib/iomgr/pollset_windows.cc
  - src/core/lib/iomgr/resolve_address_posix.cc
  - src/core/lib/iomgr/resolve_address_uv.cc
  - src/core/lib/iomgr/resolve_address_windows.cc
  - src/core/lib/iomgr/resource_quota.cc
  - src/core/lib/iomgr/sockaddr_utils.cc
  - src/core/lib/iomgr/socket_factory_posix.cc
  - src/core/lib/iomgr/socket_mutator.cc
  - src/core/lib/iomgr/socket_utils_common_posix.cc
  - src/core/lib/iomgr/socket_utils_linux.cc
  - src/core/lib/iomgr/socket_utils_posix.cc
  - src/core/lib/iomgr/socket_utils_uv.cc
  - src/core/lib/iomgr/socket_utils_windows.cc
  - src/core/lib/iomgr/socket_windows.cc
  - src/core/lib/iomgr/tcp_client_posix.cc
  - src/core/lib/iomgr/tcp_client_uv.cc
  - src/core/lib/iomgr/tcp_client_windows.cc
  - src/core/lib/iomgr/tcp_posix.cc
  - src/core/lib/iomgr/tcp_server_posix.cc
  - src/core/lib/iomgr/tcp_server_utils_posix_common.cc
  - src/core/lib/iomgr/tcp_server_utils_posix_ifaddrs.cc
  - src/core/lib/iomgr/tcp_server_utils_posix_noifaddrs.cc
  - src/core/lib/iomgr/tcp_server_uv.cc
  - src/core/lib/iomgr/tcp_server_windows.cc
  - src/core/lib/iomgr/tcp_uv.cc
  - src/core/lib/iomgr/tcp_windows.cc
  - src/core/lib/iomgr/time_averaged_stats.cc
  - src/core/lib/iomgr/timer_generic.cc
  - src/core/lib/iomgr/timer_heap.cc
  - src/core/lib/iomgr/timer_manager.cc
  - src/core/lib/iomgr/timer_uv.cc
  - src/core/lib/iomgr/udp_server.cc
  - src/core/lib/iomgr/unix_sockets_posix.cc
  - src/core/lib/iomgr/unix_sockets_posix_noop.cc
  - src/core/lib/iomgr/wakeup_fd_cv.cc
  - src/core/lib/iomgr/wakeup_fd_eventfd.cc
  - src/core/lib/iomgr/wakeup_fd_nospecial.cc
  - src/core/lib/iomgr/wakeup_fd_pipe.cc
  - src/core/lib/iomgr/wakeup_fd_posix.cc
  - src/core/lib/json/json.cc
  - src/core/lib/json/json_reader.cc
  - src/core/lib/json/json_string.cc
  - src/core/lib/json/json_writer.cc
  - src/core/lib/slice/b64.cc
  - src/core/lib/slice/percent_encoding.cc
  - src/core/lib/slice/slice.cc
  - src/core/lib/slice/slice_buffer.cc
  - src/core/lib/slice/slice_hash_table.cc
  - src/core/lib/slice/slice_intern.cc
  - src/core/lib/slice/slice_string_helpers.cc
  - src/core/lib/surface/alarm.cc
  - src/core/lib/surface/api_trace.cc
  - src/core/lib/surface/byte_buffer.cc
  - src/core/lib/surface/byte_buffer_reader.cc
  - src/core/lib/surface/call.cc
  - src/core/lib/surface/call_details.cc
  - src/core/lib/surface/call_log_batch.cc
  - src/core/lib/surface/channel.cc
  - src/core/lib/surface/channel_init.cc
  - src/core/lib/surface/channel_ping.cc
  - src/core/lib/surface/channel_stack_type.cc
  - src/core/lib/surface/completion_queue.cc
  - src/core/lib/surface/completion_queue_factory.cc
  - src/core/lib/surface/event_string.cc
  - src/core/lib/surface/lame_client.cc
  - src/core/lib/surface/metadata_array.cc
  - src/core/lib/surface/server.cc
  - src/core/lib/surface/validate_metadata.cc
  - src/core/lib/surface/version.cc
  - src/core/lib/transport/bdp_estimator.cc
  - src/core/lib/transport/byte_stream.cc
  - src/core/lib/transport/connectivity_state.cc
  - src/core/lib/transport/error_utils.cc
  - src/core/lib/transport/metadata.cc
  - src/core/lib/transport/metadata_batch.cc
  - src/core/lib/transport/pid_controller.cc
  - src/core/lib/transport/service_config.cc
  - src/core/lib/transport/static_metadata.cc
  - src/core/lib/transport/status_conversion.cc
  - src/core/lib/transport/timeout_encoding.cc
  - src/core/lib/transport/transport.cc
  - src/core/lib/transport/transport_op_string.cc
  deps:
  - gpr
  filegroups:
  - grpc_base_headers
  uses:
  - grpc_codegen
  - grpc_trace
- name: grpc_base_headers
  public_headers:
  - include/grpc/byte_buffer.h
  - include/grpc/byte_buffer_reader.h
  - include/grpc/compression.h
  - include/grpc/grpc.h
  - include/grpc/grpc_posix.h
  - include/grpc/grpc_security_constants.h
  - include/grpc/load_reporting.h
  - include/grpc/slice.h
  - include/grpc/slice_buffer.h
  - include/grpc/status.h
  - include/grpc/support/workaround_list.h
  headers:
  - src/core/lib/backoff/backoff.h
  - src/core/lib/channel/channel_args.h
  - src/core/lib/channel/channel_stack.h
  - src/core/lib/channel/channel_stack_builder.h
  - src/core/lib/channel/connected_channel.h
  - src/core/lib/channel/context.h
  - src/core/lib/channel/handshaker.h
  - src/core/lib/channel/handshaker_factory.h
  - src/core/lib/channel/handshaker_registry.h
  - src/core/lib/compression/algorithm_metadata.h
  - src/core/lib/compression/message_compress.h
  - src/core/lib/compression/stream_compression.h
  - src/core/lib/compression/stream_compression_gzip.h
  - src/core/lib/compression/stream_compression_identity.h
  - src/core/lib/debug/stats.h
  - src/core/lib/debug/stats_data.h
  - src/core/lib/http/format_request.h
  - src/core/lib/http/httpcli.h
  - src/core/lib/http/parser.h
  - src/core/lib/iomgr/block_annotate.h
  - src/core/lib/iomgr/call_combiner.h
  - src/core/lib/iomgr/closure.h
  - src/core/lib/iomgr/combiner.h
  - src/core/lib/iomgr/endpoint.h
  - src/core/lib/iomgr/endpoint_pair.h
  - src/core/lib/iomgr/error.h
  - src/core/lib/iomgr/error_internal.h
  - src/core/lib/iomgr/ev_epoll1_linux.h
  - src/core/lib/iomgr/ev_epollex_linux.h
  - src/core/lib/iomgr/ev_epollsig_linux.h
  - src/core/lib/iomgr/ev_poll_posix.h
  - src/core/lib/iomgr/ev_posix.h
  - src/core/lib/iomgr/exec_ctx.h
  - src/core/lib/iomgr/executor.h
  - src/core/lib/iomgr/gethostname.h
  - src/core/lib/iomgr/iocp_windows.h
  - src/core/lib/iomgr/iomgr.h
  - src/core/lib/iomgr/iomgr_internal.h
  - src/core/lib/iomgr/iomgr_posix.h
  - src/core/lib/iomgr/iomgr_uv.h
  - src/core/lib/iomgr/is_epollexclusive_available.h
  - src/core/lib/iomgr/load_file.h
  - src/core/lib/iomgr/lockfree_event.h
  - src/core/lib/iomgr/nameser.h
  - src/core/lib/iomgr/network_status_tracker.h
  - src/core/lib/iomgr/polling_entity.h
  - src/core/lib/iomgr/pollset.h
  - src/core/lib/iomgr/pollset_set.h
  - src/core/lib/iomgr/pollset_set_windows.h
  - src/core/lib/iomgr/pollset_uv.h
  - src/core/lib/iomgr/pollset_windows.h
  - src/core/lib/iomgr/port.h
  - src/core/lib/iomgr/resolve_address.h
  - src/core/lib/iomgr/resource_quota.h
  - src/core/lib/iomgr/sockaddr.h
  - src/core/lib/iomgr/sockaddr_posix.h
  - src/core/lib/iomgr/sockaddr_utils.h
  - src/core/lib/iomgr/sockaddr_windows.h
  - src/core/lib/iomgr/socket_factory_posix.h
  - src/core/lib/iomgr/socket_mutator.h
  - src/core/lib/iomgr/socket_utils.h
  - src/core/lib/iomgr/socket_utils_posix.h
  - src/core/lib/iomgr/socket_windows.h
  - src/core/lib/iomgr/sys_epoll_wrapper.h
  - src/core/lib/iomgr/tcp_client.h
  - src/core/lib/iomgr/tcp_client_posix.h
  - src/core/lib/iomgr/tcp_posix.h
  - src/core/lib/iomgr/tcp_server.h
  - src/core/lib/iomgr/tcp_server_utils_posix.h
  - src/core/lib/iomgr/tcp_uv.h
  - src/core/lib/iomgr/tcp_windows.h
  - src/core/lib/iomgr/time_averaged_stats.h
  - src/core/lib/iomgr/timer.h
  - src/core/lib/iomgr/timer_generic.h
  - src/core/lib/iomgr/timer_heap.h
  - src/core/lib/iomgr/timer_manager.h
  - src/core/lib/iomgr/timer_uv.h
  - src/core/lib/iomgr/udp_server.h
  - src/core/lib/iomgr/unix_sockets_posix.h
  - src/core/lib/iomgr/wakeup_fd_cv.h
  - src/core/lib/iomgr/wakeup_fd_pipe.h
  - src/core/lib/iomgr/wakeup_fd_posix.h
  - src/core/lib/json/json.h
  - src/core/lib/json/json_common.h
  - src/core/lib/json/json_reader.h
  - src/core/lib/json/json_writer.h
  - src/core/lib/slice/b64.h
  - src/core/lib/slice/percent_encoding.h
  - src/core/lib/slice/slice_hash_table.h
  - src/core/lib/slice/slice_internal.h
  - src/core/lib/slice/slice_string_helpers.h
  - src/core/lib/surface/alarm_internal.h
  - src/core/lib/surface/api_trace.h
  - src/core/lib/surface/call.h
  - src/core/lib/surface/call_test_only.h
  - src/core/lib/surface/channel.h
  - src/core/lib/surface/channel_init.h
  - src/core/lib/surface/channel_stack_type.h
  - src/core/lib/surface/completion_queue.h
  - src/core/lib/surface/completion_queue_factory.h
  - src/core/lib/surface/event_string.h
  - src/core/lib/surface/init.h
  - src/core/lib/surface/lame_client.h
  - src/core/lib/surface/server.h
  - src/core/lib/surface/validate_metadata.h
  - src/core/lib/transport/bdp_estimator.h
  - src/core/lib/transport/byte_stream.h
  - src/core/lib/transport/connectivity_state.h
  - src/core/lib/transport/error_utils.h
  - src/core/lib/transport/http2_errors.h
  - src/core/lib/transport/metadata.h
  - src/core/lib/transport/metadata_batch.h
  - src/core/lib/transport/pid_controller.h
  - src/core/lib/transport/service_config.h
  - src/core/lib/transport/static_metadata.h
  - src/core/lib/transport/status_conversion.h
  - src/core/lib/transport/timeout_encoding.h
  - src/core/lib/transport/transport.h
  - src/core/lib/transport/transport_impl.h
  deps:
  - gpr
  uses:
  - grpc_codegen
  - grpc_trace_headers
- name: grpc_client_channel
  headers:
  - src/core/ext/filters/client_channel/client_channel.h
  - src/core/ext/filters/client_channel/client_channel_factory.h
  - src/core/ext/filters/client_channel/connector.h
  - src/core/ext/filters/client_channel/http_connect_handshaker.h
  - src/core/ext/filters/client_channel/http_proxy.h
  - src/core/ext/filters/client_channel/lb_policy.h
  - src/core/ext/filters/client_channel/lb_policy_factory.h
  - src/core/ext/filters/client_channel/lb_policy_registry.h
  - src/core/ext/filters/client_channel/parse_address.h
  - src/core/ext/filters/client_channel/proxy_mapper.h
  - src/core/ext/filters/client_channel/proxy_mapper_registry.h
  - src/core/ext/filters/client_channel/resolver.h
  - src/core/ext/filters/client_channel/resolver_factory.h
  - src/core/ext/filters/client_channel/resolver_registry.h
  - src/core/ext/filters/client_channel/retry_throttle.h
  - src/core/ext/filters/client_channel/subchannel.h
  - src/core/ext/filters/client_channel/subchannel_index.h
  - src/core/ext/filters/client_channel/uri_parser.h
  src:
  - src/core/ext/filters/client_channel/channel_connectivity.cc
  - src/core/ext/filters/client_channel/client_channel.cc
  - src/core/ext/filters/client_channel/client_channel_factory.cc
  - src/core/ext/filters/client_channel/client_channel_plugin.cc
  - src/core/ext/filters/client_channel/connector.cc
  - src/core/ext/filters/client_channel/http_connect_handshaker.cc
  - src/core/ext/filters/client_channel/http_proxy.cc
  - src/core/ext/filters/client_channel/lb_policy.cc
  - src/core/ext/filters/client_channel/lb_policy_factory.cc
  - src/core/ext/filters/client_channel/lb_policy_registry.cc
  - src/core/ext/filters/client_channel/parse_address.cc
  - src/core/ext/filters/client_channel/proxy_mapper.cc
  - src/core/ext/filters/client_channel/proxy_mapper_registry.cc
  - src/core/ext/filters/client_channel/resolver.cc
  - src/core/ext/filters/client_channel/resolver_factory.cc
  - src/core/ext/filters/client_channel/resolver_registry.cc
  - src/core/ext/filters/client_channel/retry_throttle.cc
  - src/core/ext/filters/client_channel/subchannel.cc
  - src/core/ext/filters/client_channel/subchannel_index.cc
  - src/core/ext/filters/client_channel/uri_parser.cc
  plugin: grpc_client_channel
  uses:
  - grpc_base
  - grpc_deadline_filter
- name: grpc_codegen
  public_headers:
  - include/grpc/impl/codegen/byte_buffer.h
  - include/grpc/impl/codegen/byte_buffer_reader.h
  - include/grpc/impl/codegen/compression_types.h
  - include/grpc/impl/codegen/connectivity_state.h
  - include/grpc/impl/codegen/exec_ctx_fwd.h
  - include/grpc/impl/codegen/grpc_types.h
  - include/grpc/impl/codegen/propagation_bits.h
  - include/grpc/impl/codegen/slice.h
  - include/grpc/impl/codegen/status.h
  uses:
  - gpr_codegen
- name: grpc_deadline_filter
  headers:
  - src/core/ext/filters/deadline/deadline_filter.h
  src:
  - src/core/ext/filters/deadline/deadline_filter.cc
  plugin: grpc_deadline_filter
  uses:
  - grpc_base
- name: grpc_http_filters
  headers:
  - src/core/ext/filters/http/client/http_client_filter.h
  - src/core/ext/filters/http/message_compress/message_compress_filter.h
  - src/core/ext/filters/http/server/http_server_filter.h
  src:
  - src/core/ext/filters/http/client/http_client_filter.cc
  - src/core/ext/filters/http/http_filters_plugin.cc
  - src/core/ext/filters/http/message_compress/message_compress_filter.cc
  - src/core/ext/filters/http/server/http_server_filter.cc
  plugin: grpc_http_filters
  uses:
  - grpc_base
- name: grpc_lb_policy_grpclb
  headers:
  - src/core/ext/filters/client_channel/lb_policy/grpclb/client_load_reporting_filter.h
  - src/core/ext/filters/client_channel/lb_policy/grpclb/grpclb.h
  - src/core/ext/filters/client_channel/lb_policy/grpclb/grpclb_channel.h
  - src/core/ext/filters/client_channel/lb_policy/grpclb/grpclb_client_stats.h
  - src/core/ext/filters/client_channel/lb_policy/grpclb/load_balancer_api.h
  - src/core/ext/filters/client_channel/lb_policy/grpclb/proto/grpc/lb/v1/load_balancer.pb.h
  src:
  - src/core/ext/filters/client_channel/lb_policy/grpclb/client_load_reporting_filter.cc
  - src/core/ext/filters/client_channel/lb_policy/grpclb/grpclb.cc
  - src/core/ext/filters/client_channel/lb_policy/grpclb/grpclb_channel.cc
  - src/core/ext/filters/client_channel/lb_policy/grpclb/grpclb_client_stats.cc
  - src/core/ext/filters/client_channel/lb_policy/grpclb/load_balancer_api.cc
  - src/core/ext/filters/client_channel/lb_policy/grpclb/proto/grpc/lb/v1/load_balancer.pb.c
  plugin: grpc_lb_policy_grpclb
  uses:
  - grpc_base
  - grpc_client_channel
  - nanopb
  - grpc_resolver_fake
- name: grpc_lb_policy_grpclb_secure
  headers:
  - src/core/ext/filters/client_channel/lb_policy/grpclb/client_load_reporting_filter.h
  - src/core/ext/filters/client_channel/lb_policy/grpclb/grpclb.h
  - src/core/ext/filters/client_channel/lb_policy/grpclb/grpclb_channel.h
  - src/core/ext/filters/client_channel/lb_policy/grpclb/grpclb_client_stats.h
  - src/core/ext/filters/client_channel/lb_policy/grpclb/load_balancer_api.h
  - src/core/ext/filters/client_channel/lb_policy/grpclb/proto/grpc/lb/v1/load_balancer.pb.h
  src:
  - src/core/ext/filters/client_channel/lb_policy/grpclb/client_load_reporting_filter.cc
  - src/core/ext/filters/client_channel/lb_policy/grpclb/grpclb.cc
  - src/core/ext/filters/client_channel/lb_policy/grpclb/grpclb_channel_secure.cc
  - src/core/ext/filters/client_channel/lb_policy/grpclb/grpclb_client_stats.cc
  - src/core/ext/filters/client_channel/lb_policy/grpclb/load_balancer_api.cc
  - src/core/ext/filters/client_channel/lb_policy/grpclb/proto/grpc/lb/v1/load_balancer.pb.c
  plugin: grpc_lb_policy_grpclb
  uses:
  - grpc_base
  - grpc_secure
  - grpc_client_channel
  - nanopb
  - grpc_resolver_fake
- name: grpc_lb_policy_pick_first
  src:
  - src/core/ext/filters/client_channel/lb_policy/pick_first/pick_first.cc
  plugin: grpc_lb_policy_pick_first
  uses:
  - grpc_base
  - grpc_client_channel
- name: grpc_lb_policy_round_robin
  src:
  - src/core/ext/filters/client_channel/lb_policy/round_robin/round_robin.cc
  plugin: grpc_lb_policy_round_robin
  uses:
  - grpc_base
  - grpc_client_channel
- name: grpc_max_age_filter
  headers:
  - src/core/ext/filters/max_age/max_age_filter.h
  src:
  - src/core/ext/filters/max_age/max_age_filter.cc
  plugin: grpc_max_age_filter
  uses:
  - grpc_base
- name: grpc_message_size_filter
  headers:
  - src/core/ext/filters/message_size/message_size_filter.h
  src:
  - src/core/ext/filters/message_size/message_size_filter.cc
  plugin: grpc_message_size_filter
  uses:
  - grpc_base
- name: grpc_resolver_dns_ares
  headers:
  - src/core/ext/filters/client_channel/resolver/dns/c_ares/grpc_ares_ev_driver.h
  - src/core/ext/filters/client_channel/resolver/dns/c_ares/grpc_ares_wrapper.h
  src:
  - src/core/ext/filters/client_channel/resolver/dns/c_ares/dns_resolver_ares.cc
  - src/core/ext/filters/client_channel/resolver/dns/c_ares/grpc_ares_ev_driver_posix.cc
  - src/core/ext/filters/client_channel/resolver/dns/c_ares/grpc_ares_wrapper.cc
  - src/core/ext/filters/client_channel/resolver/dns/c_ares/grpc_ares_wrapper_fallback.cc
  plugin: grpc_resolver_dns_ares
  uses:
  - grpc_base
  - grpc_client_channel
- name: grpc_resolver_dns_native
  src:
  - src/core/ext/filters/client_channel/resolver/dns/native/dns_resolver.cc
  plugin: grpc_resolver_dns_native
  uses:
  - grpc_base
  - grpc_client_channel
- name: grpc_resolver_fake
  headers:
  - src/core/ext/filters/client_channel/resolver/fake/fake_resolver.h
  src:
  - src/core/ext/filters/client_channel/resolver/fake/fake_resolver.cc
  plugin: grpc_resolver_fake
  uses:
  - grpc_base
  - grpc_client_channel
- name: grpc_resolver_sockaddr
  src:
  - src/core/ext/filters/client_channel/resolver/sockaddr/sockaddr_resolver.cc
  plugin: grpc_resolver_sockaddr
  uses:
  - grpc_base
  - grpc_client_channel
- name: grpc_secure
  public_headers:
  - include/grpc/grpc_security.h
  headers:
  - src/core/lib/security/context/security_context.h
  - src/core/lib/security/credentials/composite/composite_credentials.h
  - src/core/lib/security/credentials/credentials.h
  - src/core/lib/security/credentials/fake/fake_credentials.h
  - src/core/lib/security/credentials/google_default/google_default_credentials.h
  - src/core/lib/security/credentials/iam/iam_credentials.h
  - src/core/lib/security/credentials/jwt/json_token.h
  - src/core/lib/security/credentials/jwt/jwt_credentials.h
  - src/core/lib/security/credentials/jwt/jwt_verifier.h
  - src/core/lib/security/credentials/oauth2/oauth2_credentials.h
  - src/core/lib/security/credentials/plugin/plugin_credentials.h
  - src/core/lib/security/credentials/ssl/ssl_credentials.h
  - src/core/lib/security/transport/auth_filters.h
  - src/core/lib/security/transport/lb_targets_info.h
  - src/core/lib/security/transport/secure_endpoint.h
  - src/core/lib/security/transport/security_connector.h
  - src/core/lib/security/transport/security_handshaker.h
  - src/core/lib/security/transport/tsi_error.h
  - src/core/lib/security/util/json_util.h
  src:
  - src/core/lib/http/httpcli_security_connector.cc
  - src/core/lib/security/context/security_context.cc
  - src/core/lib/security/credentials/composite/composite_credentials.cc
  - src/core/lib/security/credentials/credentials.cc
  - src/core/lib/security/credentials/credentials_metadata.cc
  - src/core/lib/security/credentials/fake/fake_credentials.cc
  - src/core/lib/security/credentials/google_default/credentials_generic.cc
  - src/core/lib/security/credentials/google_default/google_default_credentials.cc
  - src/core/lib/security/credentials/iam/iam_credentials.cc
  - src/core/lib/security/credentials/jwt/json_token.cc
  - src/core/lib/security/credentials/jwt/jwt_credentials.cc
  - src/core/lib/security/credentials/jwt/jwt_verifier.cc
  - src/core/lib/security/credentials/oauth2/oauth2_credentials.cc
  - src/core/lib/security/credentials/plugin/plugin_credentials.cc
  - src/core/lib/security/credentials/ssl/ssl_credentials.cc
  - src/core/lib/security/transport/client_auth_filter.cc
  - src/core/lib/security/transport/lb_targets_info.cc
  - src/core/lib/security/transport/secure_endpoint.cc
  - src/core/lib/security/transport/security_connector.cc
  - src/core/lib/security/transport/security_handshaker.cc
  - src/core/lib/security/transport/server_auth_filter.cc
  - src/core/lib/security/transport/tsi_error.cc
  - src/core/lib/security/util/json_util.cc
  - src/core/lib/surface/init_secure.cc
  secure: true
  uses:
  - grpc_base
  - grpc_transport_chttp2_alpn
  - tsi
- name: grpc_server_backward_compatibility
  headers:
  - src/core/ext/filters/workarounds/workaround_utils.h
  src:
  - src/core/ext/filters/workarounds/workaround_utils.cc
  uses:
  - grpc_base
- name: grpc_server_load_reporting
  headers:
  - src/core/ext/filters/load_reporting/server_load_reporting_filter.h
  - src/core/ext/filters/load_reporting/server_load_reporting_plugin.h
  src:
  - src/core/ext/filters/load_reporting/server_load_reporting_filter.cc
  - src/core/ext/filters/load_reporting/server_load_reporting_plugin.cc
  plugin: grpc_server_load_reporting_plugin
  uses:
  - grpc_base
- name: grpc_test_util_base
  build: test
  headers:
  - src/core/ext/filters/client_channel/resolver/fake/fake_resolver.h
  - test/core/end2end/cq_verifier.h
  - test/core/end2end/fixtures/http_proxy_fixture.h
  - test/core/end2end/fixtures/proxy.h
  - test/core/iomgr/endpoint_tests.h
  - test/core/util/debugger_macros.h
  - test/core/util/grpc_profiler.h
  - test/core/util/memory_counters.h
  - test/core/util/mock_endpoint.h
  - test/core/util/parse_hexstring.h
  - test/core/util/passthru_endpoint.h
  - test/core/util/port.h
  - test/core/util/port_server_client.h
  - test/core/util/slice_splitter.h
  - test/core/util/trickle_endpoint.h
  src:
  - src/core/ext/filters/client_channel/resolver/fake/fake_resolver.cc
  - test/core/end2end/cq_verifier.c
  - test/core/end2end/fixtures/http_proxy_fixture.c
  - test/core/end2end/fixtures/proxy.c
  - test/core/iomgr/endpoint_tests.c
  - test/core/util/debugger_macros.cc
  - test/core/util/grpc_profiler.c
  - test/core/util/memory_counters.c
  - test/core/util/mock_endpoint.c
  - test/core/util/parse_hexstring.c
  - test/core/util/passthru_endpoint.c
  - test/core/util/port.c
  - test/core/util/port_server_client.c
  - test/core/util/slice_splitter.c
  - test/core/util/trickle_endpoint.c
  deps:
  - gpr_test_util
  - gpr
  uses:
  - grpc_base
  - grpc_client_channel
  - grpc_transport_chttp2
- name: grpc_trace
  src:
  - src/core/lib/debug/trace.cc
  deps:
  - gpr
  filegroups:
  - grpc_trace_headers
  - grpc_base_headers
- name: grpc_trace_headers
  headers:
  - src/core/lib/debug/trace.h
  deps:
  - gpr
- name: grpc_transport_chttp2
  headers:
  - src/core/ext/transport/chttp2/transport/bin_decoder.h
  - src/core/ext/transport/chttp2/transport/bin_encoder.h
  - src/core/ext/transport/chttp2/transport/chttp2_transport.h
  - src/core/ext/transport/chttp2/transport/frame.h
  - src/core/ext/transport/chttp2/transport/frame_data.h
  - src/core/ext/transport/chttp2/transport/frame_goaway.h
  - src/core/ext/transport/chttp2/transport/frame_ping.h
  - src/core/ext/transport/chttp2/transport/frame_rst_stream.h
  - src/core/ext/transport/chttp2/transport/frame_settings.h
  - src/core/ext/transport/chttp2/transport/frame_window_update.h
  - src/core/ext/transport/chttp2/transport/hpack_encoder.h
  - src/core/ext/transport/chttp2/transport/hpack_parser.h
  - src/core/ext/transport/chttp2/transport/hpack_table.h
  - src/core/ext/transport/chttp2/transport/http2_settings.h
  - src/core/ext/transport/chttp2/transport/huffsyms.h
  - src/core/ext/transport/chttp2/transport/incoming_metadata.h
  - src/core/ext/transport/chttp2/transport/internal.h
  - src/core/ext/transport/chttp2/transport/stream_map.h
  - src/core/ext/transport/chttp2/transport/varint.h
  src:
  - src/core/ext/transport/chttp2/transport/bin_decoder.cc
  - src/core/ext/transport/chttp2/transport/bin_encoder.cc
  - src/core/ext/transport/chttp2/transport/chttp2_plugin.cc
  - src/core/ext/transport/chttp2/transport/chttp2_transport.cc
  - src/core/ext/transport/chttp2/transport/flow_control.cc
  - src/core/ext/transport/chttp2/transport/frame_data.cc
  - src/core/ext/transport/chttp2/transport/frame_goaway.cc
  - src/core/ext/transport/chttp2/transport/frame_ping.cc
  - src/core/ext/transport/chttp2/transport/frame_rst_stream.cc
  - src/core/ext/transport/chttp2/transport/frame_settings.cc
  - src/core/ext/transport/chttp2/transport/frame_window_update.cc
  - src/core/ext/transport/chttp2/transport/hpack_encoder.cc
  - src/core/ext/transport/chttp2/transport/hpack_parser.cc
  - src/core/ext/transport/chttp2/transport/hpack_table.cc
  - src/core/ext/transport/chttp2/transport/http2_settings.cc
  - src/core/ext/transport/chttp2/transport/huffsyms.cc
  - src/core/ext/transport/chttp2/transport/incoming_metadata.cc
  - src/core/ext/transport/chttp2/transport/parsing.cc
  - src/core/ext/transport/chttp2/transport/stream_lists.cc
  - src/core/ext/transport/chttp2/transport/stream_map.cc
  - src/core/ext/transport/chttp2/transport/varint.cc
  - src/core/ext/transport/chttp2/transport/writing.cc
  plugin: grpc_chttp2_plugin
  uses:
  - grpc_base
  - grpc_transport_chttp2_alpn
  - grpc_http_filters
- name: grpc_transport_chttp2_alpn
  headers:
  - src/core/ext/transport/chttp2/alpn/alpn.h
  src:
  - src/core/ext/transport/chttp2/alpn/alpn.cc
  deps:
  - gpr
- name: grpc_transport_chttp2_client_connector
  headers:
  - src/core/ext/transport/chttp2/client/chttp2_connector.h
  src:
  - src/core/ext/transport/chttp2/client/chttp2_connector.cc
  uses:
  - grpc_transport_chttp2
  - grpc_base
  - grpc_client_channel
- name: grpc_transport_chttp2_client_insecure
  src:
  - src/core/ext/transport/chttp2/client/insecure/channel_create.cc
  - src/core/ext/transport/chttp2/client/insecure/channel_create_posix.cc
  uses:
  - grpc_transport_chttp2_client_connector
  - grpc_transport_chttp2
  - grpc_base
  - grpc_client_channel
- name: grpc_transport_chttp2_client_secure
  src:
  - src/core/ext/transport/chttp2/client/secure/secure_channel_create.cc
  uses:
  - grpc_transport_chttp2
  - grpc_base
  - grpc_client_channel
  - grpc_secure
  - grpc_transport_chttp2_client_connector
- name: grpc_transport_chttp2_server
  headers:
  - src/core/ext/transport/chttp2/server/chttp2_server.h
  src:
  - src/core/ext/transport/chttp2/server/chttp2_server.cc
  uses:
  - grpc_transport_chttp2
  - grpc_base
- name: grpc_transport_chttp2_server_insecure
  src:
  - src/core/ext/transport/chttp2/server/insecure/server_chttp2.cc
  - src/core/ext/transport/chttp2/server/insecure/server_chttp2_posix.cc
  uses:
  - grpc_transport_chttp2
  - grpc_base
  - grpc_transport_chttp2_server
- name: grpc_transport_chttp2_server_secure
  src:
  - src/core/ext/transport/chttp2/server/secure/server_secure_chttp2.cc
  uses:
  - grpc_transport_chttp2
  - grpc_base
  - grpc_secure
  - grpc_transport_chttp2_server
- name: grpc_transport_cronet_client_secure
  public_headers:
  - include/grpc/grpc_cronet.h
  - include/grpc/grpc_security.h
  - include/grpc/grpc_security_constants.h
  headers:
  - src/core/ext/transport/cronet/transport/cronet_transport.h
  - third_party/objective_c/Cronet/bidirectional_stream_c.h
  src:
  - src/core/ext/transport/cronet/client/secure/cronet_channel_create.cc
  - src/core/ext/transport/cronet/transport/cronet_api_dummy.cc
  - src/core/ext/transport/cronet/transport/cronet_transport.cc
  filegroups:
  - grpc_base
  - grpc_transport_chttp2
  - grpc_http_filters
- name: grpc_transport_inproc
  src:
  - src/core/ext/transport/inproc/inproc_plugin.cc
  - src/core/ext/transport/inproc/inproc_transport.cc
  plugin: grpc_inproc_plugin
  uses:
  - grpc_transport_inproc_headers
  - grpc_base
- name: grpc_transport_inproc_headers
  headers:
  - src/core/ext/transport/inproc/inproc_transport.h
  uses:
  - grpc_base_headers
- name: grpc_workaround_cronet_compression_filter
  headers:
  - src/core/ext/filters/workarounds/workaround_cronet_compression_filter.h
  src:
  - src/core/ext/filters/workarounds/workaround_cronet_compression_filter.cc
  plugin: grpc_workaround_cronet_compression_filter
  uses:
  - grpc_base
  - grpc_server_backward_compatibility
- name: nanopb
  src:
  - third_party/nanopb/pb_common.c
  - third_party/nanopb/pb_decode.c
  - third_party/nanopb/pb_encode.c
  uses:
  - nanopb_headers
- name: nanopb_headers
  headers:
  - third_party/nanopb/pb.h
  - third_party/nanopb/pb_common.h
  - third_party/nanopb/pb_decode.h
  - third_party/nanopb/pb_encode.h
- name: transport_security_test_lib
  build: test
  headers:
  - test/core/tsi/transport_security_test_lib.h
  src:
  - test/core/tsi/transport_security_test_lib.c
  deps:
  - grpc
- name: tsi
  headers:
  - src/core/tsi/fake_transport_security.h
  - src/core/tsi/gts_transport_security.h
  - src/core/tsi/ssl_transport_security.h
  - src/core/tsi/ssl_types.h
  - src/core/tsi/transport_security_grpc.h
  src:
  - src/core/tsi/fake_transport_security.cc
  - src/core/tsi/gts_transport_security.cc
  - src/core/tsi/ssl_transport_security.cc
  - src/core/tsi/transport_security_grpc.cc
  deps:
  - gpr
  plugin: grpc_tsi_gts
  secure: true
  uses:
  - tsi_interface
  - grpc_base
  - grpc_trace
- name: tsi_interface
  headers:
  - src/core/tsi/transport_security.h
  - src/core/tsi/transport_security_adapter.h
  - src/core/tsi/transport_security_interface.h
  src:
  - src/core/tsi/transport_security.cc
  - src/core/tsi/transport_security_adapter.cc
  deps:
  - gpr
  secure: true
  uses:
  - grpc_trace
- name: grpc++_codegen_base
  language: c++
  public_headers:
  - include/grpc++/impl/codegen/async_stream.h
  - include/grpc++/impl/codegen/async_unary_call.h
  - include/grpc++/impl/codegen/byte_buffer.h
  - include/grpc++/impl/codegen/call.h
  - include/grpc++/impl/codegen/call_hook.h
  - include/grpc++/impl/codegen/channel_interface.h
  - include/grpc++/impl/codegen/client_context.h
  - include/grpc++/impl/codegen/client_unary_call.h
  - include/grpc++/impl/codegen/completion_queue.h
  - include/grpc++/impl/codegen/completion_queue_tag.h
  - include/grpc++/impl/codegen/config.h
  - include/grpc++/impl/codegen/core_codegen_interface.h
  - include/grpc++/impl/codegen/create_auth_context.h
  - include/grpc++/impl/codegen/grpc_library.h
  - include/grpc++/impl/codegen/metadata_map.h
  - include/grpc++/impl/codegen/method_handler_impl.h
  - include/grpc++/impl/codegen/rpc_method.h
  - include/grpc++/impl/codegen/rpc_service_method.h
  - include/grpc++/impl/codegen/security/auth_context.h
  - include/grpc++/impl/codegen/serialization_traits.h
  - include/grpc++/impl/codegen/server_context.h
  - include/grpc++/impl/codegen/server_interface.h
  - include/grpc++/impl/codegen/service_type.h
  - include/grpc++/impl/codegen/slice.h
  - include/grpc++/impl/codegen/status.h
  - include/grpc++/impl/codegen/status_code_enum.h
  - include/grpc++/impl/codegen/string_ref.h
  - include/grpc++/impl/codegen/stub_options.h
  - include/grpc++/impl/codegen/sync_stream.h
  - include/grpc++/impl/codegen/time.h
  uses:
  - grpc_codegen
- name: grpc++_codegen_base_src
  language: c++
  src:
  - src/cpp/codegen/codegen_init.cc
  uses:
  - grpc++_codegen_base
- name: grpc++_codegen_proto
  language: c++
  public_headers:
  - include/grpc++/impl/codegen/proto_utils.h
  uses:
  - grpc++_codegen_base
  - grpc++_config_proto
- name: grpc++_common
  language: c++
  public_headers:
  - include/grpc++/alarm.h
  - include/grpc++/channel.h
  - include/grpc++/client_context.h
  - include/grpc++/completion_queue.h
  - include/grpc++/create_channel.h
  - include/grpc++/create_channel_posix.h
  - include/grpc++/ext/health_check_service_server_builder_option.h
  - include/grpc++/generic/async_generic_service.h
  - include/grpc++/generic/generic_stub.h
  - include/grpc++/grpc++.h
  - include/grpc++/health_check_service_interface.h
  - include/grpc++/impl/call.h
  - include/grpc++/impl/channel_argument_option.h
  - include/grpc++/impl/client_unary_call.h
  - include/grpc++/impl/codegen/core_codegen.h
  - include/grpc++/impl/grpc_library.h
  - include/grpc++/impl/method_handler_impl.h
  - include/grpc++/impl/rpc_method.h
  - include/grpc++/impl/rpc_service_method.h
  - include/grpc++/impl/serialization_traits.h
  - include/grpc++/impl/server_builder_option.h
  - include/grpc++/impl/server_builder_plugin.h
  - include/grpc++/impl/server_initializer.h
  - include/grpc++/impl/service_type.h
  - include/grpc++/resource_quota.h
  - include/grpc++/security/auth_context.h
  - include/grpc++/security/auth_metadata_processor.h
  - include/grpc++/security/credentials.h
  - include/grpc++/security/server_credentials.h
  - include/grpc++/server.h
  - include/grpc++/server_builder.h
  - include/grpc++/server_context.h
  - include/grpc++/server_posix.h
  - include/grpc++/support/async_stream.h
  - include/grpc++/support/async_unary_call.h
  - include/grpc++/support/byte_buffer.h
  - include/grpc++/support/channel_arguments.h
  - include/grpc++/support/config.h
  - include/grpc++/support/slice.h
  - include/grpc++/support/status.h
  - include/grpc++/support/status_code_enum.h
  - include/grpc++/support/string_ref.h
  - include/grpc++/support/stub_options.h
  - include/grpc++/support/sync_stream.h
  - include/grpc++/support/time.h
  headers:
  - src/cpp/client/create_channel_internal.h
  - src/cpp/common/channel_filter.h
  - src/cpp/server/dynamic_thread_pool.h
  - src/cpp/server/health/default_health_check_service.h
  - src/cpp/server/health/health.pb.h
  - src/cpp/server/thread_pool_interface.h
  - src/cpp/thread_manager/thread_manager.h
  src:
  - src/cpp/client/channel_cc.cc
  - src/cpp/client/client_context.cc
  - src/cpp/client/create_channel.cc
  - src/cpp/client/create_channel_internal.cc
  - src/cpp/client/create_channel_posix.cc
  - src/cpp/client/credentials_cc.cc
  - src/cpp/client/generic_stub.cc
  - src/cpp/common/channel_arguments.cc
  - src/cpp/common/channel_filter.cc
  - src/cpp/common/completion_queue_cc.cc
  - src/cpp/common/core_codegen.cc
  - src/cpp/common/resource_quota_cc.cc
  - src/cpp/common/rpc_method.cc
  - src/cpp/common/version_cc.cc
  - src/cpp/server/async_generic_service.cc
  - src/cpp/server/channel_argument_option.cc
  - src/cpp/server/create_default_thread_pool.cc
  - src/cpp/server/dynamic_thread_pool.cc
  - src/cpp/server/health/default_health_check_service.cc
  - src/cpp/server/health/health.pb.c
  - src/cpp/server/health/health_check_service.cc
  - src/cpp/server/health/health_check_service_server_builder_option.cc
  - src/cpp/server/server_builder.cc
  - src/cpp/server/server_cc.cc
  - src/cpp/server/server_context.cc
  - src/cpp/server/server_credentials.cc
  - src/cpp/server/server_posix.cc
  - src/cpp/thread_manager/thread_manager.cc
  - src/cpp/util/byte_buffer_cc.cc
  - src/cpp/util/slice_cc.cc
  - src/cpp/util/status.cc
  - src/cpp/util/string_ref.cc
  - src/cpp/util/time_cc.cc
  uses:
  - gpr_base_headers
  - grpc_base_headers
  - grpc_transport_inproc_headers
  - grpc++_codegen_base
  - nanopb_headers
- name: grpc++_config_proto
  language: c++
  public_headers:
  - include/grpc++/impl/codegen/config_protobuf.h
- name: grpc++_reflection_proto
  language: c++
  src:
  - src/proto/grpc/reflection/v1alpha/reflection.proto
- name: grpc++_test
  language: c++
  public_headers:
  - include/grpc++/test/mock_stream.h
  - include/grpc++/test/server_context_test_spouse.h
  deps:
  - grpc++
  - grpc
libs:
- name: gpr
  build: all
  language: c
  filegroups:
  - gpr_base
  secure: false
  vs_project_guid: '{B23D3D1A-9438-4EDA-BEB6-9A0A03D17792}'
- name: gpr_test_util
  build: private
  language: c
  headers:
  - test/core/util/test_config.h
  src:
  - test/core/util/test_config.c
  deps:
  - gpr
  secure: false
  vs_project_guid: '{EAB0A629-17A9-44DB-B5FF-E91A721FE037}'
- name: grpc
  build: all
  language: c
  src:
  - src/core/lib/surface/init.cc
  baselib: true
  deps_linkage: static
  dll: true
  filegroups:
  - grpc_base
  - grpc_transport_chttp2_server_secure
  - grpc_transport_chttp2_client_secure
  - grpc_transport_chttp2_server_insecure
  - grpc_transport_chttp2_client_insecure
  - grpc_transport_inproc
  - grpc_lb_policy_grpclb_secure
  - grpc_lb_policy_pick_first
  - grpc_lb_policy_round_robin
  - grpc_resolver_dns_ares
  - grpc_resolver_dns_native
  - grpc_resolver_sockaddr
  - grpc_resolver_fake
  - grpc_server_load_reporting
  - grpc_secure
  - census
  - grpc_max_age_filter
  - grpc_message_size_filter
  - grpc_deadline_filter
  - grpc_workaround_cronet_compression_filter
  - grpc_server_backward_compatibility
  generate_plugin_registry: true
  secure: true
  vs_packages:
  - grpc.dependencies.openssl
  - grpc.dependencies.zlib
  vs_project_guid: '{29D16885-7228-4C31-81ED-5F9187C7F2A9}'
- name: grpc_cronet
  build: all
  language: c
  src:
  - src/core/lib/surface/init.cc
  baselib: true
  deps_linkage: static
  dll: true
  filegroups:
  - grpc_base
  - grpc_transport_cronet_client_secure
  - grpc_transport_chttp2_client_secure
  - grpc_server_load_reporting
  generate_plugin_registry: true
  platforms:
  - linux
  secure: true
- name: grpc_dll
  build: private
  language: c
  src: []
  deps:
  - gpr
  - grpc
  build_system:
  - visual_studio
  deps_linkage: static
  dll_def: grpc.def
  vs_config_type: DynamicLibrary
  vs_packages:
  - grpc.dependencies.openssl
  - grpc.dependencies.zlib
  vs_project_guid: '{A2F6CBBA-A553-41B3-A7DE-F26DECCC27F0}'
  vs_props:
  - zlib
  - openssl
  - winsock
  - global
- name: grpc_test_util
  build: private
  language: c
  headers:
  - test/core/end2end/data/ssl_test_data.h
  - test/core/security/oauth2_utils.h
  src:
  - test/core/end2end/data/client_certs.c
  - test/core/end2end/data/server1_cert.c
  - test/core/end2end/data/server1_key.c
  - test/core/end2end/data/test_root_cert.c
  - test/core/security/oauth2_utils.c
  deps:
  - gpr_test_util
  - gpr
  - grpc
  filegroups:
  - grpc_test_util_base
  vs_project_guid: '{17BCAFC0-5FDC-4C94-AEB9-95F3E220614B}'
- name: grpc_test_util_unsecure
  build: private
  language: c
  deps:
  - gpr
  - gpr_test_util
  - grpc_unsecure
  filegroups:
  - grpc_test_util_base
  secure: false
  vs_project_guid: '{0A7E7F92-FDEA-40F1-A9EC-3BA484F98BBF}'
- name: grpc_unsecure
  build: all
  language: c
  src:
  - src/core/lib/surface/init.cc
  - src/core/lib/surface/init_unsecure.cc
  baselib: true
  deps_linkage: static
  dll: true
  filegroups:
  - grpc_base
  - grpc_transport_chttp2_server_insecure
  - grpc_transport_chttp2_client_insecure
  - grpc_transport_inproc
  - grpc_resolver_dns_ares
  - grpc_resolver_dns_native
  - grpc_resolver_sockaddr
  - grpc_resolver_fake
  - grpc_server_load_reporting
  - grpc_lb_policy_grpclb
  - grpc_lb_policy_pick_first
  - grpc_lb_policy_round_robin
  - census
  - grpc_max_age_filter
  - grpc_message_size_filter
  - grpc_deadline_filter
  - grpc_workaround_cronet_compression_filter
  - grpc_server_backward_compatibility
  generate_plugin_registry: true
  secure: false
  vs_project_guid: '{46CEDFFF-9692-456A-AA24-38B5D6BCF4C5}'
- name: reconnect_server
  build: private
  language: c
  headers:
  - test/core/util/reconnect_server.h
  src:
  - test/core/util/reconnect_server.c
  deps:
  - test_tcp_server
  - grpc_test_util
  - grpc
  - gpr_test_util
  - gpr
- name: test_tcp_server
  build: private
  language: c
  headers:
  - test/core/util/test_tcp_server.h
  src:
  - test/core/util/test_tcp_server.c
  deps:
  - grpc_test_util
  - grpc
  - gpr_test_util
  - gpr
- name: grpc++
  build: all
  language: c++
  headers:
  - include/grpc++/impl/codegen/core_codegen.h
  - src/cpp/client/secure_credentials.h
  - src/cpp/common/secure_auth_context.h
  - src/cpp/server/secure_server_credentials.h
  src:
  - src/cpp/client/insecure_credentials.cc
  - src/cpp/client/secure_credentials.cc
  - src/cpp/common/auth_property_iterator.cc
  - src/cpp/common/secure_auth_context.cc
  - src/cpp/common/secure_channel_arguments.cc
  - src/cpp/common/secure_create_auth_context.cc
  - src/cpp/server/insecure_server_credentials.cc
  - src/cpp/server/secure_server_credentials.cc
  deps:
  - grpc
  baselib: true
  dll: true
  filegroups:
  - grpc++_base
  - grpc++_codegen_base
  - grpc++_codegen_proto
  - grpc++_codegen_base_src
  secure: check
  vs_project_guid: '{C187A093-A0FE-489D-A40A-6E33DE0F9FEB}'
- name: grpc++_core_stats
  build: private
  language: c++
  public_headers:
  - src/cpp/util/core_stats.h
  src:
  - src/proto/grpc/core/stats.proto
  - src/cpp/util/core_stats.cc
  deps:
  - grpc++
- name: grpc++_cronet
  build: all
  language: c++
  src:
  - src/cpp/client/cronet_credentials.cc
  - src/cpp/client/insecure_credentials.cc
  - src/cpp/common/insecure_create_auth_context.cc
  - src/cpp/server/insecure_server_credentials.cc
  deps:
  - gpr
  - grpc_cronet
  baselib: true
  dll: true
  filegroups:
  - grpc++_base
  - grpc++_codegen_base
  - grpc++_codegen_base_src
  - grpc_transport_chttp2_client_insecure
  - grpc_transport_chttp2_server_insecure
  - census
  platforms:
  - linux
  secure: true
- name: grpc++_error_details
  build: all
  language: c++
  public_headers:
  - include/grpc++/support/error_details.h
  src:
  - src/proto/grpc/status/status.proto
  - src/cpp/util/error_details.cc
  deps:
  - grpc++
  baselib: true
  vs_project_guid: '{9F58AD72-49E1-4D10-B826-9E190AB0AAC0}'
- name: grpc++_proto_reflection_desc_db
  build: private
  language: c++
  headers:
  - test/cpp/util/proto_reflection_descriptor_database.h
  src:
  - test/cpp/util/proto_reflection_descriptor_database.cc
  deps:
  - grpc++
  - grpc
  filegroups:
  - grpc++_reflection_proto
  - grpc++_config_proto
- name: grpc++_reflection
  build: all
  language: c++
  public_headers:
  - include/grpc++/ext/proto_server_reflection_plugin.h
  headers:
  - src/cpp/ext/proto_server_reflection.h
  src:
  - src/cpp/ext/proto_server_reflection.cc
  - src/cpp/ext/proto_server_reflection_plugin.cc
  deps:
  - grpc++
  - grpc
  filegroups:
  - grpc++_reflection_proto
- name: grpc++_test_config
  build: private
  language: c++
  headers:
  - test/cpp/util/test_config.h
  src:
  - test/cpp/util/test_config_cc.cc
- name: grpc++_test_util
  build: private
  language: c++
  headers:
  - test/cpp/end2end/test_service_impl.h
  - test/cpp/util/byte_buffer_proto_helper.h
  - test/cpp/util/create_test_channel.h
  - test/cpp/util/string_ref_helper.h
  - test/cpp/util/subprocess.h
  - test/cpp/util/test_credentials_provider.h
  src:
  - src/proto/grpc/health/v1/health.proto
  - src/proto/grpc/testing/echo_messages.proto
  - src/proto/grpc/testing/echo.proto
  - src/proto/grpc/testing/duplicate/echo_duplicate.proto
  - test/cpp/end2end/test_service_impl.cc
  - test/cpp/util/byte_buffer_proto_helper.cc
  - test/cpp/util/create_test_channel.cc
  - test/cpp/util/string_ref_helper.cc
  - test/cpp/util/subprocess.cc
  - test/cpp/util/test_credentials_provider.cc
  deps:
  - grpc++
  - grpc_test_util
  - grpc
  filegroups:
  - grpc++_codegen_base
  - grpc++_codegen_base_src
  - grpc++_codegen_proto
  - grpc++_config_proto
- name: grpc++_test_util_unsecure
  build: private
  language: c++
  headers:
  - test/cpp/end2end/test_service_impl.h
  - test/cpp/util/byte_buffer_proto_helper.h
  - test/cpp/util/string_ref_helper.h
  - test/cpp/util/subprocess.h
  src:
  - src/proto/grpc/health/v1/health.proto
  - src/proto/grpc/testing/echo_messages.proto
  - src/proto/grpc/testing/echo.proto
  - src/proto/grpc/testing/duplicate/echo_duplicate.proto
  - test/cpp/end2end/test_service_impl.cc
  - test/cpp/util/byte_buffer_proto_helper.cc
  - test/cpp/util/string_ref_helper.cc
  - test/cpp/util/subprocess.cc
  deps:
  - grpc++_unsecure
  - grpc_test_util_unsecure
  - grpc_unsecure
  filegroups:
  - grpc++_codegen_base
  - grpc++_codegen_base_src
  - grpc++_codegen_proto
  - grpc++_config_proto
- name: grpc++_unsecure
  build: all
  language: c++
  src:
  - src/cpp/client/insecure_credentials.cc
  - src/cpp/common/insecure_create_auth_context.cc
  - src/cpp/server/insecure_server_credentials.cc
  deps:
  - gpr
  - grpc_unsecure
  baselib: true
  dll: true
  filegroups:
  - grpc++_base_unsecure
  - grpc++_codegen_base
  - grpc++_codegen_base_src
  secure: false
  vs_project_guid: '{6EE56155-DF7C-4F6E-BFC4-F6F776BEB211}'
- name: grpc_benchmark
  build: test
  language: c++
  headers:
  - test/cpp/microbenchmarks/fullstack_context_mutators.h
  - test/cpp/microbenchmarks/fullstack_fixtures.h
  - test/cpp/microbenchmarks/helpers.h
  src:
  - test/cpp/microbenchmarks/helpers.cc
  deps:
  - benchmark
  - grpc++_unsecure
  - grpc_test_util_unsecure
  - grpc_unsecure
  defaults: benchmark
- name: grpc_cli_libs
  build: private
  language: c++
  headers:
  - test/cpp/util/cli_call.h
  - test/cpp/util/cli_credentials.h
  - test/cpp/util/config_grpc_cli.h
  - test/cpp/util/grpc_tool.h
  - test/cpp/util/proto_file_parser.h
  - test/cpp/util/service_describer.h
  src:
  - test/cpp/util/cli_call.cc
  - test/cpp/util/cli_credentials.cc
  - test/cpp/util/grpc_tool.cc
  - test/cpp/util/proto_file_parser.cc
  - test/cpp/util/service_describer.cc
  deps:
  - grpc++_proto_reflection_desc_db
  - grpc++
  - grpc
  filegroups:
  - grpc++_reflection_proto
  - grpc++_config_proto
- name: grpc_plugin_support
  build: protoc
  language: c++
  headers:
  - src/compiler/config.h
  - src/compiler/cpp_generator.h
  - src/compiler/cpp_generator_helpers.h
  - src/compiler/csharp_generator.h
  - src/compiler/csharp_generator_helpers.h
  - src/compiler/generator_helpers.h
  - src/compiler/node_generator.h
  - src/compiler/node_generator_helpers.h
  - src/compiler/objective_c_generator.h
  - src/compiler/objective_c_generator_helpers.h
  - src/compiler/php_generator.h
  - src/compiler/php_generator_helpers.h
  - src/compiler/protobuf_plugin.h
  - src/compiler/python_generator.h
  - src/compiler/python_generator_helpers.h
  - src/compiler/python_private_generator.h
  - src/compiler/ruby_generator.h
  - src/compiler/ruby_generator_helpers-inl.h
  - src/compiler/ruby_generator_map-inl.h
  - src/compiler/ruby_generator_string-inl.h
  - src/compiler/schema_interface.h
  src:
  - src/compiler/cpp_generator.cc
  - src/compiler/csharp_generator.cc
  - src/compiler/node_generator.cc
  - src/compiler/objective_c_generator.cc
  - src/compiler/php_generator.cc
  - src/compiler/python_generator.cc
  - src/compiler/ruby_generator.cc
  filegroups:
  - grpc++_config_proto
  secure: false
  vs_project_guid: '{B6E81D84-2ACB-41B8-8781-493A944C7817}'
  vs_props:
  - protoc
- name: http2_client_main
  build: private
  language: c++
  headers:
  - test/cpp/interop/http2_client.h
  src:
  - src/proto/grpc/testing/empty.proto
  - src/proto/grpc/testing/messages.proto
  - src/proto/grpc/testing/test.proto
  - test/cpp/interop/http2_client.cc
  deps:
  - grpc++_test_util
  - grpc_test_util
  - grpc++
  - grpc
  - grpc++_test_config
- name: interop_client_helper
  build: private
  language: c++
  headers:
  - test/cpp/interop/client_helper.h
  src:
  - src/proto/grpc/testing/messages.proto
  - test/cpp/interop/client_helper.cc
  deps:
  - grpc++_test_util
  - grpc_test_util
  - grpc++
  - grpc
  - gpr
- name: interop_client_main
  build: private
  language: c++
  headers:
  - test/cpp/interop/interop_client.h
  src:
  - src/proto/grpc/testing/empty.proto
  - src/proto/grpc/testing/messages.proto
  - src/proto/grpc/testing/test.proto
  - test/cpp/interop/client.cc
  - test/cpp/interop/interop_client.cc
  deps:
  - interop_client_helper
  - grpc++_test_util
  - grpc_test_util
  - grpc++
  - grpc
  - gpr_test_util
  - gpr
  - grpc++_test_config
- name: interop_server_helper
  build: private
  language: c++
  headers:
  - test/cpp/interop/server_helper.h
  src:
  - test/cpp/interop/server_helper.cc
  deps:
  - grpc++_test_util
  - grpc_test_util
  - grpc++
  - grpc
  - gpr
- name: interop_server_lib
  build: private
  language: c++
  src:
  - src/proto/grpc/testing/empty.proto
  - src/proto/grpc/testing/messages.proto
  - src/proto/grpc/testing/test.proto
  - test/cpp/interop/interop_server.cc
  deps:
  - interop_server_helper
  - grpc++_test_util
  - grpc_test_util
  - grpc++
  - grpc
  - gpr_test_util
  - gpr
  - grpc++_test_config
- name: interop_server_main
  build: private
  language: c++
  src:
  - test/cpp/interop/interop_server_bootstrap.cc
  deps:
  - interop_server_lib
- name: qps
  build: private
  language: c++
  headers:
  - test/cpp/qps/benchmark_config.h
  - test/cpp/qps/client.h
  - test/cpp/qps/driver.h
  - test/cpp/qps/histogram.h
  - test/cpp/qps/interarrival.h
  - test/cpp/qps/parse_json.h
  - test/cpp/qps/qps_worker.h
  - test/cpp/qps/report.h
  - test/cpp/qps/server.h
  - test/cpp/qps/stats.h
  - test/cpp/qps/usage_timer.h
  src:
  - src/proto/grpc/testing/messages.proto
  - src/proto/grpc/testing/payloads.proto
  - src/proto/grpc/testing/stats.proto
  - src/proto/grpc/testing/control.proto
  - src/proto/grpc/testing/services.proto
  - test/cpp/qps/benchmark_config.cc
  - test/cpp/qps/client_async.cc
  - test/cpp/qps/client_sync.cc
  - test/cpp/qps/driver.cc
  - test/cpp/qps/parse_json.cc
  - test/cpp/qps/qps_worker.cc
  - test/cpp/qps/report.cc
  - test/cpp/qps/server_async.cc
  - test/cpp/qps/server_sync.cc
  - test/cpp/qps/usage_timer.cc
  deps:
  - grpc_test_util
  - grpc++_test_util
  - grpc++_core_stats
  - grpc++
  - grpc
- name: grpc_csharp_ext
  build: all
  language: csharp
  src:
  - src/csharp/ext/grpc_csharp_ext.c
  deps:
  - grpc
  - gpr
  LDFLAGS: $(if $(subst Linux,,$(SYSTEM)),,-Wl$(comma)-wrap$(comma)memcpy)
  deps_linkage: static
  dll: only
  vs_config_type: DynamicLibrary
  vs_packages:
  - grpc.dependencies.openssl
  - grpc.dependencies.zlib
  vs_project_guid: '{D64C6D63-4458-4A88-AB38-35678384A7E4}'
  vs_props:
  - zlib
  - openssl
  - winsock
  - global
targets:
- name: alarm_test
  cpu_cost: 0.1
  build: test
  language: c
  src:
  - test/core/surface/alarm_test.c
  deps:
  - grpc_test_util
  - grpc
  - gpr_test_util
  - gpr
- name: algorithm_test
  build: test
  language: c
  src:
  - test/core/compression/algorithm_test.c
  deps:
  - grpc_test_util
  - grpc
  - gpr_test_util
  - gpr
  uses_polling: false
- name: alloc_test
  build: test
  language: c
  src:
  - test/core/support/alloc_test.c
  deps:
  - gpr_test_util
  - gpr
  uses_polling: false
- name: alpn_test
  build: test
  language: c
  src:
  - test/core/transport/chttp2/alpn_test.c
  deps:
  - grpc_test_util
  - grpc
  - gpr_test_util
  - gpr
- name: api_fuzzer
  build: fuzzer
  language: c
  src:
  - test/core/end2end/fuzzers/api_fuzzer.c
  deps:
  - grpc_test_util
  - grpc
  - gpr_test_util
  - gpr
  corpus_dirs:
  - test/core/end2end/fuzzers/api_fuzzer_corpus
  dict: test/core/end2end/fuzzers/api_fuzzer.dictionary
  maxlen: 2048
- name: arena_test
  build: test
  language: c
  src:
  - test/core/support/arena_test.c
  deps:
  - gpr_test_util
  - gpr
  uses_polling: false
- name: backoff_test
  build: test
  language: c
  src:
  - test/core/backoff/backoff_test.c
  deps:
  - grpc_test_util
  - grpc
  - gpr_test_util
  - gpr
  uses_polling: false
- name: bad_server_response_test
  build: test
  language: c
  src:
  - test/core/end2end/bad_server_response_test.c
  deps:
  - test_tcp_server
  - grpc_test_util
  - grpc
  - gpr_test_util
  - gpr
  exclude_iomgrs:
  - uv
- name: bin_decoder_test
  build: test
  language: c
  src:
  - test/core/transport/chttp2/bin_decoder_test.c
  deps:
  - grpc_test_util
  - grpc
  uses_polling: false
- name: bin_encoder_test
  build: test
  language: c
  src:
  - test/core/transport/chttp2/bin_encoder_test.c
  deps:
  - grpc_test_util
  - grpc
  uses_polling: false
- name: byte_stream_test
  build: test
  language: c
  src:
  - test/core/transport/byte_stream_test.c
  deps:
  - grpc_test_util
  - grpc
  - gpr_test_util
  - gpr
  uses_polling: false
- name: census_context_test
  build: test
  language: c
  src:
  - test/core/census/context_test.c
  deps:
  - grpc_test_util
  - grpc
  - gpr_test_util
  - gpr
  uses_polling: false
- name: census_intrusive_hash_map_test
  build: test
  language: c
  src:
  - test/core/census/intrusive_hash_map_test.c
  deps:
  - grpc_test_util
  - grpc
  - gpr_test_util
  - gpr
  uses_polling: false
- name: census_resource_test
  build: test
  language: c
  src:
  - test/core/census/resource_test.c
  deps:
  - grpc_test_util
  - grpc
  - gpr_test_util
  - gpr
  uses_polling: false
- name: census_trace_context_test
  build: test
  language: c
  src:
  - test/core/census/trace_context_test.c
  deps:
  - grpc_test_util
  - grpc
  - gpr_test_util
  - gpr
  uses_polling: false
- name: channel_create_test
  build: test
  language: c
  src:
  - test/core/surface/channel_create_test.c
  deps:
  - grpc_test_util
  - grpc
  - gpr_test_util
  - gpr
- name: check_epollexclusive
  build: tool
  language: c
  src:
  - test/build/check_epollexclusive.c
  deps:
  - grpc
  - gpr
- name: chttp2_hpack_encoder_test
  build: test
  language: c
  src:
  - test/core/transport/chttp2/hpack_encoder_test.c
  deps:
  - grpc_test_util
  - grpc
  - gpr_test_util
  - gpr
  uses_polling: false
- name: chttp2_stream_map_test
  build: test
  language: c
  src:
  - test/core/transport/chttp2/stream_map_test.c
  deps:
  - grpc_test_util
  - grpc
  - gpr_test_util
  - gpr
  uses_polling: false
- name: chttp2_varint_test
  build: test
  language: c
  src:
  - test/core/transport/chttp2/varint_test.c
  deps:
  - grpc_test_util
  - grpc
  - gpr_test_util
  - gpr
  uses_polling: false
- name: client_fuzzer
  build: fuzzer
  language: c
  src:
  - test/core/end2end/fuzzers/client_fuzzer.c
  deps:
  - grpc_test_util
  - grpc
  - gpr_test_util
  - gpr
  corpus_dirs:
  - test/core/end2end/fuzzers/client_fuzzer_corpus
  dict: test/core/end2end/fuzzers/hpack.dictionary
  maxlen: 2048
- name: combiner_test
  cpu_cost: 10
  build: test
  language: c
  src:
  - test/core/iomgr/combiner_test.c
  deps:
  - grpc_test_util
  - grpc
  - gpr_test_util
  - gpr
- name: compression_test
  build: test
  language: c
  src:
  - test/core/compression/compression_test.c
  deps:
  - grpc_test_util
  - grpc
  - gpr_test_util
  - gpr
  uses_polling: false
- name: concurrent_connectivity_test
  cpu_cost: 2.0
  build: test
  language: c
  src:
  - test/core/surface/concurrent_connectivity_test.c
  deps:
  - grpc_test_util
  - grpc
  - gpr_test_util
  - gpr
  exclude_iomgrs:
  - uv
- name: connection_refused_test
  cpu_cost: 0.1
  build: test
  language: c
  src:
  - test/core/end2end/connection_refused_test.c
  deps:
  - grpc_test_util
  - grpc
  - gpr_test_util
  - gpr
- name: dns_resolver_connectivity_test
  cpu_cost: 0.1
  build: test
  language: c
  src:
  - test/core/client_channel/resolvers/dns_resolver_connectivity_test.c
  deps:
  - grpc_test_util
  - grpc
  - gpr_test_util
  - gpr
  exclude_iomgrs:
  - uv
- name: dns_resolver_test
  build: test
  language: c
  src:
  - test/core/client_channel/resolvers/dns_resolver_test.c
  deps:
  - grpc_test_util
  - grpc
  - gpr_test_util
  - gpr
- name: dualstack_socket_test
  cpu_cost: 0.1
  build: test
  language: c
  src:
  - test/core/end2end/dualstack_socket_test.c
  deps:
  - grpc_test_util
  - grpc
  - gpr_test_util
  - gpr
  exclude_iomgrs:
  - uv
  platforms:
  - mac
  - linux
  - posix
- name: endpoint_pair_test
  build: test
  language: c
  src:
  - test/core/iomgr/endpoint_pair_test.c
  deps:
  - grpc_test_util
  - grpc
  - gpr_test_util
  - gpr
  exclude_iomgrs:
  - uv
- name: error_test
  cpu_cost: 30
  build: test
  language: c
  src:
  - test/core/iomgr/error_test.c
  deps:
  - grpc_test_util
  - grpc
  - gpr_test_util
  - gpr
  uses_polling: false
- name: ev_epollsig_linux_test
  cpu_cost: 3
  build: test
  language: c
  src:
  - test/core/iomgr/ev_epollsig_linux_test.c
  deps:
  - grpc_test_util
  - grpc
  - gpr_test_util
  - gpr
  exclude_iomgrs:
  - uv
  platforms:
  - linux
- name: fake_resolver_test
  build: test
  language: c
  src:
  - test/core/client_channel/resolvers/fake_resolver_test.c
  deps:
  - grpc_test_util
  - grpc
  - gpr_test_util
  - gpr
- name: fake_transport_security_test
  build: test
  language: c
  src:
  - test/core/tsi/fake_transport_security_test.c
  deps:
  - gpr_test_util
  - gpr
  - grpc
  filegroups:
  - transport_security_test_lib
  platforms:
  - linux
  - posix
  - mac
- name: fd_conservation_posix_test
  build: test
  language: c
  src:
  - test/core/iomgr/fd_conservation_posix_test.c
  deps:
  - grpc_test_util
  - grpc
  - gpr_test_util
  - gpr
  exclude_iomgrs:
  - uv
  platforms:
  - mac
  - linux
  - posix
- name: fd_posix_test
  build: test
  language: c
  src:
  - test/core/iomgr/fd_posix_test.c
  deps:
  - grpc_test_util
  - grpc
  - gpr_test_util
  - gpr
  exclude_iomgrs:
  - uv
  platforms:
  - mac
  - linux
  - posix
- name: fling_client
  build: test
  run: false
  language: c
  src:
  - test/core/fling/client.c
  deps:
  - grpc_test_util
  - grpc
  - gpr_test_util
  - gpr
- name: fling_server
  build: test
  run: false
  language: c
  src:
  - test/core/fling/server.c
  deps:
  - grpc_test_util
  - grpc
  - gpr_test_util
  - gpr
- name: fling_stream_test
  cpu_cost: 1.5
  build: test
  language: c
  src:
  - test/core/fling/fling_stream_test.c
  deps:
  - grpc_test_util
  - grpc
  - gpr_test_util
  - gpr
  platforms:
  - mac
  - linux
  - posix
- name: fling_test
  cpu_cost: 1.5
  build: test
  language: c
  src:
  - test/core/fling/fling_test.c
  deps:
  - grpc_test_util
  - grpc
  - gpr_test_util
  - gpr
  platforms:
  - mac
  - linux
  - posix
- name: gen_hpack_tables
  build: tool
  language: c
  src:
  - tools/codegen/core/gen_hpack_tables.c
  deps:
  - gpr
  - grpc
  uses_polling: false
- name: gen_legal_metadata_characters
  build: tool
  language: c
  src:
  - tools/codegen/core/gen_legal_metadata_characters.c
  deps: []
- name: gen_percent_encoding_tables
  build: tool
  language: c
  src:
  - tools/codegen/core/gen_percent_encoding_tables.c
  deps: []
  uses_polling: false
- name: goaway_server_test
  cpu_cost: 0.1
  build: test
  language: c
  src:
  - test/core/end2end/goaway_server_test.c
  deps:
  - grpc_test_util
  - grpc
  - gpr_test_util
  - gpr
  exclude_iomgrs:
  - uv
  platforms:
  - mac
  - linux
  - posix
- name: gpr_avl_test
  build: test
  language: c
  src:
  - test/core/support/avl_test.c
  deps:
  - gpr_test_util
  - gpr
  uses_polling: false
- name: gpr_cmdline_test
  build: test
  language: c
  src:
  - test/core/support/cmdline_test.c
  deps:
  - gpr_test_util
  - gpr
  uses_polling: false
- name: gpr_cpu_test
  cpu_cost: 30
  build: test
  language: c
  src:
  - test/core/support/cpu_test.c
  deps:
  - gpr_test_util
  - gpr
  uses_polling: false
- name: gpr_env_test
  build: test
  language: c
  src:
  - test/core/support/env_test.c
  deps:
  - gpr_test_util
  - gpr
  uses_polling: false
- name: gpr_histogram_test
  build: test
  language: c
  src:
  - test/core/support/histogram_test.c
  deps:
  - gpr_test_util
  - gpr
  uses_polling: false
- name: gpr_host_port_test
  build: test
  language: c
  src:
  - test/core/support/host_port_test.c
  deps:
  - gpr_test_util
  - gpr
  uses_polling: false
- name: gpr_log_test
  build: test
  language: c
  src:
  - test/core/support/log_test.c
  deps:
  - gpr_test_util
  - gpr
  uses_polling: false
- name: gpr_mpscq_test
  cpu_cost: 30
  build: test
  language: c
  src:
  - test/core/support/mpscq_test.c
  deps:
  - gpr_test_util
  - gpr
  uses_polling: false
- name: gpr_spinlock_test
  cpu_cost: 3
  build: test
  language: c
  src:
  - test/core/support/spinlock_test.c
  deps:
  - gpr_test_util
  - gpr
  uses_polling: false
- name: gpr_stack_lockfree_test
  cpu_cost: 7
  build: test
  language: c
  src:
  - test/core/support/stack_lockfree_test.c
  deps:
  - gpr_test_util
  - gpr
  uses_polling: false
- name: gpr_string_test
  build: test
  language: c
  src:
  - test/core/support/string_test.c
  deps:
  - gpr_test_util
  - gpr
  uses_polling: false
- name: gpr_sync_test
  cpu_cost: 10
  build: test
  language: c
  src:
  - test/core/support/sync_test.c
  deps:
  - gpr_test_util
  - gpr
  uses_polling: false
- name: gpr_thd_test
  cpu_cost: 10
  build: test
  language: c
  src:
  - test/core/support/thd_test.c
  deps:
  - gpr_test_util
  - gpr
  uses_polling: false
- name: gpr_time_test
  build: test
  language: c
  src:
  - test/core/support/time_test.c
  deps:
  - gpr_test_util
  - gpr
  uses_polling: false
- name: gpr_tls_test
  build: test
  language: c
  src:
  - test/core/support/tls_test.c
  deps:
  - gpr_test_util
  - gpr
  uses_polling: false
- name: gpr_useful_test
  build: test
  language: c
  src:
  - test/core/support/useful_test.c
  deps:
  - gpr_test_util
  - gpr
  uses_polling: false
- name: grpc_auth_context_test
  build: test
  language: c
  src:
  - test/core/security/auth_context_test.c
  deps:
  - grpc_test_util
  - grpc
  - gpr_test_util
  - gpr
  uses_polling: false
- name: grpc_b64_test
  build: test
  language: c
  src:
  - test/core/slice/b64_test.c
  deps:
  - grpc_test_util
  - grpc
  - gpr_test_util
  - gpr
  uses_polling: false
- name: grpc_byte_buffer_reader_test
  build: test
  language: c
  src:
  - test/core/surface/byte_buffer_reader_test.c
  deps:
  - grpc_test_util
  - grpc
  - gpr_test_util
  - gpr
  uses_polling: false
- name: grpc_channel_args_test
  build: test
  language: c
  src:
  - test/core/channel/channel_args_test.c
  deps:
  - grpc_test_util
  - grpc
  - gpr_test_util
  - gpr
  uses_polling: false
- name: grpc_channel_stack_builder_test
  build: test
  language: c
  src:
  - test/core/channel/channel_stack_builder_test.c
  deps:
  - grpc_test_util
  - grpc
  - gpr_test_util
  - gpr
- name: grpc_channel_stack_test
  build: test
  language: c
  src:
  - test/core/channel/channel_stack_test.c
  deps:
  - grpc_test_util
  - grpc
  - gpr_test_util
  - gpr
  uses_polling: false
- name: grpc_completion_queue_test
  build: test
  language: c
  src:
  - test/core/surface/completion_queue_test.c
  deps:
  - grpc_test_util
  - grpc
  - gpr_test_util
  - gpr
- name: grpc_completion_queue_threading_test
  build: test
  language: c
  src:
  - test/core/surface/completion_queue_threading_test.c
  deps:
  - grpc_test_util
  - grpc
  - gpr_test_util
  - gpr
  exclude_iomgrs:
  - uv
- name: grpc_create_jwt
  build: tool
  language: c
  src:
  - test/core/security/create_jwt.c
  deps:
  - grpc
  - gpr
  secure: true
  uses_polling: false
- name: grpc_credentials_test
  build: test
  language: c
  src:
  - test/core/security/credentials_test.c
  deps:
  - grpc_test_util
  - grpc
  - gpr_test_util
  - gpr
- name: grpc_fetch_oauth2
  build: test
  run: false
  language: c
  src:
  - test/core/security/fetch_oauth2.c
  deps:
  - grpc_test_util
  - grpc
  - gpr_test_util
  - gpr
- name: grpc_invalid_channel_args_test
  build: test
  language: c
  src:
  - test/core/surface/invalid_channel_args_test.c
  deps:
  - grpc_test_util
  - grpc
  - gpr_test_util
  - gpr
  uses_polling: false
- name: grpc_json_token_test
  build: test
  language: c
  src:
  - test/core/security/json_token_test.c
  deps:
  - grpc_test_util
  - grpc
  - gpr_test_util
  - gpr
  platforms:
  - linux
  - posix
  - mac
  uses_polling: false
- name: grpc_jwt_verifier_test
  build: test
  language: c
  src:
  - test/core/security/jwt_verifier_test.c
  deps:
  - grpc_test_util
  - grpc
  - gpr_test_util
  - gpr
  uses_polling: false
- name: grpc_print_google_default_creds_token
  build: tool
  language: c
  src:
  - test/core/security/print_google_default_creds_token.c
  deps:
  - grpc
  - gpr
  uses_polling: false
- name: grpc_security_connector_test
  build: test
  language: c
  src:
  - test/core/security/security_connector_test.c
  deps:
  - grpc_test_util
  - grpc
  - gpr_test_util
  - gpr
- name: grpc_verify_jwt
  build: tool
  language: c
  src:
  - test/core/security/verify_jwt.c
  deps:
  - grpc
  - gpr
  uses_polling: false
- name: handshake_client
  build: test
  language: c
  src:
  - test/core/handshake/client_ssl.c
  deps:
  - grpc_test_util
  - grpc
  - gpr_test_util
  - gpr
  exclude_iomgrs:
  - uv
  platforms:
  - linux
  secure: true
- name: handshake_server
  build: test
  language: c
  src:
  - test/core/handshake/server_ssl.c
  deps:
  - grpc_test_util
  - grpc
  - gpr_test_util
  - gpr
  exclude_iomgrs:
  - uv
  platforms:
  - linux
  secure: true
- name: hpack_parser_fuzzer_test
  build: fuzzer
  language: c
  src:
  - test/core/transport/chttp2/hpack_parser_fuzzer_test.c
  deps:
  - grpc_test_util
  - grpc
  - gpr_test_util
  - gpr
  corpus_dirs:
  - test/core/transport/chttp2/hpack_parser_corpus
  dict: test/core/end2end/fuzzers/hpack.dictionary
  maxlen: 512
- name: hpack_parser_test
  build: test
  language: c
  src:
  - test/core/transport/chttp2/hpack_parser_test.c
  deps:
  - grpc_test_util
  - grpc
  - gpr_test_util
  - gpr
  uses_polling: false
- name: hpack_table_test
  build: test
  language: c
  src:
  - test/core/transport/chttp2/hpack_table_test.c
  deps:
  - grpc_test_util
  - grpc
  - gpr_test_util
  - gpr
  uses_polling: false
- name: http_parser_test
  build: test
  language: c
  src:
  - test/core/http/parser_test.c
  deps:
  - grpc_test_util
  - grpc
  - gpr_test_util
  - gpr
  uses_polling: false
- name: http_request_fuzzer_test
  build: fuzzer
  language: c
  src:
  - test/core/http/request_fuzzer.c
  deps:
  - grpc_test_util
  - grpc
  - gpr_test_util
  - gpr
  corpus_dirs:
  - test/core/http/request_corpus
  maxlen: 2048
- name: http_response_fuzzer_test
  build: fuzzer
  language: c
  src:
  - test/core/http/response_fuzzer.c
  deps:
  - grpc_test_util
  - grpc
  - gpr_test_util
  - gpr
  corpus_dirs:
  - test/core/http/response_corpus
  maxlen: 2048
- name: httpcli_format_request_test
  build: test
  language: c
  src:
  - test/core/http/format_request_test.c
  deps:
  - grpc_test_util
  - grpc
  - gpr_test_util
  - gpr
- name: httpcli_test
  cpu_cost: 0.5
  build: test
  language: c
  src:
  - test/core/http/httpcli_test.c
  deps:
  - grpc_test_util
  - grpc
  - gpr_test_util
  - gpr
  platforms:
  - mac
  - linux
  - posix
- name: httpscli_test
  cpu_cost: 0.5
  build: test
  language: c
  src:
  - test/core/http/httpscli_test.c
  deps:
  - grpc_test_util
  - grpc
  - gpr_test_util
  - gpr
  platforms:
  - linux
- name: init_test
  build: test
  language: c
  src:
  - test/core/surface/init_test.c
  deps:
  - grpc_test_util
  - grpc
  - gpr_test_util
  - gpr
  uses_polling: false
- name: invalid_call_argument_test
  cpu_cost: 0.1
  build: test
  language: c
  src:
  - test/core/end2end/invalid_call_argument_test.c
  deps:
  - grpc_test_util
  - grpc
  - gpr_test_util
  - gpr
- name: json_fuzzer_test
  build: fuzzer
  language: c
  src:
  - test/core/json/fuzzer.c
  deps:
  - grpc_test_util
  - grpc
  - gpr_test_util
  - gpr
  corpus_dirs:
  - test/core/json/corpus
  maxlen: 512
- name: json_rewrite
  build: test
  run: false
  language: c
  src:
  - test/core/json/json_rewrite.c
  deps:
  - grpc
  - gpr
  uses_polling: false
- name: json_rewrite_test
  build: test
  language: c
  src:
  - test/core/json/json_rewrite_test.c
  deps:
  - grpc_test_util
  - grpc
  - gpr_test_util
  - gpr
  uses_polling: false
- name: json_stream_error_test
  build: test
  language: c
  src:
  - test/core/json/json_stream_error_test.c
  deps:
  - grpc_test_util
  - grpc
  - gpr_test_util
  - gpr
  uses_polling: false
- name: json_test
  build: test
  language: c
  src:
  - test/core/json/json_test.c
  deps:
  - grpc_test_util
  - grpc
  - gpr_test_util
  - gpr
  uses_polling: false
- name: lame_client_test
  build: test
  language: c
  src:
  - test/core/surface/lame_client_test.c
  deps:
  - grpc_test_util
  - grpc
  - gpr_test_util
  - gpr
- name: lb_policies_test
  cpu_cost: 0.1
  build: test
  run: false
  language: c
  src:
  - test/core/client_channel/lb_policies_test.c
  deps:
  - grpc_test_util
  - grpc
  - gpr_test_util
  - gpr
  uses_polling: false
- name: load_file_test
  build: test
  language: c
  src:
  - test/core/iomgr/load_file_test.c
  deps:
  - grpc_test_util
  - grpc
  - gpr_test_util
  - gpr
  uses_polling: false
- name: low_level_ping_pong_benchmark
  build: benchmark
  language: c
  src:
  - test/core/network_benchmarks/low_level_ping_pong.c
  deps:
  - grpc_test_util
  - grpc
  - gpr_test_util
  - gpr
  platforms:
  - mac
  - linux
  - posix
- name: memory_profile_client
  build: test
  run: false
  language: c
  src:
  - test/core/memory_usage/client.c
  deps:
  - grpc_test_util
  - grpc
  - gpr_test_util
  - gpr
  uses_polling: false
- name: memory_profile_server
  build: test
  run: false
  language: c
  src:
  - test/core/memory_usage/server.c
  deps:
  - grpc_test_util
  - grpc
  - gpr_test_util
  - gpr
- name: memory_profile_test
  cpu_cost: 1.5
  build: test
  language: c
  src:
  - test/core/memory_usage/memory_usage_test.c
  deps:
  - grpc_test_util
  - grpc
  - gpr_test_util
  - gpr
  platforms:
  - mac
  - linux
  - posix
- name: message_compress_test
  build: test
  language: c
  src:
  - test/core/compression/message_compress_test.c
  deps:
  - grpc_test_util
  - grpc
  - gpr_test_util
  - gpr
  uses_polling: false
- name: minimal_stack_is_minimal_test
  build: test
  language: c
  src:
  - test/core/channel/minimal_stack_is_minimal_test.c
  deps:
  - grpc_test_util
  - grpc
  - gpr_test_util
  - gpr
  uses_polling: false
- name: mlog_test
  flaky: true
  build: test
  language: c
  src:
  - test/core/census/mlog_test.c
  deps:
  - grpc_test_util
  - grpc
  - gpr_test_util
  - gpr
  uses_polling: false
- name: multiple_server_queues_test
  build: test
  language: c
  src:
  - test/core/end2end/multiple_server_queues_test.c
  deps:
  - grpc_test_util
  - grpc
  - gpr_test_util
  - gpr
- name: murmur_hash_test
  build: test
  language: c
  src:
  - test/core/support/murmur_hash_test.c
  deps:
  - gpr_test_util
  - gpr
  uses_polling: false
- name: nanopb_fuzzer_response_test
  build: fuzzer
  language: c
  src:
  - test/core/nanopb/fuzzer_response.c
  deps:
  - grpc_test_util
  - grpc
  - gpr_test_util
  - gpr
  corpus_dirs:
  - test/core/nanopb/corpus_response
  maxlen: 128
- name: nanopb_fuzzer_serverlist_test
  build: fuzzer
  language: c
  src:
  - test/core/nanopb/fuzzer_serverlist.c
  deps:
  - grpc_test_util
  - grpc
  - gpr_test_util
  - gpr
  corpus_dirs:
  - test/core/nanopb/corpus_serverlist
  maxlen: 128
- name: no_server_test
  cpu_cost: 0.1
  build: test
  language: c
  src:
  - test/core/end2end/no_server_test.c
  deps:
  - grpc_test_util
  - grpc
  - gpr_test_util
  - gpr
- name: num_external_connectivity_watchers_test
  build: test
  language: c
  src:
  - test/core/surface/num_external_connectivity_watchers_test.c
  deps:
  - grpc_test_util
  - grpc
  - gpr_test_util
  - gpr
  exclude_iomgrs:
  - uv
- name: parse_address_test
  build: test
  language: c
  src:
  - test/core/client_channel/parse_address_test.c
  deps:
  - grpc_test_util
  - grpc
  - gpr_test_util
  - gpr
  uses_polling: false
- name: percent_decode_fuzzer
  build: fuzzer
  language: c
  src:
  - test/core/slice/percent_decode_fuzzer.c
  deps:
  - grpc_test_util
  - grpc
  - gpr_test_util
  - gpr
  corpus_dirs:
  - test/core/slice/percent_decode_corpus
  maxlen: 32
- name: percent_encode_fuzzer
  build: fuzzer
  language: c
  src:
  - test/core/slice/percent_encode_fuzzer.c
  deps:
  - grpc_test_util
  - grpc
  - gpr_test_util
  - gpr
  corpus_dirs:
  - test/core/slice/percent_encode_corpus
  maxlen: 32
- name: percent_encoding_test
  build: test
  language: c
  src:
  - test/core/slice/percent_encoding_test.c
  deps:
  - grpc_test_util
  - grpc
  - gpr_test_util
  - gpr
  uses_polling: false
- name: pollset_set_test
  build: test
  language: c
  src:
  - test/core/iomgr/pollset_set_test.c
  deps:
  - grpc_test_util
  - grpc
  - gpr_test_util
  - gpr
  exclude_iomgrs:
  - uv
  platforms:
  - linux
- name: resolve_address_posix_test
  build: test
  language: c
  src:
  - test/core/iomgr/resolve_address_posix_test.c
  deps:
  - grpc_test_util
  - grpc
  - gpr_test_util
  - gpr
  exclude_iomgrs:
  - uv
  platforms:
  - mac
  - linux
  - posix
- name: resolve_address_test
  build: test
  language: c
  src:
  - test/core/iomgr/resolve_address_test.c
  deps:
  - grpc_test_util
  - grpc
  - gpr_test_util
  - gpr
- name: resource_quota_test
  cpu_cost: 30
  build: test
  language: c
  src:
  - test/core/iomgr/resource_quota_test.c
  deps:
  - grpc_test_util
  - grpc
  - gpr_test_util
  - gpr
- name: secure_channel_create_test
  build: test
  language: c
  src:
  - test/core/surface/secure_channel_create_test.c
  deps:
  - grpc_test_util
  - grpc
  - gpr_test_util
  - gpr
- name: secure_endpoint_test
  build: test
  language: c
  src:
  - test/core/security/secure_endpoint_test.c
  deps:
  - grpc_test_util
  - grpc
  - gpr_test_util
  - gpr
  exclude_iomgrs:
  - uv
- name: sequential_connectivity_test
  build: test
  language: c
  src:
  - test/core/surface/sequential_connectivity_test.c
  deps:
  - grpc_test_util
  - grpc
  - gpr_test_util
  - gpr
  exclude_iomgrs:
  - uv
- name: server_chttp2_test
  build: test
  language: c
  src:
  - test/core/surface/server_chttp2_test.c
  deps:
  - grpc_test_util
  - grpc
  - gpr_test_util
  - gpr
- name: server_fuzzer
  build: fuzzer
  language: c
  src:
  - test/core/end2end/fuzzers/server_fuzzer.c
  deps:
  - grpc_test_util
  - grpc
  - gpr_test_util
  - gpr
  corpus_dirs:
  - test/core/end2end/fuzzers/server_fuzzer_corpus
  dict: test/core/end2end/fuzzers/hpack.dictionary
  maxlen: 2048
- name: server_test
  build: test
  language: c
  src:
  - test/core/surface/server_test.c
  deps:
  - grpc_test_util
  - grpc
  - gpr_test_util
  - gpr
- name: slice_buffer_test
  build: test
  language: c
  src:
  - test/core/slice/slice_buffer_test.c
  deps:
  - grpc_test_util
  - grpc
  - gpr_test_util
  - gpr
  uses_polling: false
- name: slice_hash_table_test
  build: test
  language: c
  src:
  - test/core/slice/slice_hash_table_test.c
  deps:
  - grpc_test_util
  - grpc
  - gpr_test_util
  - gpr
  uses_polling: false
- name: slice_string_helpers_test
  build: test
  language: c
  src:
  - test/core/slice/slice_string_helpers_test.c
  deps:
  - grpc_test_util
  - grpc
  - gpr_test_util
  - gpr
  uses_polling: false
- name: slice_test
  build: test
  language: c
  src:
  - test/core/slice/slice_test.c
  deps:
  - grpc_test_util
  - grpc
  - gpr_test_util
  - gpr
  uses_polling: false
- name: sockaddr_resolver_test
  build: test
  language: c
  src:
  - test/core/client_channel/resolvers/sockaddr_resolver_test.c
  deps:
  - grpc_test_util
  - grpc
  - gpr_test_util
  - gpr
- name: sockaddr_utils_test
  build: test
  language: c
  src:
  - test/core/iomgr/sockaddr_utils_test.c
  deps:
  - grpc_test_util
  - grpc
  - gpr_test_util
  - gpr
- name: socket_utils_test
  build: test
  language: c
  src:
  - test/core/iomgr/socket_utils_test.c
  deps:
  - grpc_test_util
  - grpc
  - gpr_test_util
  - gpr
  exclude_iomgrs:
  - uv
  platforms:
  - mac
  - linux
  - posix
- name: ssl_server_fuzzer
  build: fuzzer
  language: c
  src:
  - test/core/security/ssl_server_fuzzer.c
  deps:
  - grpc_test_util
  - grpc
  - gpr_test_util
  - gpr
  corpus_dirs:
  - test/core/security/corpus/ssl_server_corpus
  maxlen: 2048
- name: ssl_transport_security_test
  build: test
  language: c
  src:
  - test/core/tsi/ssl_transport_security_test.c
  deps:
  - gpr_test_util
  - gpr
  - grpc
  filegroups:
  - transport_security_test_lib
  platforms:
  - linux
  - posix
  - mac
- name: status_conversion_test
  build: test
  language: c
  src:
  - test/core/transport/status_conversion_test.c
  deps:
  - grpc_test_util
  - grpc
  - gpr_test_util
  - gpr
  uses_polling: false
- name: stream_compression_test
  build: test
  language: c
  src:
  - test/core/compression/stream_compression_test.c
  deps:
  - grpc_test_util
  - grpc
  - gpr_test_util
  - gpr
  uses_polling: false
- name: stream_owned_slice_test
  build: test
  language: c
  src:
  - test/core/transport/stream_owned_slice_test.c
  deps:
  - grpc_test_util
  - grpc
  - gpr_test_util
  - gpr
  uses_polling: false
- name: tcp_client_posix_test
  cpu_cost: 0.5
  build: test
  language: c
  src:
  - test/core/iomgr/tcp_client_posix_test.c
  deps:
  - grpc_test_util
  - grpc
  - gpr_test_util
  - gpr
  exclude_iomgrs:
  - uv
  platforms:
  - mac
  - linux
  - posix
- name: tcp_client_uv_test
  cpu_cost: 0.5
  build: test
  language: c
  src:
  - test/core/iomgr/tcp_client_uv_test.c
  deps:
  - grpc_test_util
  - grpc
  - gpr_test_util
  - gpr
  exclude_iomgrs:
  - native
- name: tcp_posix_test
  cpu_cost: 0.2
  build: test
  language: c
  src:
  - test/core/iomgr/tcp_posix_test.c
  deps:
  - grpc_test_util
  - grpc
  - gpr_test_util
  - gpr
  exclude_iomgrs:
  - uv
  platforms:
  - mac
  - linux
  - posix
- name: tcp_server_posix_test
  build: test
  language: c
  src:
  - test/core/iomgr/tcp_server_posix_test.c
  deps:
  - grpc_test_util
  - grpc
  - gpr_test_util
  - gpr
  exclude_iomgrs:
  - uv
  platforms:
  - mac
  - linux
  - posix
- name: tcp_server_uv_test
  build: test
  language: c
  src:
  - test/core/iomgr/tcp_server_uv_test.c
  deps:
  - grpc_test_util
  - grpc
  - gpr_test_util
  - gpr
  exclude_iomgrs:
  - native
- name: time_averaged_stats_test
  build: test
  language: c
  src:
  - test/core/iomgr/time_averaged_stats_test.c
  deps:
  - grpc_test_util
  - grpc
  - gpr_test_util
  - gpr
  uses_polling: false
- name: timeout_encoding_test
  build: test
  language: c
  src:
  - test/core/transport/timeout_encoding_test.c
  deps:
  - grpc_test_util
  - grpc
  - gpr_test_util
  - gpr
  uses_polling: false
- name: timer_heap_test
  build: test
  language: c
  src:
  - test/core/iomgr/timer_heap_test.c
  deps:
  - grpc_test_util
  - grpc
  - gpr_test_util
  - gpr
  exclude_iomgrs:
  - uv
  uses_polling: false
- name: timer_list_test
  build: test
  language: c
  src:
  - test/core/iomgr/timer_list_test.c
  deps:
  - grpc_test_util
  - grpc
  - gpr_test_util
  - gpr
  exclude_iomgrs:
  - uv
  uses_polling: false
- name: transport_connectivity_state_test
  build: test
  language: c
  src:
  - test/core/transport/connectivity_state_test.c
  deps:
  - grpc_test_util
  - grpc
  - gpr_test_util
  - gpr
<<<<<<< HEAD
=======
- name: transport_metadata_test
  build: test
  language: c
  src:
  - test/core/transport/metadata_test.c
  deps:
  - grpc_test_util
  - grpc
  - gpr_test_util
  - gpr
  uses_polling: false
- name: transport_pid_controller_test
  build: test
  language: c
  src:
  - test/core/transport/pid_controller_test.c
  deps:
  - grpc_test_util
  - grpc
  - gpr_test_util
  - gpr
  uses_polling: false
>>>>>>> f00d8fb1
- name: transport_security_test
  build: test
  language: c
  src:
  - test/core/tsi/transport_security_test.c
  deps:
  - grpc_test_util
  - grpc
  - gpr_test_util
  - gpr
  platforms:
  - linux
  - posix
  - mac
- name: udp_server_test
  build: test
  language: c
  src:
  - test/core/iomgr/udp_server_test.c
  deps:
  - grpc_test_util
  - grpc
  - gpr_test_util
  - gpr
  exclude_iomgrs:
  - uv
  platforms:
  - mac
  - linux
  - posix
- name: uri_fuzzer_test
  build: fuzzer
  language: c
  src:
  - test/core/client_channel/uri_fuzzer_test.c
  deps:
  - grpc_test_util
  - grpc
  - gpr_test_util
  - gpr
  corpus_dirs:
  - test/core/client_channel/uri_corpus
  maxlen: 128
- name: uri_parser_test
  build: test
  language: c
  src:
  - test/core/client_channel/uri_parser_test.c
  deps:
  - grpc_test_util
  - grpc
  - gpr_test_util
  - gpr
- name: wakeup_fd_cv_test
  build: test
  language: c
  src:
  - test/core/iomgr/wakeup_fd_cv_test.c
  deps:
  - grpc_test_util
  - grpc
  - gpr_test_util
  - gpr
  exclude_iomgrs:
  - uv
  platforms:
  - mac
  - linux
  - posix
- name: alarm_cpp_test
  gtest: true
  build: test
  language: c++
  src:
  - test/cpp/common/alarm_cpp_test.cc
  deps:
  - grpc++_test_util_unsecure
  - grpc_test_util_unsecure
  - grpc++_unsecure
  - grpc_unsecure
  - gpr_test_util
  - gpr
- name: async_end2end_test
  gtest: true
  build: test
  language: c++
  src:
  - test/cpp/end2end/async_end2end_test.cc
  deps:
  - grpc++_test_util
  - grpc_test_util
  - grpc++
  - grpc
  - gpr_test_util
  - gpr
- name: auth_property_iterator_test
  gtest: true
  build: test
  language: c++
  src:
  - test/cpp/common/auth_property_iterator_test.cc
  deps:
  - grpc++_test_util
  - grpc_test_util
  - grpc++
  - grpc
  - gpr_test_util
  - gpr
  uses_polling: false
- name: bdp_estimator_test
  build: test
  language: c++
  src:
  - test/core/transport/bdp_estimator_test.cc
  deps:
  - grpc++_test_util
  - grpc++
  - grpc_test_util
  - grpc
  - gpr_test_util
  - gpr
  uses_polling: false
- name: bm_arena
  build: test
  language: c++
  src:
  - test/cpp/microbenchmarks/bm_arena.cc
  deps:
  - grpc_benchmark
  - benchmark
  - grpc++_test_util_unsecure
  - grpc_test_util_unsecure
  - grpc++_unsecure
  - grpc_unsecure
  - gpr_test_util
  - gpr
  args:
  - --benchmark_min_time=0
  defaults: benchmark
  platforms:
  - mac
  - linux
  - posix
  uses_polling: false
- name: bm_call_create
  build: test
  language: c++
  src:
  - test/cpp/microbenchmarks/bm_call_create.cc
  deps:
  - grpc_benchmark
  - benchmark
  - grpc++_test_util_unsecure
  - grpc_test_util_unsecure
  - grpc++_unsecure
  - grpc_unsecure
  - gpr_test_util
  - gpr
  args:
  - --benchmark_min_time=0
  defaults: benchmark
  platforms:
  - mac
  - linux
  - posix
  uses_polling: false
- name: bm_chttp2_hpack
  build: test
  language: c++
  src:
  - test/cpp/microbenchmarks/bm_chttp2_hpack.cc
  deps:
  - grpc_benchmark
  - benchmark
  - grpc++_test_util_unsecure
  - grpc_test_util_unsecure
  - grpc++_unsecure
  - grpc_unsecure
  - gpr_test_util
  - gpr
  args:
  - --benchmark_min_time=0
  defaults: benchmark
  platforms:
  - mac
  - linux
  - posix
  uses_polling: false
- name: bm_chttp2_transport
  build: test
  language: c++
  src:
  - test/cpp/microbenchmarks/bm_chttp2_transport.cc
  deps:
  - grpc_benchmark
  - benchmark
  - grpc++_test_util_unsecure
  - grpc_test_util_unsecure
  - grpc++_unsecure
  - grpc_unsecure
  - gpr_test_util
  - gpr
  args:
  - --benchmark_min_time=0
  defaults: benchmark
  platforms:
  - mac
  - linux
  - posix
- name: bm_closure
  build: test
  language: c++
  src:
  - test/cpp/microbenchmarks/bm_closure.cc
  deps:
  - grpc_benchmark
  - benchmark
  - grpc++_test_util_unsecure
  - grpc_test_util_unsecure
  - grpc++_unsecure
  - grpc_unsecure
  - gpr_test_util
  - gpr
  args:
  - --benchmark_min_time=0
  defaults: benchmark
  platforms:
  - mac
  - linux
  - posix
- name: bm_cq
  build: test
  language: c++
  src:
  - test/cpp/microbenchmarks/bm_cq.cc
  deps:
  - grpc_benchmark
  - benchmark
  - grpc++_test_util_unsecure
  - grpc_test_util_unsecure
  - grpc++_unsecure
  - grpc_unsecure
  - gpr_test_util
  - gpr
  args:
  - --benchmark_min_time=0
  defaults: benchmark
  platforms:
  - mac
  - linux
  - posix
- name: bm_cq_multiple_threads
  build: test
  language: c++
  src:
  - test/cpp/microbenchmarks/bm_cq_multiple_threads.cc
  deps:
  - grpc_benchmark
  - benchmark
  - grpc++_test_util_unsecure
  - grpc_test_util_unsecure
  - grpc++_unsecure
  - grpc_unsecure
  - gpr_test_util
  - gpr
  args:
  - --benchmark_min_time=4
  defaults: benchmark
  platforms:
  - mac
  - linux
  - posix
- name: bm_error
  build: test
  language: c++
  src:
  - test/cpp/microbenchmarks/bm_error.cc
  deps:
  - grpc_benchmark
  - benchmark
  - grpc++_test_util_unsecure
  - grpc_test_util_unsecure
  - grpc++_unsecure
  - grpc_unsecure
  - gpr_test_util
  - gpr
  args:
  - --benchmark_min_time=0
  defaults: benchmark
  platforms:
  - mac
  - linux
  - posix
  uses_polling: false
- name: bm_fullstack_streaming_ping_pong
  build: test
  language: c++
  headers:
  - test/cpp/microbenchmarks/fullstack_streaming_ping_pong.h
  src:
  - test/cpp/microbenchmarks/bm_fullstack_streaming_ping_pong.cc
  deps:
  - grpc_benchmark
  - benchmark
  - grpc++_test_util_unsecure
  - grpc_test_util_unsecure
  - grpc++_unsecure
  - grpc_unsecure
  - gpr_test_util
  - gpr
  args:
  - --benchmark_min_time=0
  defaults: benchmark
  excluded_poll_engines:
  - poll
  - poll-cv
  platforms:
  - mac
  - linux
  - posix
  timeout_seconds: 1200
- name: bm_fullstack_streaming_pump
  build: test
  language: c++
  headers:
  - test/cpp/microbenchmarks/fullstack_streaming_pump.h
  src:
  - test/cpp/microbenchmarks/bm_fullstack_streaming_pump.cc
  deps:
  - grpc_benchmark
  - benchmark
  - grpc++_test_util_unsecure
  - grpc_test_util_unsecure
  - grpc++_unsecure
  - grpc_unsecure
  - gpr_test_util
  - gpr
  args:
  - --benchmark_min_time=0
  defaults: benchmark
  excluded_poll_engines:
  - poll
  - poll-cv
  platforms:
  - mac
  - linux
  - posix
  timeout_seconds: 1200
- name: bm_fullstack_trickle
  build: test
  language: c++
  src:
  - test/cpp/microbenchmarks/bm_fullstack_trickle.cc
  deps:
  - grpc_benchmark
  - benchmark
  - grpc++_test_util_unsecure
  - grpc_test_util_unsecure
  - grpc++_unsecure
  - grpc_unsecure
  - gpr_test_util
  - gpr
  - grpc++_test_config
  args:
  - --benchmark_min_time=0
  defaults: benchmark
  excluded_poll_engines:
  - poll
  - poll-cv
  platforms:
  - mac
  - linux
  - posix
  timeout_seconds: 1200
- name: bm_fullstack_unary_ping_pong
  build: test
  language: c++
  headers:
  - test/cpp/microbenchmarks/fullstack_unary_ping_pong.h
  src:
  - test/cpp/microbenchmarks/bm_fullstack_unary_ping_pong.cc
  deps:
  - grpc_benchmark
  - benchmark
  - grpc++_test_util_unsecure
  - grpc_test_util_unsecure
  - grpc++_unsecure
  - grpc_unsecure
  - gpr_test_util
  - gpr
  args:
  - --benchmark_min_time=0
  defaults: benchmark
  excluded_poll_engines:
  - poll
  - poll-cv
  platforms:
  - mac
  - linux
  - posix
  timeout_seconds: 1200
- name: bm_metadata
  build: test
  language: c++
  src:
  - test/cpp/microbenchmarks/bm_metadata.cc
  deps:
  - grpc_benchmark
  - benchmark
  - grpc++_test_util_unsecure
  - grpc_test_util_unsecure
  - grpc++_unsecure
  - grpc_unsecure
  - gpr_test_util
  - gpr
  args:
  - --benchmark_min_time=0
  defaults: benchmark
  platforms:
  - mac
  - linux
  - posix
  uses_polling: false
- name: bm_pollset
  build: test
  language: c++
  src:
  - test/cpp/microbenchmarks/bm_pollset.cc
  deps:
  - grpc_benchmark
  - benchmark
  - grpc++_test_util_unsecure
  - grpc_test_util_unsecure
  - grpc++_unsecure
  - grpc_unsecure
  - gpr_test_util
  - gpr
  args:
  - --benchmark_min_time=0
  defaults: benchmark
  platforms:
  - mac
  - linux
  - posix
- name: channel_arguments_test
  gtest: true
  build: test
  language: c++
  src:
  - test/cpp/common/channel_arguments_test.cc
  deps:
  - grpc++
  - grpc
  - gpr
  uses_polling: false
- name: channel_filter_test
  gtest: true
  build: test
  language: c++
  src:
  - test/cpp/common/channel_filter_test.cc
  deps:
  - grpc++
  - grpc
  - gpr
  uses_polling: false
- name: cli_call_test
  gtest: true
  build: test
  language: c++
  src:
  - test/cpp/util/cli_call_test.cc
  deps:
  - grpc_cli_libs
  - grpc++_test_util
  - grpc_test_util
  - grpc++
  - grpc
  - gpr_test_util
  - gpr
- name: client_crash_test
  gtest: true
  cpu_cost: 0.1
  build: test
  language: c++
  src:
  - test/cpp/end2end/client_crash_test.cc
  deps:
  - grpc++_test_util
  - grpc_test_util
  - grpc++
  - grpc
  - gpr_test_util
  - gpr
  platforms:
  - mac
  - linux
  - posix
- name: client_crash_test_server
  build: test
  run: false
  language: c++
  src:
  - test/cpp/end2end/client_crash_test_server.cc
  deps:
  - grpc++_test_util
  - grpc_test_util
  - grpc++
  - grpc
  - gpr_test_util
  - gpr
- name: client_lb_end2end_test
  gtest: true
  build: test
  language: c++
  src:
  - test/cpp/end2end/client_lb_end2end_test.cc
  deps:
  - grpc++_test_util
  - grpc_test_util
  - grpc++
  - grpc
  - gpr_test_util
  - gpr
  excluded_poll_engines:
  - poll
  - poll-cv
- name: codegen_test_full
  gtest: true
  build: test
  language: c++
  src:
  - src/proto/grpc/testing/control.proto
  - src/proto/grpc/testing/messages.proto
  - src/proto/grpc/testing/payloads.proto
  - src/proto/grpc/testing/services.proto
  - src/proto/grpc/testing/stats.proto
  - test/cpp/codegen/codegen_test_full.cc
  deps:
  - grpc++_core_stats
  - grpc++
  - grpc
  - gpr
  filegroups:
  - grpc++_codegen_base
  uses_polling: false
- name: codegen_test_minimal
  gtest: true
  build: test
  language: c++
  src:
  - src/proto/grpc/testing/control.proto
  - src/proto/grpc/testing/messages.proto
  - src/proto/grpc/testing/payloads.proto
  - src/proto/grpc/testing/services.proto
  - src/proto/grpc/testing/stats.proto
  - test/cpp/codegen/codegen_test_minimal.cc
  deps:
  - grpc++_core_stats
  - grpc
  - gpr
  filegroups:
  - grpc++_codegen_base
  - grpc++_codegen_base_src
  uses_polling: false
- name: credentials_test
  gtest: true
  build: test
  language: c++
  src:
  - test/cpp/client/credentials_test.cc
  deps:
  - grpc++
  - grpc
  - gpr
- name: cxx_byte_buffer_test
  gtest: true
  build: test
  language: c++
  src:
  - test/cpp/util/byte_buffer_test.cc
  deps:
  - grpc_test_util
  - grpc++
  - grpc
  - gpr_test_util
  - gpr
  uses_polling: false
- name: cxx_slice_test
  gtest: true
  build: test
  language: c++
  src:
  - test/cpp/util/slice_test.cc
  deps:
  - grpc_test_util
  - grpc++
  - grpc
  - gpr_test_util
  - gpr
  uses_polling: false
- name: cxx_string_ref_test
  gtest: true
  build: test
  language: c++
  src:
  - test/cpp/util/string_ref_test.cc
  deps:
  - grpc++
  - grpc
  uses_polling: false
- name: cxx_time_test
  gtest: true
  build: test
  language: c++
  src:
  - test/cpp/util/time_test.cc
  deps:
  - grpc_test_util
  - grpc++
  - grpc
  - gpr_test_util
  - gpr
  uses_polling: false
- name: end2end_test
  gtest: true
  cpu_cost: 0.5
  build: test
  language: c++
  src:
  - test/cpp/end2end/end2end_test.cc
  deps:
  - grpc++_test_util
  - grpc_test_util
  - grpc++
  - grpc
  - gpr_test_util
  - gpr
- name: error_details_test
  gtest: true
  build: test
  language: c++
  src:
  - src/proto/grpc/testing/echo_messages.proto
  - test/cpp/util/error_details_test.cc
  deps:
  - grpc++_error_details
  - grpc++
- name: filter_end2end_test
  gtest: true
  build: test
  language: c++
  src:
  - test/cpp/end2end/filter_end2end_test.cc
  deps:
  - grpc++_test_util
  - grpc_test_util
  - grpc++
  - grpc
  - gpr_test_util
  - gpr
- name: generic_end2end_test
  gtest: true
  build: test
  language: c++
  src:
  - test/cpp/end2end/generic_end2end_test.cc
  deps:
  - grpc++_test_util
  - grpc_test_util
  - grpc++
  - grpc
  - gpr_test_util
  - gpr
- name: golden_file_test
  gtest: true
  build: test
  language: c++
  src:
  - src/proto/grpc/testing/compiler_test.proto
  - test/cpp/codegen/golden_file_test.cc
  deps:
  - grpc++
  - grpc
  - gpr
  args:
  - --generated_file_path=gens/src/proto/grpc/testing/
  uses_polling: false
- name: grpc_cli
  build: test
  run: false
  language: c++
  src:
  - test/cpp/util/grpc_cli.cc
  deps:
  - grpc_cli_libs
  - grpc++_proto_reflection_desc_db
  - grpc++
  - grpc
  - gpr
  - grpc++_test_config
- name: grpc_cpp_plugin
  build: protoc
  language: c++
  src:
  - src/compiler/cpp_plugin.cc
  deps:
  - grpc_plugin_support
  secure: false
  vs_config_type: Application
  vs_project_guid: '{7E51A25F-AC59-488F-906C-C60FAAE706AA}'
- name: grpc_csharp_plugin
  build: protoc
  language: c++
  src:
  - src/compiler/csharp_plugin.cc
  deps:
  - grpc_plugin_support
  secure: false
  vs_config_type: Application
  vs_project_guid: '{3C813052-A49A-4662-B90A-1ADBEC7EE453}'
- name: grpc_node_plugin
  build: protoc
  language: c++
  src:
  - src/compiler/node_plugin.cc
  deps:
  - grpc_plugin_support
  secure: false
  vs_config_type: Application
- name: grpc_objective_c_plugin
  build: protoc
  language: c++
  src:
  - src/compiler/objective_c_plugin.cc
  deps:
  - grpc_plugin_support
  secure: false
  vs_config_type: Application
  vs_project_guid: '{19564640-CEE6-4921-ABA5-676ED79A36F6}'
- name: grpc_php_plugin
  build: protoc
  language: c++
  src:
  - src/compiler/php_plugin.cc
  deps:
  - grpc_plugin_support
  secure: false
  vs_config_type: Application
- name: grpc_python_plugin
  build: protoc
  language: c++
  src:
  - src/compiler/python_plugin.cc
  deps:
  - grpc_plugin_support
  secure: false
  vs_config_type: Application
  vs_project_guid: '{DF52D501-A6CF-4E6F-BA38-6EBE2E8DAFB2}'
- name: grpc_ruby_plugin
  build: protoc
  language: c++
  src:
  - src/compiler/ruby_plugin.cc
  deps:
  - grpc_plugin_support
  secure: false
  vs_config_type: Application
  vs_project_guid: '{069E9D05-B78B-4751-9252-D21EBAE7DE8E}'
- name: grpc_tool_test
  gtest: true
  build: test
  language: c++
  src:
  - src/proto/grpc/testing/echo.proto
  - src/proto/grpc/testing/echo_messages.proto
  - test/cpp/util/grpc_tool_test.cc
  deps:
  - grpc_cli_libs
  - grpc++_proto_reflection_desc_db
  - grpc++_reflection
  - grpc++_test_util
  - grpc_test_util
  - grpc++
  - grpc
  - gpr_test_util
  - gpr
  filegroups:
  - grpc++_codegen_proto
- name: grpclb_api_test
  gtest: true
  build: test
  language: c++
  src:
  - src/proto/grpc/lb/v1/load_balancer.proto
  - test/cpp/grpclb/grpclb_api_test.cc
  deps:
  - grpc++_test_util
  - grpc_test_util
  - grpc++
  - grpc
- name: grpclb_end2end_test
  gtest: true
  build: test
  language: c++
  src:
  - src/proto/grpc/lb/v1/load_balancer.proto
  - test/cpp/end2end/grpclb_end2end_test.cc
  deps:
  - grpc++_test_util
  - grpc_test_util
  - grpc++
  - grpc
  - gpr_test_util
  - gpr
  excluded_poll_engines:
  - poll
  - poll-cv
- name: grpclb_test
  gtest: false
  build: test
  language: c++
  src:
  - src/proto/grpc/lb/v1/load_balancer.proto
  - test/cpp/grpclb/grpclb_test.cc
  deps:
  - grpc++_test_util
  - grpc_test_util
  - grpc++
  - grpc
  - gpr_test_util
  - gpr
  excluded_poll_engines:
  - poll
  - poll-cv
- name: h2_ssl_cert_test
  gtest: true
  build: test
  language: c++
  headers:
  - test/core/end2end/end2end_tests.h
  src:
  - test/core/end2end/h2_ssl_cert_test.cc
  deps:
  - grpc_test_util
  - grpc++
  - grpc
  - gpr_test_util
  - gpr
  uses:
  - grpc++_test
- name: health_service_end2end_test
  gtest: true
  build: test
  language: c++
  src:
  - test/cpp/end2end/health_service_end2end_test.cc
  deps:
  - grpc++_test_util
  - grpc_test_util
  - grpc++
  - grpc
  - gpr_test_util
  - gpr
- name: http2_client
  build: test
  run: false
  language: c++
  src: []
  deps:
  - http2_client_main
  - grpc++_test_util
  - grpc_test_util
  - grpc++
  - grpc
  - grpc++_test_config
  platforms:
  - mac
  - linux
  - posix
- name: hybrid_end2end_test
  flaky: true
  build: test
  language: c++
  src:
  - test/cpp/end2end/hybrid_end2end_test.cc
  deps:
  - grpc++_test_util
  - grpc_test_util
  - grpc++
  - grpc
  - gpr_test_util
  - gpr
- name: interop_client
  build: test
  run: false
  language: c++
  src: []
  deps:
  - interop_client_main
  - interop_client_helper
  - grpc++_test_util
  - grpc_test_util
  - grpc++
  - grpc
  - gpr_test_util
  - gpr
  - grpc++_test_config
  platforms:
  - mac
  - linux
  - posix
- name: interop_server
  build: test
  run: false
  language: c++
  src: []
  deps:
  - interop_server_main
  - interop_server_helper
  - interop_server_lib
  - grpc++_test_util
  - grpc_test_util
  - grpc++
  - grpc
  - gpr_test_util
  - gpr
  - grpc++_test_config
  platforms:
  - mac
  - linux
  - posix
- name: interop_test
  cpu_cost: 0.1
  build: test
  language: c++
  src:
  - test/cpp/interop/interop_test.cc
  deps:
  - grpc_test_util
  - grpc
  - gpr_test_util
  - gpr
  - grpc++_test_config
  platforms:
  - mac
  - linux
  - posix
- name: json_run_localhost
  build: test
  run: false
  language: c++
  src:
  - test/cpp/qps/json_run_localhost.cc
  deps:
  - grpc++_test_util
  - grpc_test_util
  - grpc++
  - grpc
  - gpr_test_util
  - gpr
  - grpc++_test_config
  platforms:
  - mac
  - linux
  - posix
- name: memory_test
  gtest: true
  build: test
  language: c++
  src:
  - test/core/support/memory_test.cc
  deps:
  - grpc_test_util
  - grpc++
  - grpc
  - gpr_test_util
  - gpr
  uses:
  - grpc++_test
  uses_polling: false
- name: metrics_client
  build: test
  run: false
  language: c++
  headers:
  - test/cpp/util/metrics_server.h
  src:
  - src/proto/grpc/testing/metrics.proto
  - test/cpp/interop/metrics_client.cc
  deps:
  - grpc++
  - grpc
  - gpr
  - grpc++_test_config
- name: mock_test
  gtest: true
  build: test
  language: c++
  headers:
  - include/grpc++/test/mock_stream.h
  src:
  - test/cpp/end2end/mock_test.cc
  deps:
  - grpc++_test_util
  - grpc_test_util
  - grpc++
  - grpc
  - gpr_test_util
  - gpr
- name: noop-benchmark
  build: test
  language: c++
  src:
  - test/cpp/microbenchmarks/noop-benchmark.cc
  deps:
  - benchmark
  defaults: benchmark
- name: proto_server_reflection_test
  gtest: true
  build: test
  language: c++
  src:
  - test/cpp/end2end/proto_server_reflection_test.cc
  deps:
  - grpc++_proto_reflection_desc_db
  - grpc++_reflection
  - grpc++_test_util
  - grpc_test_util
  - grpc++
  - grpc
  - gpr_test_util
  - gpr
- name: proto_utils_test
  gtest: true
  build: test
  language: c++
  src:
  - test/cpp/codegen/proto_utils_test.cc
  deps:
  - grpc++
  - grpc
  filegroups:
  - grpc++_codegen_base
  - grpc++_codegen_proto
  uses_polling: false
- name: qps_interarrival_test
  build: test
  run: false
  language: c++
  src:
  - test/cpp/qps/qps_interarrival_test.cc
  deps:
  - qps
  - grpc++_test_util
  - grpc_test_util
  - grpc++
  - grpc
  - gpr_test_util
  - gpr
  - grpc++_test_config
  platforms:
  - mac
  - linux
  - posix
  uses_polling: false
- name: qps_json_driver
  build: test
  run: false
  language: c++
  src:
  - test/cpp/qps/qps_json_driver.cc
  deps:
  - qps
  - grpc++_core_stats
  - grpc++_test_util
  - grpc_test_util
  - grpc++
  - grpc
  - gpr_test_util
  - gpr
  - grpc++_test_config
- name: qps_openloop_test
  cpu_cost: 0.5
  build: test
  language: c++
  src:
  - test/cpp/qps/qps_openloop_test.cc
  deps:
  - qps
  - grpc++_core_stats
  - grpc++_test_util
  - grpc_test_util
  - grpc++
  - grpc
  - gpr_test_util
  - gpr
  - grpc++_test_config
  platforms:
  - mac
  - linux
  - posix
- name: qps_worker
  build: test
  run: false
  language: c++
  headers:
  - test/cpp/qps/client.h
  - test/cpp/qps/server.h
  src:
  - test/cpp/qps/worker.cc
  deps:
  - qps
  - grpc++_core_stats
  - grpc++_test_util
  - grpc_test_util
  - grpc++
  - grpc
  - gpr_test_util
  - gpr
  - grpc++_test_config
- name: reconnect_interop_client
  build: test
  run: false
  language: c++
  src:
  - src/proto/grpc/testing/empty.proto
  - src/proto/grpc/testing/messages.proto
  - src/proto/grpc/testing/test.proto
  - test/cpp/interop/reconnect_interop_client.cc
  deps:
  - grpc++_test_util
  - grpc_test_util
  - grpc++
  - grpc
  - gpr_test_util
  - gpr
  - grpc++_test_config
- name: reconnect_interop_server
  build: test
  run: false
  language: c++
  src:
  - src/proto/grpc/testing/empty.proto
  - src/proto/grpc/testing/messages.proto
  - src/proto/grpc/testing/test.proto
  - test/cpp/interop/reconnect_interop_server.cc
  deps:
  - reconnect_server
  - test_tcp_server
  - grpc++_test_util
  - grpc_test_util
  - grpc++
  - grpc
  - gpr_test_util
  - gpr
  - grpc++_test_config
- name: secure_auth_context_test
  gtest: true
  build: test
  language: c++
  src:
  - test/cpp/common/secure_auth_context_test.cc
  deps:
  - grpc++_test_util
  - grpc_test_util
  - grpc++
  - grpc
  - gpr_test_util
  - gpr
- name: secure_sync_unary_ping_pong_test
  build: test
  language: c++
  src:
  - test/cpp/qps/secure_sync_unary_ping_pong_test.cc
  deps:
  - qps
  - grpc++_core_stats
  - grpc++_test_util
  - grpc_test_util
  - grpc++
  - grpc
  - gpr_test_util
  - gpr
  - grpc++_test_config
  platforms:
  - mac
  - linux
  - posix
- name: server_builder_plugin_test
  gtest: true
  build: test
  language: c++
  src:
  - test/cpp/end2end/server_builder_plugin_test.cc
  deps:
  - grpc++_test_util
  - grpc_test_util
  - grpc++
  - grpc
  - gpr_test_util
  - gpr
- name: server_builder_test
  gtest: true
  build: test
  language: c++
  src:
  - src/proto/grpc/testing/echo_messages.proto
  - src/proto/grpc/testing/echo.proto
  - test/cpp/server/server_builder_test.cc
  deps:
  - grpc++_test_util_unsecure
  - grpc_test_util_unsecure
  - gpr_test_util
  - grpc++_unsecure
  - grpc_unsecure
  - gpr
- name: server_context_test_spouse_test
  gtest: true
  build: test
  language: c++
  src:
  - test/cpp/test/server_context_test_spouse_test.cc
  deps:
  - grpc_test_util
  - grpc++
  - grpc
  - gpr_test_util
  - gpr
  uses:
  - grpc++_test
- name: server_crash_test
  gtest: true
  cpu_cost: 0.1
  build: test
  language: c++
  src:
  - test/cpp/end2end/server_crash_test.cc
  deps:
  - grpc++_test_util
  - grpc_test_util
  - grpc++
  - grpc
  - gpr_test_util
  - gpr
  platforms:
  - mac
  - linux
  - posix
- name: server_crash_test_client
  build: test
  run: false
  language: c++
  src:
  - test/cpp/end2end/server_crash_test_client.cc
  deps:
  - grpc++_test_util
  - grpc_test_util
  - grpc++
  - grpc
  - gpr_test_util
  - gpr
- name: server_request_call_test
  gtest: true
  build: test
  language: c++
  src:
  - src/proto/grpc/testing/echo_messages.proto
  - src/proto/grpc/testing/echo.proto
  - test/cpp/server/server_request_call_test.cc
  deps:
  - grpc++_test_util_unsecure
  - grpc_test_util_unsecure
  - gpr_test_util
  - grpc++_unsecure
  - grpc_unsecure
  - gpr
- name: shutdown_test
  gtest: true
  build: test
  language: c++
  src:
  - test/cpp/end2end/shutdown_test.cc
  deps:
  - grpc++_test_util
  - grpc_test_util
  - grpc++
  - grpc
  - gpr_test_util
  - gpr
- name: stats_test
  gtest: true
  build: test
  language: c++
  src:
  - test/core/debug/stats_test.cc
  deps:
  - grpc++_test_util
  - grpc_test_util
  - grpc
  - gpr_test_util
  - gpr
  uses_polling: false
- name: status_test
  build: test
  language: c++
  src:
  - test/cpp/util/status_test.cc
  deps:
  - grpc_test_util
  - grpc++
  - grpc
  - gpr_test_util
  - gpr
  uses_polling: false
- name: streaming_throughput_test
  gtest: true
  build: test
  language: c++
  src:
  - test/cpp/end2end/streaming_throughput_test.cc
  deps:
  - grpc++_test_util
  - grpc_test_util
  - grpc++
  - grpc
  - gpr_test_util
  - gpr
  platforms:
  - mac
  - linux
  - posix
- name: stress_test
  build: test
  run: false
  language: c++
  headers:
  - test/cpp/interop/client_helper.h
  - test/cpp/interop/interop_client.h
  - test/cpp/interop/stress_interop_client.h
  - test/cpp/util/create_test_channel.h
  - test/cpp/util/metrics_server.h
  src:
  - src/proto/grpc/testing/empty.proto
  - src/proto/grpc/testing/messages.proto
  - src/proto/grpc/testing/metrics.proto
  - src/proto/grpc/testing/test.proto
  - test/cpp/interop/interop_client.cc
  - test/cpp/interop/stress_interop_client.cc
  - test/cpp/interop/stress_test.cc
  - test/cpp/util/metrics_server.cc
  deps:
  - grpc++_test_util
  - grpc_test_util
  - grpc++
  - grpc
  - gpr_test_util
  - gpr
  - grpc++_test_config
- name: thread_manager_test
  build: test
  language: c++
  src:
  - test/cpp/thread_manager/thread_manager_test.cc
  deps:
  - grpc++_unsecure
  - grpc_unsecure
  - gpr
  - grpc++_test_config
- name: thread_stress_test
  gtest: true
  cpu_cost: 100
  build: test
  language: c++
  src:
  - test/cpp/end2end/thread_stress_test.cc
  deps:
  - grpc++_test_util_unsecure
  - grpc_test_util_unsecure
  - grpc++_unsecure
  - grpc_unsecure
  - gpr_test_util
  - gpr
  timeout_seconds: 1200
- name: transport_metadata_test
  build: test
  language: c++
  src:
  - test/core/transport/metadata_test.c
  deps:
  - grpc_test_util
  - grpc
  - gpr_test_util
  - gpr
- name: transport_pid_controller_test
  build: test
  language: c++
  src:
  - test/core/transport/pid_controller_test.cc
  deps:
  - grpc++_test_util
  - grpc++
  - grpc_test_util
  - grpc
  - gpr_test_util
  - gpr
- name: writes_per_rpc_test
  gtest: true
  cpu_cost: 0.5
  build: test
  language: c++
  src:
  - test/cpp/performance/writes_per_rpc_test.cc
  deps:
  - grpc++_test_util
  - grpc_test_util
  - grpc++
  - grpc
  - gpr_test_util
  - gpr
  platforms:
  - mac
  - linux
  - posix
- name: public_headers_must_be_c89
  build: test
  language: c89
  src:
  - test/core/surface/public_headers_must_be_c89.c
  deps:
  - grpc
  - gpr
vspackages:
- linkage: static
  name: grpc.dependencies.zlib
  props: false
  redist: true
  version: 1.2.8.10
- linkage: static
  name: grpc.dependencies.openssl
  props: true
  redist: true
  version: 1.0.204.1
- name: gflags
  props: false
  redist: false
  version: 2.1.2.1
- name: gtest
  props: false
  redist: false
  version: 1.7.0.1
configs:
  asan:
    CC: clang
    CPPFLAGS: -O0 -fsanitize-coverage=edge -fsanitize=address -fno-omit-frame-pointer
      -Wno-unused-command-line-argument -DGPR_NO_DIRECT_SYSCALLS
    CXX: clang++
    LD: clang++
    LDFLAGS: -fsanitize=address
    LDXX: clang++
    compile_the_world: true
    test_environ:
      ASAN_OPTIONS: detect_leaks=1:color=always
      LSAN_OPTIONS: suppressions=tools/lsan_suppressions.txt:report_objects=1
  asan-noleaks:
    CC: clang
    CPPFLAGS: -O0 -fsanitize-coverage=edge -fsanitize=address -fno-omit-frame-pointer
      -Wno-unused-command-line-argument -DGPR_NO_DIRECT_SYSCALLS
    CXX: clang++
    LD: clang++
    LDFLAGS: -fsanitize=address
    LDXX: clang++
    compile_the_world: true
    test_environ:
      ASAN_OPTIONS: detect_leaks=0:color=always
  asan-trace-cmp:
    CC: clang
    CPPFLAGS: -O0 -fsanitize-coverage=edge -fsanitize-coverage=trace-cmp -fsanitize=address
      -fno-omit-frame-pointer -Wno-unused-command-line-argument -DGPR_NO_DIRECT_SYSCALLS
    CXX: clang++
    LD: clang++
    LDFLAGS: -fsanitize=address
    LDXX: clang++
    compile_the_world: true
    test_environ:
      ASAN_OPTIONS: detect_leaks=1:color=always
      LSAN_OPTIONS: suppressions=tools/lsan_suppressions.txt:report_objects=1
  basicprof:
    CPPFLAGS: -O2 -DGRPC_BASIC_PROFILER -DGRPC_TIMERS_RDTSC
    DEFINES: NDEBUG
  c++-compat:
    CFLAGS: -Wc++-compat
    CPPFLAGS: -O0
    DEFINES: _DEBUG DEBUG
  counters:
    CPPFLAGS: -O2 -DGPR_LOW_LEVEL_COUNTERS
    DEFINES: NDEBUG
  dbg:
    CPPFLAGS: -O0
    CXXFLAGS: -fno-exceptions
    DEFINES: _DEBUG DEBUG
  gcov:
    CC: gcc
    CPPFLAGS: -O0 -fprofile-arcs -ftest-coverage -Wno-return-type
    CXX: g++
    DEFINES: _DEBUG DEBUG GPR_GCOV
    LD: gcc
    LDFLAGS: -fprofile-arcs -ftest-coverage -rdynamic -lstdc++
    LDXX: g++
  helgrind:
    CPPFLAGS: -O0
    DEFINES: _DEBUG DEBUG
    LDFLAGS: -rdynamic
    valgrind: --tool=helgrind
  lto:
    CPPFLAGS: -O2
    DEFINES: NDEBUG
  memcheck:
    CPPFLAGS: -O0
    DEFINES: _DEBUG DEBUG
    LDFLAGS: -rdynamic
    valgrind: --tool=memcheck --leak-check=full
  msan:
    CC: clang
    CPPFLAGS: -O0 -fsanitize-coverage=edge -fsanitize=memory -fsanitize-memory-track-origins
      -fno-omit-frame-pointer -DGTEST_HAS_TR1_TUPLE=0 -DGTEST_USE_OWN_TR1_TUPLE=1
      -Wno-unused-command-line-argument -fPIE -pie -DGPR_NO_DIRECT_SYSCALLS
    CXX: clang++
    DEFINES: NDEBUG
    LD: clang++
    LDFLAGS: -fsanitize=memory -DGTEST_HAS_TR1_TUPLE=0 -DGTEST_USE_OWN_TR1_TUPLE=1
      -fPIE -pie $(if $(JENKINS_BUILD),-Wl$(comma)-Ttext-segment=0x7e0000000000,)
    LDXX: clang++
    compile_the_world: true
  mutrace:
    CPPFLAGS: -O3 -fno-omit-frame-pointer
    DEFINES: NDEBUG
    LDFLAGS: -rdynamic
  opt:
    CPPFLAGS: -O2
    CXXFLAGS: -fno-exceptions
    DEFINES: NDEBUG
  stapprof:
    CPPFLAGS: -O2 -DGRPC_STAP_PROFILER
    DEFINES: NDEBUG
  tsan:
    CC: clang
    CPPFLAGS: -O0 -fsanitize=thread -fno-omit-frame-pointer -Wno-unused-command-line-argument
      -DGPR_NO_DIRECT_SYSCALLS
    CXX: clang++
    DEFINES: GRPC_TSAN
    LD: clang++
    LDFLAGS: -fsanitize=thread
    LDXX: clang++
    compile_the_world: true
    test_environ:
      TSAN_OPTIONS: suppressions=tools/tsan_suppressions.txt:halt_on_error=1:second_deadlock_stack=1
  ubsan:
    CC: clang
    CPPFLAGS: -O0 -fsanitize-coverage=edge -fsanitize=undefined -fno-omit-frame-pointer
      -Wno-unused-command-line-argument -Wvarargs
    CXX: clang++
    DEFINES: NDEBUG GRPC_UBSAN
    LD: clang++
    LDFLAGS: -fsanitize=undefined,unsigned-integer-overflow
    LDXX: clang++
    compile_the_world: true
    test_environ:
      UBSAN_OPTIONS: halt_on_error=1:print_stacktrace=1:suppressions=tools/ubsan_suppressions.txt
defaults:
  ares:
    CFLAGS: -Wno-sign-conversion $(if $(subst Darwin,,$(SYSTEM)),,-Wno-shorten-64-to-32)
      $(if $(subst MINGW32,,$(SYSTEM)),-Wno-invalid-source-encoding,)
    CPPFLAGS: -Ithird_party/cares -Ithird_party/cares/cares -fvisibility=hidden -D_GNU_SOURCE
      $(if $(subst Darwin,,$(SYSTEM)),,-Ithird_party/cares/config_darwin) $(if $(subst
      FreeBSD,,$(SYSTEM)),,-Ithird_party/cares/config_freebsd) $(if $(subst Linux,,$(SYSTEM)),,-Ithird_party/cares/config_linux)
      $(if $(subst OpenBSD,,$(SYSTEM)),,-Ithird_party/cares/config_openbsd) -DWIN32_LEAN_AND_MEAN
      -D_HAS_EXCEPTIONS=0 -DNOMINMAX $(if $(subst MINGW32,,$(SYSTEM)),-DHAVE_CONFIG_H,)
  benchmark:
    CPPFLAGS: -Ithird_party/benchmark/include -DHAVE_POSIX_REGEX
  boringssl:
    CFLAGS: -Wno-sign-conversion -Wno-conversion -Wno-unused-value -Wno-unknown-pragmas
      -Wno-implicit-function-declaration -Wno-unused-variable -Wno-sign-compare $(NO_W_EXTRA_SEMI)
    CPPFLAGS: -Ithird_party/boringssl/include -fvisibility=hidden -DOPENSSL_NO_ASM
      -D_GNU_SOURCE -DWIN32_LEAN_AND_MEAN -D_HAS_EXCEPTIONS=0 -DNOMINMAX
  global:
    CPPFLAGS: -g -Wall -Wextra -Werror -Wno-long-long -Wno-unused-parameter -DOSATOMIC_USE_INLINED=1
    LDFLAGS: -g
  zlib:
    CFLAGS: -Wno-sign-conversion -Wno-conversion -Wno-unused-value -Wno-implicit-function-declaration
      $(W_NO_SHIFT_NEGATIVE_VALUE) -fvisibility=hidden
node_modules:
- deps:
  - grpc
  - gpr
  - boringssl
  - z
  headers:
  - src/node/ext/byte_buffer.h
  - src/node/ext/call.h
  - src/node/ext/call_credentials.h
  - src/node/ext/channel.h
  - src/node/ext/channel_credentials.h
  - src/node/ext/completion_queue.h
  - src/node/ext/server.h
  - src/node/ext/server_credentials.h
  - src/node/ext/slice.h
  - src/node/ext/timeval.h
  js:
  - src/node/index.js
  - src/node/src/client.js
  - src/node/src/common.js
  - src/node/src/credentials.js
  - src/node/src/constants.js
  - src/node/src/grpc_extension.js
  - src/node/src/metadata.js
  - src/node/src/server.js
  name: grpc_node
  src:
  - src/node/ext/byte_buffer.cc
  - src/node/ext/call.cc
  - src/node/ext/call_credentials.cc
  - src/node/ext/channel.cc
  - src/node/ext/channel_credentials.cc
  - src/node/ext/completion_queue.cc
  - src/node/ext/node_grpc.cc
  - src/node/ext/server.cc
  - src/node/ext/server_credentials.cc
  - src/node/ext/slice.cc
  - src/node/ext/timeval.cc
openssl_fallback:
  base_uri: https://openssl.org/source/old/1.0.2/
  extraction_dir: openssl-1.0.2f
  tarball: openssl-1.0.2f.tar.gz
php_config_m4:
  deps:
  - grpc
  - gpr
  - boringssl
  - z
  headers:
  - src/php/ext/grpc/byte_buffer.h
  - src/php/ext/grpc/call.h
  - src/php/ext/grpc/call_credentials.h
  - src/php/ext/grpc/channel.h
  - src/php/ext/grpc/channel_credentials.h
  - src/php/ext/grpc/completion_queue.h
  - src/php/ext/grpc/php7_wrapper.h
  - src/php/ext/grpc/php_grpc.h
  - src/php/ext/grpc/server.h
  - src/php/ext/grpc/server_credentials.h
  - src/php/ext/grpc/timeval.h
  - src/php/ext/grpc/version.h
  src:
  - src/php/ext/grpc/byte_buffer.c
  - src/php/ext/grpc/call.c
  - src/php/ext/grpc/call_credentials.c
  - src/php/ext/grpc/channel.c
  - src/php/ext/grpc/channel_credentials.c
  - src/php/ext/grpc/completion_queue.c
  - src/php/ext/grpc/php_grpc.c
  - src/php/ext/grpc/server.c
  - src/php/ext/grpc/server_credentials.c
  - src/php/ext/grpc/timeval.c
python_dependencies:
  deps:
  - grpc
  - gpr
  - ares
  - boringssl
  - z
ruby_gem:
  deps:
  - grpc
  - gpr
  - ares
  - boringssl
  - z<|MERGE_RESOLUTION|>--- conflicted
+++ resolved
@@ -3395,8 +3395,6 @@
   - grpc
   - gpr_test_util
   - gpr
-<<<<<<< HEAD
-=======
 - name: transport_metadata_test
   build: test
   language: c
@@ -3408,18 +3406,6 @@
   - gpr_test_util
   - gpr
   uses_polling: false
-- name: transport_pid_controller_test
-  build: test
-  language: c
-  src:
-  - test/core/transport/pid_controller_test.c
-  deps:
-  - grpc_test_util
-  - grpc
-  - gpr_test_util
-  - gpr
-  uses_polling: false
->>>>>>> f00d8fb1
 - name: transport_security_test
   build: test
   language: c
