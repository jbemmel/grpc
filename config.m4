PHP_ARG_ENABLE(grpc, whether to enable grpc support,
[  --enable-grpc           Enable grpc support])

if test "$PHP_GRPC" != "no"; then
  dnl Write more examples of tests here...

  dnl # --with-grpc -> add include path
  PHP_ADD_INCLUDE(../../grpc/include)
  PHP_ADD_INCLUDE(../../grpc/src/php/ext/grpc)
  PHP_ADD_INCLUDE(../../grpc/third_party/boringssl/include)

  LIBS="-lpthread $LIBS"

  GRPC_SHARED_LIBADD="-lpthread $GRPC_SHARED_LIBADD"
  PHP_ADD_LIBRARY(pthread)

  PHP_ADD_LIBRARY(dl,,GRPC_SHARED_LIBADD)
  PHP_ADD_LIBRARY(dl)

  case $host in
    *darwin*) ;;
    *)
      PHP_ADD_LIBRARY(rt,,GRPC_SHARED_LIBADD)
      PHP_ADD_LIBRARY(rt)
      ;;
  esac

  PHP_NEW_EXTENSION(grpc,
    src/php/ext/grpc/byte_buffer.c \
    src/php/ext/grpc/call.c \
    src/php/ext/grpc/call_credentials.c \
    src/php/ext/grpc/channel.c \
    src/php/ext/grpc/channel_credentials.c \
    src/php/ext/grpc/completion_queue.c \
    src/php/ext/grpc/php_grpc.c \
    src/php/ext/grpc/server.c \
    src/php/ext/grpc/server_credentials.c \
    src/php/ext/grpc/timeval.c \
    src/core/lib/profiling/basic_timers.c \
    src/core/lib/profiling/stap_timers.c \
    src/core/lib/support/alloc.c \
    src/core/lib/support/avl.c \
    src/core/lib/support/backoff.c \
    src/core/lib/support/cmdline.c \
    src/core/lib/support/cpu_iphone.c \
    src/core/lib/support/cpu_linux.c \
    src/core/lib/support/cpu_posix.c \
    src/core/lib/support/cpu_windows.c \
    src/core/lib/support/env_linux.c \
    src/core/lib/support/env_posix.c \
    src/core/lib/support/env_windows.c \
    src/core/lib/support/histogram.c \
    src/core/lib/support/host_port.c \
    src/core/lib/support/log.c \
    src/core/lib/support/log_android.c \
    src/core/lib/support/log_linux.c \
    src/core/lib/support/log_posix.c \
    src/core/lib/support/log_windows.c \
    src/core/lib/support/mpscq.c \
    src/core/lib/support/murmur_hash.c \
    src/core/lib/support/percent_encoding.c \
    src/core/lib/support/slice.c \
    src/core/lib/support/slice_buffer.c \
    src/core/lib/support/stack_lockfree.c \
    src/core/lib/support/string.c \
    src/core/lib/support/string_posix.c \
    src/core/lib/support/string_util_windows.c \
    src/core/lib/support/string_windows.c \
    src/core/lib/support/subprocess_posix.c \
    src/core/lib/support/subprocess_windows.c \
    src/core/lib/support/sync.c \
    src/core/lib/support/sync_posix.c \
    src/core/lib/support/sync_windows.c \
    src/core/lib/support/thd.c \
    src/core/lib/support/thd_posix.c \
    src/core/lib/support/thd_windows.c \
    src/core/lib/support/time.c \
    src/core/lib/support/time_posix.c \
    src/core/lib/support/time_precise.c \
    src/core/lib/support/time_windows.c \
    src/core/lib/support/tls_pthread.c \
    src/core/lib/support/tmpfile_msys.c \
    src/core/lib/support/tmpfile_posix.c \
    src/core/lib/support/tmpfile_windows.c \
    src/core/lib/support/wrap_memcpy.c \
    src/core/lib/surface/init.c \
    src/core/lib/channel/channel_args.c \
    src/core/lib/channel/channel_stack.c \
    src/core/lib/channel/channel_stack_builder.c \
    src/core/lib/channel/compress_filter.c \
    src/core/lib/channel/connected_channel.c \
    src/core/lib/channel/deadline_filter.c \
    src/core/lib/channel/handshaker.c \
    src/core/lib/channel/http_client_filter.c \
    src/core/lib/channel/http_server_filter.c \
    src/core/lib/channel/message_size_filter.c \
    src/core/lib/compression/compression.c \
    src/core/lib/compression/message_compress.c \
    src/core/lib/debug/trace.c \
    src/core/lib/http/format_request.c \
    src/core/lib/http/httpcli.c \
    src/core/lib/http/parser.c \
    src/core/lib/iomgr/closure.c \
    src/core/lib/iomgr/combiner.c \
    src/core/lib/iomgr/endpoint.c \
    src/core/lib/iomgr/endpoint_pair_posix.c \
    src/core/lib/iomgr/endpoint_pair_uv.c \
    src/core/lib/iomgr/endpoint_pair_windows.c \
    src/core/lib/iomgr/error.c \
    src/core/lib/iomgr/ev_epoll_linux.c \
    src/core/lib/iomgr/ev_poll_and_epoll_posix.c \
    src/core/lib/iomgr/ev_poll_posix.c \
    src/core/lib/iomgr/ev_posix.c \
    src/core/lib/iomgr/exec_ctx.c \
    src/core/lib/iomgr/executor.c \
    src/core/lib/iomgr/iocp_windows.c \
    src/core/lib/iomgr/iomgr.c \
    src/core/lib/iomgr/iomgr_posix.c \
    src/core/lib/iomgr/iomgr_uv.c \
    src/core/lib/iomgr/iomgr_windows.c \
    src/core/lib/iomgr/load_file.c \
    src/core/lib/iomgr/network_status_tracker.c \
    src/core/lib/iomgr/polling_entity.c \
    src/core/lib/iomgr/pollset_set_uv.c \
    src/core/lib/iomgr/pollset_set_windows.c \
    src/core/lib/iomgr/pollset_uv.c \
    src/core/lib/iomgr/pollset_windows.c \
    src/core/lib/iomgr/resolve_address_posix.c \
    src/core/lib/iomgr/resolve_address_uv.c \
    src/core/lib/iomgr/resolve_address_windows.c \
    src/core/lib/iomgr/resource_quota.c \
    src/core/lib/iomgr/sockaddr_utils.c \
    src/core/lib/iomgr/socket_utils_common_posix.c \
    src/core/lib/iomgr/socket_utils_linux.c \
    src/core/lib/iomgr/socket_utils_posix.c \
    src/core/lib/iomgr/socket_utils_uv.c \
    src/core/lib/iomgr/socket_utils_windows.c \
    src/core/lib/iomgr/socket_windows.c \
    src/core/lib/iomgr/tcp_client_posix.c \
    src/core/lib/iomgr/tcp_client_uv.c \
    src/core/lib/iomgr/tcp_client_windows.c \
    src/core/lib/iomgr/tcp_posix.c \
    src/core/lib/iomgr/tcp_server_posix.c \
    src/core/lib/iomgr/tcp_server_uv.c \
    src/core/lib/iomgr/tcp_server_windows.c \
    src/core/lib/iomgr/tcp_uv.c \
    src/core/lib/iomgr/tcp_windows.c \
    src/core/lib/iomgr/time_averaged_stats.c \
    src/core/lib/iomgr/timer_generic.c \
    src/core/lib/iomgr/timer_heap.c \
    src/core/lib/iomgr/timer_uv.c \
    src/core/lib/iomgr/udp_server.c \
    src/core/lib/iomgr/unix_sockets_posix.c \
    src/core/lib/iomgr/unix_sockets_posix_noop.c \
    src/core/lib/iomgr/wakeup_fd_cv.c \
    src/core/lib/iomgr/wakeup_fd_eventfd.c \
    src/core/lib/iomgr/wakeup_fd_nospecial.c \
    src/core/lib/iomgr/wakeup_fd_pipe.c \
    src/core/lib/iomgr/wakeup_fd_posix.c \
    src/core/lib/iomgr/workqueue_uv.c \
    src/core/lib/iomgr/workqueue_windows.c \
    src/core/lib/json/json.c \
    src/core/lib/json/json_reader.c \
    src/core/lib/json/json_string.c \
    src/core/lib/json/json_writer.c \
    src/core/lib/surface/alarm.c \
    src/core/lib/surface/api_trace.c \
    src/core/lib/surface/byte_buffer.c \
    src/core/lib/surface/byte_buffer_reader.c \
    src/core/lib/surface/call.c \
    src/core/lib/surface/call_details.c \
    src/core/lib/surface/call_log_batch.c \
    src/core/lib/surface/channel.c \
    src/core/lib/surface/channel_init.c \
    src/core/lib/surface/channel_ping.c \
    src/core/lib/surface/channel_stack_type.c \
    src/core/lib/surface/completion_queue.c \
    src/core/lib/surface/event_string.c \
    src/core/lib/surface/lame_client.c \
    src/core/lib/surface/metadata_array.c \
    src/core/lib/surface/server.c \
    src/core/lib/surface/validate_metadata.c \
    src/core/lib/surface/version.c \
    src/core/lib/transport/byte_stream.c \
    src/core/lib/transport/connectivity_state.c \
    src/core/lib/transport/mdstr_hash_table.c \
    src/core/lib/transport/metadata.c \
    src/core/lib/transport/metadata_batch.c \
<<<<<<< HEAD
    src/core/lib/transport/pid_controller.c \
=======
    src/core/lib/transport/method_config.c \
>>>>>>> 6628e36a
    src/core/lib/transport/static_metadata.c \
    src/core/lib/transport/timeout_encoding.c \
    src/core/lib/transport/transport.c \
    src/core/lib/transport/transport_op_string.c \
    src/core/ext/transport/chttp2/server/secure/server_secure_chttp2.c \
    src/core/ext/transport/chttp2/transport/bin_decoder.c \
    src/core/ext/transport/chttp2/transport/bin_encoder.c \
    src/core/ext/transport/chttp2/transport/chttp2_plugin.c \
    src/core/ext/transport/chttp2/transport/chttp2_transport.c \
    src/core/ext/transport/chttp2/transport/frame_data.c \
    src/core/ext/transport/chttp2/transport/frame_goaway.c \
    src/core/ext/transport/chttp2/transport/frame_ping.c \
    src/core/ext/transport/chttp2/transport/frame_rst_stream.c \
    src/core/ext/transport/chttp2/transport/frame_settings.c \
    src/core/ext/transport/chttp2/transport/frame_window_update.c \
    src/core/ext/transport/chttp2/transport/hpack_encoder.c \
    src/core/ext/transport/chttp2/transport/hpack_parser.c \
    src/core/ext/transport/chttp2/transport/hpack_table.c \
    src/core/ext/transport/chttp2/transport/huffsyms.c \
    src/core/ext/transport/chttp2/transport/incoming_metadata.c \
    src/core/ext/transport/chttp2/transport/parsing.c \
    src/core/ext/transport/chttp2/transport/status_conversion.c \
    src/core/ext/transport/chttp2/transport/stream_lists.c \
    src/core/ext/transport/chttp2/transport/stream_map.c \
    src/core/ext/transport/chttp2/transport/varint.c \
    src/core/ext/transport/chttp2/transport/writing.c \
    src/core/ext/transport/chttp2/alpn/alpn.c \
    src/core/lib/http/httpcli_security_connector.c \
    src/core/lib/security/context/security_context.c \
    src/core/lib/security/credentials/composite/composite_credentials.c \
    src/core/lib/security/credentials/credentials.c \
    src/core/lib/security/credentials/credentials_metadata.c \
    src/core/lib/security/credentials/fake/fake_credentials.c \
    src/core/lib/security/credentials/google_default/credentials_generic.c \
    src/core/lib/security/credentials/google_default/google_default_credentials.c \
    src/core/lib/security/credentials/iam/iam_credentials.c \
    src/core/lib/security/credentials/jwt/json_token.c \
    src/core/lib/security/credentials/jwt/jwt_credentials.c \
    src/core/lib/security/credentials/jwt/jwt_verifier.c \
    src/core/lib/security/credentials/oauth2/oauth2_credentials.c \
    src/core/lib/security/credentials/plugin/plugin_credentials.c \
    src/core/lib/security/credentials/ssl/ssl_credentials.c \
    src/core/lib/security/transport/client_auth_filter.c \
    src/core/lib/security/transport/handshake.c \
    src/core/lib/security/transport/secure_endpoint.c \
    src/core/lib/security/transport/security_connector.c \
    src/core/lib/security/transport/server_auth_filter.c \
    src/core/lib/security/transport/tsi_error.c \
    src/core/lib/security/util/b64.c \
    src/core/lib/security/util/json_util.c \
    src/core/lib/surface/init_secure.c \
    src/core/lib/tsi/fake_transport_security.c \
    src/core/lib/tsi/ssl_transport_security.c \
    src/core/lib/tsi/transport_security.c \
    src/core/ext/transport/chttp2/client/secure/secure_channel_create.c \
    src/core/ext/client_channel/channel_connectivity.c \
    src/core/ext/client_channel/client_channel.c \
    src/core/ext/client_channel/client_channel_factory.c \
    src/core/ext/client_channel/client_channel_plugin.c \
    src/core/ext/client_channel/connector.c \
    src/core/ext/client_channel/default_initial_connect_string.c \
    src/core/ext/client_channel/http_connect_handshaker.c \
    src/core/ext/client_channel/initial_connect_string.c \
    src/core/ext/client_channel/lb_policy.c \
    src/core/ext/client_channel/lb_policy_factory.c \
    src/core/ext/client_channel/lb_policy_registry.c \
    src/core/ext/client_channel/parse_address.c \
    src/core/ext/client_channel/resolver.c \
    src/core/ext/client_channel/resolver_factory.c \
    src/core/ext/client_channel/resolver_registry.c \
    src/core/ext/client_channel/subchannel.c \
    src/core/ext/client_channel/subchannel_index.c \
    src/core/ext/client_channel/uri_parser.c \
    src/core/ext/transport/chttp2/server/insecure/server_chttp2.c \
    src/core/ext/transport/chttp2/server/insecure/server_chttp2_posix.c \
    src/core/ext/transport/chttp2/client/insecure/channel_create.c \
    src/core/ext/transport/chttp2/client/insecure/channel_create_posix.c \
    src/core/ext/lb_policy/grpclb/grpclb.c \
    src/core/ext/lb_policy/grpclb/load_balancer_api.c \
    src/core/ext/lb_policy/grpclb/proto/grpc/lb/v1/load_balancer.pb.c \
    third_party/nanopb/pb_common.c \
    third_party/nanopb/pb_decode.c \
    third_party/nanopb/pb_encode.c \
    src/core/ext/lb_policy/pick_first/pick_first.c \
    src/core/ext/lb_policy/round_robin/round_robin.c \
    src/core/ext/resolver/dns/native/dns_resolver.c \
    src/core/ext/resolver/sockaddr/sockaddr_resolver.c \
    src/core/ext/load_reporting/load_reporting.c \
    src/core/ext/load_reporting/load_reporting_filter.c \
    src/core/ext/census/base_resources.c \
    src/core/ext/census/context.c \
    src/core/ext/census/gen/census.pb.c \
    src/core/ext/census/gen/trace_context.pb.c \
    src/core/ext/census/grpc_context.c \
    src/core/ext/census/grpc_filter.c \
    src/core/ext/census/grpc_plugin.c \
    src/core/ext/census/initialize.c \
    src/core/ext/census/mlog.c \
    src/core/ext/census/operation.c \
    src/core/ext/census/placeholders.c \
    src/core/ext/census/resource.c \
    src/core/ext/census/trace_context.c \
    src/core/ext/census/tracing.c \
    src/core/plugin_registry/grpc_plugin_registry.c \
    src/boringssl/err_data.c \
    third_party/boringssl/crypto/aes/aes.c \
    third_party/boringssl/crypto/aes/mode_wrappers.c \
    third_party/boringssl/crypto/asn1/a_bitstr.c \
    third_party/boringssl/crypto/asn1/a_bool.c \
    third_party/boringssl/crypto/asn1/a_bytes.c \
    third_party/boringssl/crypto/asn1/a_d2i_fp.c \
    third_party/boringssl/crypto/asn1/a_dup.c \
    third_party/boringssl/crypto/asn1/a_enum.c \
    third_party/boringssl/crypto/asn1/a_gentm.c \
    third_party/boringssl/crypto/asn1/a_i2d_fp.c \
    third_party/boringssl/crypto/asn1/a_int.c \
    third_party/boringssl/crypto/asn1/a_mbstr.c \
    third_party/boringssl/crypto/asn1/a_object.c \
    third_party/boringssl/crypto/asn1/a_octet.c \
    third_party/boringssl/crypto/asn1/a_print.c \
    third_party/boringssl/crypto/asn1/a_strnid.c \
    third_party/boringssl/crypto/asn1/a_time.c \
    third_party/boringssl/crypto/asn1/a_type.c \
    third_party/boringssl/crypto/asn1/a_utctm.c \
    third_party/boringssl/crypto/asn1/a_utf8.c \
    third_party/boringssl/crypto/asn1/asn1_lib.c \
    third_party/boringssl/crypto/asn1/asn1_par.c \
    third_party/boringssl/crypto/asn1/asn_pack.c \
    third_party/boringssl/crypto/asn1/bio_asn1.c \
    third_party/boringssl/crypto/asn1/bio_ndef.c \
    third_party/boringssl/crypto/asn1/f_enum.c \
    third_party/boringssl/crypto/asn1/f_int.c \
    third_party/boringssl/crypto/asn1/f_string.c \
    third_party/boringssl/crypto/asn1/t_bitst.c \
    third_party/boringssl/crypto/asn1/t_pkey.c \
    third_party/boringssl/crypto/asn1/tasn_dec.c \
    third_party/boringssl/crypto/asn1/tasn_enc.c \
    third_party/boringssl/crypto/asn1/tasn_fre.c \
    third_party/boringssl/crypto/asn1/tasn_new.c \
    third_party/boringssl/crypto/asn1/tasn_prn.c \
    third_party/boringssl/crypto/asn1/tasn_typ.c \
    third_party/boringssl/crypto/asn1/tasn_utl.c \
    third_party/boringssl/crypto/asn1/x_bignum.c \
    third_party/boringssl/crypto/asn1/x_long.c \
    third_party/boringssl/crypto/base64/base64.c \
    third_party/boringssl/crypto/bio/bio.c \
    third_party/boringssl/crypto/bio/bio_mem.c \
    third_party/boringssl/crypto/bio/buffer.c \
    third_party/boringssl/crypto/bio/connect.c \
    third_party/boringssl/crypto/bio/fd.c \
    third_party/boringssl/crypto/bio/file.c \
    third_party/boringssl/crypto/bio/hexdump.c \
    third_party/boringssl/crypto/bio/pair.c \
    third_party/boringssl/crypto/bio/printf.c \
    third_party/boringssl/crypto/bio/socket.c \
    third_party/boringssl/crypto/bio/socket_helper.c \
    third_party/boringssl/crypto/bn/add.c \
    third_party/boringssl/crypto/bn/asm/x86_64-gcc.c \
    third_party/boringssl/crypto/bn/bn.c \
    third_party/boringssl/crypto/bn/bn_asn1.c \
    third_party/boringssl/crypto/bn/cmp.c \
    third_party/boringssl/crypto/bn/convert.c \
    third_party/boringssl/crypto/bn/ctx.c \
    third_party/boringssl/crypto/bn/div.c \
    third_party/boringssl/crypto/bn/exponentiation.c \
    third_party/boringssl/crypto/bn/gcd.c \
    third_party/boringssl/crypto/bn/generic.c \
    third_party/boringssl/crypto/bn/kronecker.c \
    third_party/boringssl/crypto/bn/montgomery.c \
    third_party/boringssl/crypto/bn/mul.c \
    third_party/boringssl/crypto/bn/prime.c \
    third_party/boringssl/crypto/bn/random.c \
    third_party/boringssl/crypto/bn/rsaz_exp.c \
    third_party/boringssl/crypto/bn/shift.c \
    third_party/boringssl/crypto/bn/sqrt.c \
    third_party/boringssl/crypto/buf/buf.c \
    third_party/boringssl/crypto/bytestring/asn1_compat.c \
    third_party/boringssl/crypto/bytestring/ber.c \
    third_party/boringssl/crypto/bytestring/cbb.c \
    third_party/boringssl/crypto/bytestring/cbs.c \
    third_party/boringssl/crypto/chacha/chacha_generic.c \
    third_party/boringssl/crypto/chacha/chacha_vec.c \
    third_party/boringssl/crypto/cipher/aead.c \
    third_party/boringssl/crypto/cipher/cipher.c \
    third_party/boringssl/crypto/cipher/derive_key.c \
    third_party/boringssl/crypto/cipher/e_aes.c \
    third_party/boringssl/crypto/cipher/e_chacha20poly1305.c \
    third_party/boringssl/crypto/cipher/e_des.c \
    third_party/boringssl/crypto/cipher/e_null.c \
    third_party/boringssl/crypto/cipher/e_rc2.c \
    third_party/boringssl/crypto/cipher/e_rc4.c \
    third_party/boringssl/crypto/cipher/e_ssl3.c \
    third_party/boringssl/crypto/cipher/e_tls.c \
    third_party/boringssl/crypto/cipher/tls_cbc.c \
    third_party/boringssl/crypto/cmac/cmac.c \
    third_party/boringssl/crypto/conf/conf.c \
    third_party/boringssl/crypto/cpu-arm.c \
    third_party/boringssl/crypto/cpu-intel.c \
    third_party/boringssl/crypto/crypto.c \
    third_party/boringssl/crypto/curve25519/curve25519.c \
    third_party/boringssl/crypto/curve25519/x25519-x86_64.c \
    third_party/boringssl/crypto/des/des.c \
    third_party/boringssl/crypto/dh/check.c \
    third_party/boringssl/crypto/dh/dh.c \
    third_party/boringssl/crypto/dh/dh_asn1.c \
    third_party/boringssl/crypto/dh/params.c \
    third_party/boringssl/crypto/digest/digest.c \
    third_party/boringssl/crypto/digest/digests.c \
    third_party/boringssl/crypto/directory_posix.c \
    third_party/boringssl/crypto/directory_win.c \
    third_party/boringssl/crypto/dsa/dsa.c \
    third_party/boringssl/crypto/dsa/dsa_asn1.c \
    third_party/boringssl/crypto/ec/ec.c \
    third_party/boringssl/crypto/ec/ec_asn1.c \
    third_party/boringssl/crypto/ec/ec_key.c \
    third_party/boringssl/crypto/ec/ec_montgomery.c \
    third_party/boringssl/crypto/ec/oct.c \
    third_party/boringssl/crypto/ec/p224-64.c \
    third_party/boringssl/crypto/ec/p256-64.c \
    third_party/boringssl/crypto/ec/p256-x86_64.c \
    third_party/boringssl/crypto/ec/simple.c \
    third_party/boringssl/crypto/ec/util-64.c \
    third_party/boringssl/crypto/ec/wnaf.c \
    third_party/boringssl/crypto/ecdh/ecdh.c \
    third_party/boringssl/crypto/ecdsa/ecdsa.c \
    third_party/boringssl/crypto/ecdsa/ecdsa_asn1.c \
    third_party/boringssl/crypto/engine/engine.c \
    third_party/boringssl/crypto/err/err.c \
    third_party/boringssl/crypto/evp/algorithm.c \
    third_party/boringssl/crypto/evp/digestsign.c \
    third_party/boringssl/crypto/evp/evp.c \
    third_party/boringssl/crypto/evp/evp_asn1.c \
    third_party/boringssl/crypto/evp/evp_ctx.c \
    third_party/boringssl/crypto/evp/p_dsa_asn1.c \
    third_party/boringssl/crypto/evp/p_ec.c \
    third_party/boringssl/crypto/evp/p_ec_asn1.c \
    third_party/boringssl/crypto/evp/p_rsa.c \
    third_party/boringssl/crypto/evp/p_rsa_asn1.c \
    third_party/boringssl/crypto/evp/pbkdf.c \
    third_party/boringssl/crypto/evp/sign.c \
    third_party/boringssl/crypto/ex_data.c \
    third_party/boringssl/crypto/hkdf/hkdf.c \
    third_party/boringssl/crypto/hmac/hmac.c \
    third_party/boringssl/crypto/lhash/lhash.c \
    third_party/boringssl/crypto/md4/md4.c \
    third_party/boringssl/crypto/md5/md5.c \
    third_party/boringssl/crypto/mem.c \
    third_party/boringssl/crypto/modes/cbc.c \
    third_party/boringssl/crypto/modes/cfb.c \
    third_party/boringssl/crypto/modes/ctr.c \
    third_party/boringssl/crypto/modes/gcm.c \
    third_party/boringssl/crypto/modes/ofb.c \
    third_party/boringssl/crypto/obj/obj.c \
    third_party/boringssl/crypto/obj/obj_xref.c \
    third_party/boringssl/crypto/pem/pem_all.c \
    third_party/boringssl/crypto/pem/pem_info.c \
    third_party/boringssl/crypto/pem/pem_lib.c \
    third_party/boringssl/crypto/pem/pem_oth.c \
    third_party/boringssl/crypto/pem/pem_pk8.c \
    third_party/boringssl/crypto/pem/pem_pkey.c \
    third_party/boringssl/crypto/pem/pem_x509.c \
    third_party/boringssl/crypto/pem/pem_xaux.c \
    third_party/boringssl/crypto/pkcs8/p5_pbe.c \
    third_party/boringssl/crypto/pkcs8/p5_pbev2.c \
    third_party/boringssl/crypto/pkcs8/p8_pkey.c \
    third_party/boringssl/crypto/pkcs8/pkcs8.c \
    third_party/boringssl/crypto/poly1305/poly1305.c \
    third_party/boringssl/crypto/poly1305/poly1305_arm.c \
    third_party/boringssl/crypto/poly1305/poly1305_vec.c \
    third_party/boringssl/crypto/rand/rand.c \
    third_party/boringssl/crypto/rand/urandom.c \
    third_party/boringssl/crypto/rand/windows.c \
    third_party/boringssl/crypto/rc4/rc4.c \
    third_party/boringssl/crypto/refcount_c11.c \
    third_party/boringssl/crypto/refcount_lock.c \
    third_party/boringssl/crypto/rsa/blinding.c \
    third_party/boringssl/crypto/rsa/padding.c \
    third_party/boringssl/crypto/rsa/rsa.c \
    third_party/boringssl/crypto/rsa/rsa_asn1.c \
    third_party/boringssl/crypto/rsa/rsa_impl.c \
    third_party/boringssl/crypto/sha/sha1.c \
    third_party/boringssl/crypto/sha/sha256.c \
    third_party/boringssl/crypto/sha/sha512.c \
    third_party/boringssl/crypto/stack/stack.c \
    third_party/boringssl/crypto/thread.c \
    third_party/boringssl/crypto/thread_none.c \
    third_party/boringssl/crypto/thread_pthread.c \
    third_party/boringssl/crypto/thread_win.c \
    third_party/boringssl/crypto/time_support.c \
    third_party/boringssl/crypto/x509/a_digest.c \
    third_party/boringssl/crypto/x509/a_sign.c \
    third_party/boringssl/crypto/x509/a_strex.c \
    third_party/boringssl/crypto/x509/a_verify.c \
    third_party/boringssl/crypto/x509/asn1_gen.c \
    third_party/boringssl/crypto/x509/by_dir.c \
    third_party/boringssl/crypto/x509/by_file.c \
    third_party/boringssl/crypto/x509/i2d_pr.c \
    third_party/boringssl/crypto/x509/pkcs7.c \
    third_party/boringssl/crypto/x509/t_crl.c \
    third_party/boringssl/crypto/x509/t_req.c \
    third_party/boringssl/crypto/x509/t_x509.c \
    third_party/boringssl/crypto/x509/t_x509a.c \
    third_party/boringssl/crypto/x509/x509.c \
    third_party/boringssl/crypto/x509/x509_att.c \
    third_party/boringssl/crypto/x509/x509_cmp.c \
    third_party/boringssl/crypto/x509/x509_d2.c \
    third_party/boringssl/crypto/x509/x509_def.c \
    third_party/boringssl/crypto/x509/x509_ext.c \
    third_party/boringssl/crypto/x509/x509_lu.c \
    third_party/boringssl/crypto/x509/x509_obj.c \
    third_party/boringssl/crypto/x509/x509_r2x.c \
    third_party/boringssl/crypto/x509/x509_req.c \
    third_party/boringssl/crypto/x509/x509_set.c \
    third_party/boringssl/crypto/x509/x509_trs.c \
    third_party/boringssl/crypto/x509/x509_txt.c \
    third_party/boringssl/crypto/x509/x509_v3.c \
    third_party/boringssl/crypto/x509/x509_vfy.c \
    third_party/boringssl/crypto/x509/x509_vpm.c \
    third_party/boringssl/crypto/x509/x509cset.c \
    third_party/boringssl/crypto/x509/x509name.c \
    third_party/boringssl/crypto/x509/x509rset.c \
    third_party/boringssl/crypto/x509/x509spki.c \
    third_party/boringssl/crypto/x509/x509type.c \
    third_party/boringssl/crypto/x509/x_algor.c \
    third_party/boringssl/crypto/x509/x_all.c \
    third_party/boringssl/crypto/x509/x_attrib.c \
    third_party/boringssl/crypto/x509/x_crl.c \
    third_party/boringssl/crypto/x509/x_exten.c \
    third_party/boringssl/crypto/x509/x_info.c \
    third_party/boringssl/crypto/x509/x_name.c \
    third_party/boringssl/crypto/x509/x_pkey.c \
    third_party/boringssl/crypto/x509/x_pubkey.c \
    third_party/boringssl/crypto/x509/x_req.c \
    third_party/boringssl/crypto/x509/x_sig.c \
    third_party/boringssl/crypto/x509/x_spki.c \
    third_party/boringssl/crypto/x509/x_val.c \
    third_party/boringssl/crypto/x509/x_x509.c \
    third_party/boringssl/crypto/x509/x_x509a.c \
    third_party/boringssl/crypto/x509v3/pcy_cache.c \
    third_party/boringssl/crypto/x509v3/pcy_data.c \
    third_party/boringssl/crypto/x509v3/pcy_lib.c \
    third_party/boringssl/crypto/x509v3/pcy_map.c \
    third_party/boringssl/crypto/x509v3/pcy_node.c \
    third_party/boringssl/crypto/x509v3/pcy_tree.c \
    third_party/boringssl/crypto/x509v3/v3_akey.c \
    third_party/boringssl/crypto/x509v3/v3_akeya.c \
    third_party/boringssl/crypto/x509v3/v3_alt.c \
    third_party/boringssl/crypto/x509v3/v3_bcons.c \
    third_party/boringssl/crypto/x509v3/v3_bitst.c \
    third_party/boringssl/crypto/x509v3/v3_conf.c \
    third_party/boringssl/crypto/x509v3/v3_cpols.c \
    third_party/boringssl/crypto/x509v3/v3_crld.c \
    third_party/boringssl/crypto/x509v3/v3_enum.c \
    third_party/boringssl/crypto/x509v3/v3_extku.c \
    third_party/boringssl/crypto/x509v3/v3_genn.c \
    third_party/boringssl/crypto/x509v3/v3_ia5.c \
    third_party/boringssl/crypto/x509v3/v3_info.c \
    third_party/boringssl/crypto/x509v3/v3_int.c \
    third_party/boringssl/crypto/x509v3/v3_lib.c \
    third_party/boringssl/crypto/x509v3/v3_ncons.c \
    third_party/boringssl/crypto/x509v3/v3_pci.c \
    third_party/boringssl/crypto/x509v3/v3_pcia.c \
    third_party/boringssl/crypto/x509v3/v3_pcons.c \
    third_party/boringssl/crypto/x509v3/v3_pku.c \
    third_party/boringssl/crypto/x509v3/v3_pmaps.c \
    third_party/boringssl/crypto/x509v3/v3_prn.c \
    third_party/boringssl/crypto/x509v3/v3_purp.c \
    third_party/boringssl/crypto/x509v3/v3_skey.c \
    third_party/boringssl/crypto/x509v3/v3_sxnet.c \
    third_party/boringssl/crypto/x509v3/v3_utl.c \
    third_party/boringssl/ssl/custom_extensions.c \
    third_party/boringssl/ssl/d1_both.c \
    third_party/boringssl/ssl/d1_clnt.c \
    third_party/boringssl/ssl/d1_lib.c \
    third_party/boringssl/ssl/d1_meth.c \
    third_party/boringssl/ssl/d1_pkt.c \
    third_party/boringssl/ssl/d1_srtp.c \
    third_party/boringssl/ssl/d1_srvr.c \
    third_party/boringssl/ssl/dtls_record.c \
    third_party/boringssl/ssl/pqueue/pqueue.c \
    third_party/boringssl/ssl/s3_both.c \
    third_party/boringssl/ssl/s3_clnt.c \
    third_party/boringssl/ssl/s3_enc.c \
    third_party/boringssl/ssl/s3_lib.c \
    third_party/boringssl/ssl/s3_meth.c \
    third_party/boringssl/ssl/s3_pkt.c \
    third_party/boringssl/ssl/s3_srvr.c \
    third_party/boringssl/ssl/ssl_aead_ctx.c \
    third_party/boringssl/ssl/ssl_asn1.c \
    third_party/boringssl/ssl/ssl_buffer.c \
    third_party/boringssl/ssl/ssl_cert.c \
    third_party/boringssl/ssl/ssl_cipher.c \
    third_party/boringssl/ssl/ssl_ecdh.c \
    third_party/boringssl/ssl/ssl_file.c \
    third_party/boringssl/ssl/ssl_lib.c \
    third_party/boringssl/ssl/ssl_rsa.c \
    third_party/boringssl/ssl/ssl_session.c \
    third_party/boringssl/ssl/ssl_stat.c \
    third_party/boringssl/ssl/t1_enc.c \
    third_party/boringssl/ssl/t1_lib.c \
    third_party/boringssl/ssl/tls_record.c \
    , $ext_shared, , -Wall -Werror \
    -Wno-parentheses-equality -Wno-unused-value -std=c11 \
    -fvisibility=hidden -DOPENSSL_NO_ASM -D_GNU_SOURCE -DWIN32_LEAN_AND_MEAN \
    -D_HAS_EXCEPTIONS=0 -DNOMINMAX)

  PHP_ADD_BUILD_DIR($ext_builddir/src/php/ext/grpc)

  PHP_ADD_BUILD_DIR($ext_builddir/src/boringssl)
  PHP_ADD_BUILD_DIR($ext_builddir/src/core/ext/census)
  PHP_ADD_BUILD_DIR($ext_builddir/src/core/ext/census/gen)
  PHP_ADD_BUILD_DIR($ext_builddir/src/core/ext/client_channel)
  PHP_ADD_BUILD_DIR($ext_builddir/src/core/ext/lb_policy/grpclb)
  PHP_ADD_BUILD_DIR($ext_builddir/src/core/ext/lb_policy/grpclb/proto/grpc/lb/v1)
  PHP_ADD_BUILD_DIR($ext_builddir/src/core/ext/lb_policy/pick_first)
  PHP_ADD_BUILD_DIR($ext_builddir/src/core/ext/lb_policy/round_robin)
  PHP_ADD_BUILD_DIR($ext_builddir/src/core/ext/load_reporting)
  PHP_ADD_BUILD_DIR($ext_builddir/src/core/ext/resolver/dns/native)
  PHP_ADD_BUILD_DIR($ext_builddir/src/core/ext/resolver/sockaddr)
  PHP_ADD_BUILD_DIR($ext_builddir/src/core/ext/transport/chttp2/alpn)
  PHP_ADD_BUILD_DIR($ext_builddir/src/core/ext/transport/chttp2/client/insecure)
  PHP_ADD_BUILD_DIR($ext_builddir/src/core/ext/transport/chttp2/client/secure)
  PHP_ADD_BUILD_DIR($ext_builddir/src/core/ext/transport/chttp2/server/insecure)
  PHP_ADD_BUILD_DIR($ext_builddir/src/core/ext/transport/chttp2/server/secure)
  PHP_ADD_BUILD_DIR($ext_builddir/src/core/ext/transport/chttp2/transport)
  PHP_ADD_BUILD_DIR($ext_builddir/src/core/lib/channel)
  PHP_ADD_BUILD_DIR($ext_builddir/src/core/lib/compression)
  PHP_ADD_BUILD_DIR($ext_builddir/src/core/lib/debug)
  PHP_ADD_BUILD_DIR($ext_builddir/src/core/lib/http)
  PHP_ADD_BUILD_DIR($ext_builddir/src/core/lib/iomgr)
  PHP_ADD_BUILD_DIR($ext_builddir/src/core/lib/json)
  PHP_ADD_BUILD_DIR($ext_builddir/src/core/lib/profiling)
  PHP_ADD_BUILD_DIR($ext_builddir/src/core/lib/security/context)
  PHP_ADD_BUILD_DIR($ext_builddir/src/core/lib/security/credentials)
  PHP_ADD_BUILD_DIR($ext_builddir/src/core/lib/security/credentials/composite)
  PHP_ADD_BUILD_DIR($ext_builddir/src/core/lib/security/credentials/fake)
  PHP_ADD_BUILD_DIR($ext_builddir/src/core/lib/security/credentials/google_default)
  PHP_ADD_BUILD_DIR($ext_builddir/src/core/lib/security/credentials/iam)
  PHP_ADD_BUILD_DIR($ext_builddir/src/core/lib/security/credentials/jwt)
  PHP_ADD_BUILD_DIR($ext_builddir/src/core/lib/security/credentials/oauth2)
  PHP_ADD_BUILD_DIR($ext_builddir/src/core/lib/security/credentials/plugin)
  PHP_ADD_BUILD_DIR($ext_builddir/src/core/lib/security/credentials/ssl)
  PHP_ADD_BUILD_DIR($ext_builddir/src/core/lib/security/transport)
  PHP_ADD_BUILD_DIR($ext_builddir/src/core/lib/security/util)
  PHP_ADD_BUILD_DIR($ext_builddir/src/core/lib/support)
  PHP_ADD_BUILD_DIR($ext_builddir/src/core/lib/surface)
  PHP_ADD_BUILD_DIR($ext_builddir/src/core/lib/transport)
  PHP_ADD_BUILD_DIR($ext_builddir/src/core/lib/tsi)
  PHP_ADD_BUILD_DIR($ext_builddir/src/core/plugin_registry)
  PHP_ADD_BUILD_DIR($ext_builddir/third_party/boringssl/crypto)
  PHP_ADD_BUILD_DIR($ext_builddir/third_party/boringssl/crypto/aes)
  PHP_ADD_BUILD_DIR($ext_builddir/third_party/boringssl/crypto/asn1)
  PHP_ADD_BUILD_DIR($ext_builddir/third_party/boringssl/crypto/base64)
  PHP_ADD_BUILD_DIR($ext_builddir/third_party/boringssl/crypto/bio)
  PHP_ADD_BUILD_DIR($ext_builddir/third_party/boringssl/crypto/bn)
  PHP_ADD_BUILD_DIR($ext_builddir/third_party/boringssl/crypto/bn/asm)
  PHP_ADD_BUILD_DIR($ext_builddir/third_party/boringssl/crypto/buf)
  PHP_ADD_BUILD_DIR($ext_builddir/third_party/boringssl/crypto/bytestring)
  PHP_ADD_BUILD_DIR($ext_builddir/third_party/boringssl/crypto/chacha)
  PHP_ADD_BUILD_DIR($ext_builddir/third_party/boringssl/crypto/cipher)
  PHP_ADD_BUILD_DIR($ext_builddir/third_party/boringssl/crypto/cmac)
  PHP_ADD_BUILD_DIR($ext_builddir/third_party/boringssl/crypto/conf)
  PHP_ADD_BUILD_DIR($ext_builddir/third_party/boringssl/crypto/curve25519)
  PHP_ADD_BUILD_DIR($ext_builddir/third_party/boringssl/crypto/des)
  PHP_ADD_BUILD_DIR($ext_builddir/third_party/boringssl/crypto/dh)
  PHP_ADD_BUILD_DIR($ext_builddir/third_party/boringssl/crypto/digest)
  PHP_ADD_BUILD_DIR($ext_builddir/third_party/boringssl/crypto/dsa)
  PHP_ADD_BUILD_DIR($ext_builddir/third_party/boringssl/crypto/ec)
  PHP_ADD_BUILD_DIR($ext_builddir/third_party/boringssl/crypto/ecdh)
  PHP_ADD_BUILD_DIR($ext_builddir/third_party/boringssl/crypto/ecdsa)
  PHP_ADD_BUILD_DIR($ext_builddir/third_party/boringssl/crypto/engine)
  PHP_ADD_BUILD_DIR($ext_builddir/third_party/boringssl/crypto/err)
  PHP_ADD_BUILD_DIR($ext_builddir/third_party/boringssl/crypto/evp)
  PHP_ADD_BUILD_DIR($ext_builddir/third_party/boringssl/crypto/hkdf)
  PHP_ADD_BUILD_DIR($ext_builddir/third_party/boringssl/crypto/hmac)
  PHP_ADD_BUILD_DIR($ext_builddir/third_party/boringssl/crypto/lhash)
  PHP_ADD_BUILD_DIR($ext_builddir/third_party/boringssl/crypto/md4)
  PHP_ADD_BUILD_DIR($ext_builddir/third_party/boringssl/crypto/md5)
  PHP_ADD_BUILD_DIR($ext_builddir/third_party/boringssl/crypto/modes)
  PHP_ADD_BUILD_DIR($ext_builddir/third_party/boringssl/crypto/obj)
  PHP_ADD_BUILD_DIR($ext_builddir/third_party/boringssl/crypto/pem)
  PHP_ADD_BUILD_DIR($ext_builddir/third_party/boringssl/crypto/pkcs8)
  PHP_ADD_BUILD_DIR($ext_builddir/third_party/boringssl/crypto/poly1305)
  PHP_ADD_BUILD_DIR($ext_builddir/third_party/boringssl/crypto/rand)
  PHP_ADD_BUILD_DIR($ext_builddir/third_party/boringssl/crypto/rc4)
  PHP_ADD_BUILD_DIR($ext_builddir/third_party/boringssl/crypto/rsa)
  PHP_ADD_BUILD_DIR($ext_builddir/third_party/boringssl/crypto/sha)
  PHP_ADD_BUILD_DIR($ext_builddir/third_party/boringssl/crypto/stack)
  PHP_ADD_BUILD_DIR($ext_builddir/third_party/boringssl/crypto/x509)
  PHP_ADD_BUILD_DIR($ext_builddir/third_party/boringssl/crypto/x509v3)
  PHP_ADD_BUILD_DIR($ext_builddir/third_party/boringssl/ssl)
  PHP_ADD_BUILD_DIR($ext_builddir/third_party/boringssl/ssl/pqueue)
  PHP_ADD_BUILD_DIR($ext_builddir/third_party/nanopb)
fi<|MERGE_RESOLUTION|>--- conflicted
+++ resolved
@@ -186,11 +186,8 @@
     src/core/lib/transport/mdstr_hash_table.c \
     src/core/lib/transport/metadata.c \
     src/core/lib/transport/metadata_batch.c \
-<<<<<<< HEAD
+    src/core/lib/transport/method_config.c \
     src/core/lib/transport/pid_controller.c \
-=======
-    src/core/lib/transport/method_config.c \
->>>>>>> 6628e36a
     src/core/lib/transport/static_metadata.c \
     src/core/lib/transport/timeout_encoding.c \
     src/core/lib/transport/transport.c \
