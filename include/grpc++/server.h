--- conflicted
+++ resolved
@@ -100,11 +100,7 @@
   /// \param max_message_size Maximum message length that the channel can
   /// receive.
   Server(ThreadPoolInterface* thread_pool, bool thread_pool_owned,
-<<<<<<< HEAD
-         int max_message_size);
-=======
          int max_message_size, grpc_compression_options compression_options);
->>>>>>> 35fea624
 
   /// Register a service. This call does not take ownership of the service.
   /// The service must exist for the lifetime of the Server instance.
