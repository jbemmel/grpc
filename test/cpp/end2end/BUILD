# Copyright 2017 gRPC authors.
#
# Licensed under the Apache License, Version 2.0 (the "License");
# you may not use this file except in compliance with the License.
# You may obtain a copy of the License at
#
#     http://www.apache.org/licenses/LICENSE-2.0
#
# Unless required by applicable law or agreed to in writing, software
# distributed under the License is distributed on an "AS IS" BASIS,
# WITHOUT WARRANTIES OR CONDITIONS OF ANY KIND, either express or implied.
# See the License for the specific language governing permissions and
# limitations under the License.

licenses(["notice"])  # Apache v2

load("//bazel:grpc_build_system.bzl", "grpc_cc_binary", "grpc_cc_library", "grpc_cc_test", "grpc_package")

grpc_package(
    name = "test/cpp/end2end",
    visibility = "public",
)  # Allows external users to implement end2end tests.

grpc_cc_library(
    name = "test_service_impl",
    testonly = True,
    srcs = ["test_service_impl.cc"],
    hdrs = ["test_service_impl.h"],
    external_deps = [
        "gtest",
    ],
    deps = [
        "//src/proto/grpc/testing:echo_proto",
        "//test/cpp/util:test_util",
    ],
)

grpc_cc_library(
    name = "test_health_check_service_impl",
    testonly = True,
    srcs = ["test_health_check_service_impl.cc"],
    hdrs = ["test_health_check_service_impl.h"],
    deps = [
        "//:grpc",
        "//:grpc++",
        "//src/proto/grpc/health/v1:health_proto",
    ],
)

grpc_cc_library(
    name = "interceptors_util",
    testonly = True,
    srcs = ["interceptors_util.cc"],
    hdrs = ["interceptors_util.h"],
    external_deps = [
        "gtest",
    ],
    deps = [
        "//src/proto/grpc/testing:echo_proto",
        "//test/cpp/util:test_util",
    ],
)

grpc_cc_test(
<<<<<<< HEAD
=======
    name = "async_end2end_test",
    srcs = ["async_end2end_test.cc"],
    external_deps = [
        "gtest",
    ],
    tags = ["no_test_ios"],
    deps = [
        "//:gpr",
        "//:grpc",
        "//:grpc++",
        "//src/proto/grpc/health/v1:health_proto",
        "//src/proto/grpc/testing:echo_messages_proto",
        "//src/proto/grpc/testing:echo_proto",
        "//src/proto/grpc/testing/duplicate:echo_duplicate_proto",
        "//test/core/util:grpc_test_util",
        "//test/cpp/util:test_util",
    ],
)

grpc_cc_test(
    name = "time_change_test",
    srcs = ["time_change_test.cc"],
    data = [
        ":client_crash_test_server",
    ],
    external_deps = [
        "gtest",
    ],
    tags = [
        "no_test_android",  # android_cc_test doesn't work with data dependency.
        "no_test_ios",
        "no_windows",
    ],
    deps = [
        ":test_service_impl",
        "//:gpr",
        "//:grpc",
        "//:grpc++",
        "//src/proto/grpc/testing:echo_messages_proto",
        "//src/proto/grpc/testing:echo_proto",
        "//test/core/util:grpc_test_util",
        "//test/cpp/util:test_util",
    ],
)

grpc_cc_test(
    name = "client_crash_test",
    srcs = ["client_crash_test.cc"],
    data = [
        ":client_crash_test_server",
    ],
    external_deps = [
        "gtest",
    ],
    tags = [
        "no_test_android",  # android_cc_test doesn't work with data dependency.
        "no_test_ios",
        "no_windows",
    ],
    deps = [
        "//:gpr",
        "//:grpc",
        "//:grpc++",
        "//src/proto/grpc/testing:echo_messages_proto",
        "//src/proto/grpc/testing:echo_proto",
        "//src/proto/grpc/testing/duplicate:echo_duplicate_proto",
        "//test/core/util:grpc_test_util",
        "//test/cpp/util:test_util",
    ],
)

grpc_cc_binary(
    name = "client_crash_test_server",
    testonly = True,
    srcs = ["client_crash_test_server.cc"],
    external_deps = [
        "gflags",
        "gtest",
    ],
    deps = [
        ":test_service_impl",
        "//:gpr",
        "//:grpc",
        "//:grpc++",
        "//src/proto/grpc/testing:echo_messages_proto",
        "//src/proto/grpc/testing:echo_proto",
        "//src/proto/grpc/testing/duplicate:echo_duplicate_proto",
        "//test/core/util:grpc_test_util",
        "//test/cpp/util:test_config",
        "//test/cpp/util:test_util",
    ],
)

grpc_cc_test(
    name = "client_callback_end2end_test",
    srcs = ["client_callback_end2end_test.cc"],
    external_deps = [
        "gtest",
    ],
    deps = [
        ":interceptors_util",
        ":test_service_impl",
        "//:gpr",
        "//:grpc",
        "//:grpc++",
        "//src/proto/grpc/testing:echo_messages_proto",
        "//src/proto/grpc/testing:echo_proto",
        "//src/proto/grpc/testing:simple_messages_proto",
        "//test/core/util:grpc_test_util",
        "//test/cpp/util:test_util",
    ],
)

grpc_cc_test(
    name = "delegating_channel_test",
    srcs = ["delegating_channel_test.cc"],
    external_deps = [
        "gtest",
    ],
    deps = [
        ":test_service_impl",
        "//:gpr",
        "//:grpc",
        "//:grpc++",
        "//src/proto/grpc/testing:echo_messages_proto",
        "//src/proto/grpc/testing:echo_proto",
        "//test/core/util:grpc_test_util",
        "//test/cpp/util:test_util",
    ],
)

grpc_cc_test(
    name = "client_interceptors_end2end_test",
    srcs = ["client_interceptors_end2end_test.cc"],
    external_deps = [
        "gtest",
    ],
    deps = [
        ":interceptors_util",
        ":test_service_impl",
        "//:gpr",
        "//:grpc",
        "//:grpc++",
        "//src/proto/grpc/testing:echo_messages_proto",
        "//src/proto/grpc/testing:echo_proto",
        "//test/core/util:grpc_test_util",
        "//test/cpp/util:test_util",
    ],
)

grpc_cc_library(
    name = "end2end_test_lib",
    testonly = True,
    srcs = ["end2end_test.cc"],
    external_deps = [
        "gtest",
    ],
    deps = [
        ":interceptors_util",
        ":test_service_impl",
        "//:gpr",
        "//:grpc",
        "//:grpc++",
        "//:grpc++_test",
        "//src/proto/grpc/testing:echo_messages_proto",
        "//src/proto/grpc/testing:echo_proto",
        "//src/proto/grpc/testing/duplicate:echo_duplicate_proto",
        "//test/core/util:grpc_test_util",
        "//test/cpp/util:test_util",
    ],
    alwayslink = 1,
)

grpc_cc_test(
    name = "channelz_service_test",
    srcs = ["channelz_service_test.cc"],
    external_deps = [
        "gtest",
    ],
    deps = [
        ":test_service_impl",
        "//:gpr",
        "//:grpc",
        "//:grpc++",
        "//:grpcpp_channelz",
        "//src/proto/grpc/channelz:channelz_proto",
        "//src/proto/grpc/testing:echo_messages_proto",
        "//src/proto/grpc/testing:echo_proto",
        "//test/core/util:grpc_test_util",
        "//test/cpp/util:test_util",
    ],
)

grpc_cc_test(
    name = "server_early_return_test",
    srcs = ["server_early_return_test.cc"],
    external_deps = [
        "gtest",
    ],
    deps = [
        "//:gpr",
        "//:grpc",
        "//:grpc++",
        "//src/proto/grpc/testing:echo_messages_proto",
        "//src/proto/grpc/testing:echo_proto",
        "//test/core/util:grpc_test_util",
        "//test/cpp/util:test_util",
    ],
)

grpc_cc_test(
    name = "end2end_test",
    size = "large",
    tags = ["no_test_ios"],
    deps = [
        ":end2end_test_lib",
        # DO NOT REMOVE THE grpc++ dependence below since the internal build
        # system uses it to specialize targets
        "//:grpc++",
    ],
)

grpc_cc_test(
    name = "exception_test",
    srcs = ["exception_test.cc"],
    external_deps = [
        "gtest",
    ],
    deps = [
        "//:gpr",
        "//:grpc",
        "//:grpc++",
        "//src/proto/grpc/testing:echo_messages_proto",
        "//src/proto/grpc/testing:echo_proto",
        "//test/core/util:grpc_test_util",
        "//test/cpp/util:test_util",
    ],
)

grpc_cc_test(
    name = "filter_end2end_test",
    srcs = ["filter_end2end_test.cc"],
    external_deps = [
        "gtest",
    ],
    deps = [
        "//:gpr",
        "//:grpc",
        "//:grpc++",
        "//src/proto/grpc/testing:echo_messages_proto",
        "//src/proto/grpc/testing:echo_proto",
        "//src/proto/grpc/testing/duplicate:echo_duplicate_proto",
        "//test/core/util:grpc_test_util",
        "//test/cpp/util:test_util",
    ],
)

grpc_cc_test(
    name = "generic_end2end_test",
    srcs = ["generic_end2end_test.cc"],
    external_deps = [
        "gtest",
    ],
    deps = [
        "//:gpr",
        "//:grpc",
        "//:grpc++",
        "//src/proto/grpc/testing:echo_messages_proto",
        "//src/proto/grpc/testing:echo_proto",
        "//src/proto/grpc/testing/duplicate:echo_duplicate_proto",
        "//test/core/util:grpc_test_util",
        "//test/cpp/util:test_util",
    ],
)

grpc_cc_test(
    name = "health_service_end2end_test",
    srcs = ["health_service_end2end_test.cc"],
    external_deps = [
        "gtest",
    ],
    deps = [
        ":test_health_check_service_impl",
        ":test_service_impl",
        "//:gpr",
        "//:grpc",
        "//:grpc++",
        "//src/proto/grpc/health/v1:health_proto",
        "//src/proto/grpc/testing:echo_messages_proto",
        "//src/proto/grpc/testing:echo_proto",
        "//src/proto/grpc/testing/duplicate:echo_duplicate_proto",
        "//test/core/util:grpc_test_util",
        "//test/cpp/util:test_util",
    ],
)

grpc_cc_test(
    name = "hybrid_end2end_test",
    srcs = ["hybrid_end2end_test.cc"],
    external_deps = [
        "gtest",
    ],
    deps = [
        ":test_service_impl",
        "//:gpr",
        "//:grpc",
        "//:grpc++",
        "//src/proto/grpc/testing:echo_messages_proto",
        "//src/proto/grpc/testing:echo_proto",
        "//src/proto/grpc/testing/duplicate:echo_duplicate_proto",
        "//test/core/util:grpc_test_util",
        "//test/cpp/util:test_util",
    ],
)

grpc_cc_test(
    name = "raw_end2end_test",
    srcs = ["raw_end2end_test.cc"],
    external_deps = [
        "gtest",
    ],
    deps = [
        ":test_service_impl",
        "//:gpr",
        "//:grpc",
        "//:grpc++",
        "//src/proto/grpc/testing:echo_messages_proto",
        "//src/proto/grpc/testing:echo_proto",
        "//src/proto/grpc/testing/duplicate:echo_duplicate_proto",
        "//test/core/util:grpc_test_util",
        "//test/cpp/util:test_util",
    ],
)

grpc_cc_test(
    name = "mock_test",
    srcs = ["mock_test.cc"],
    external_deps = [
        "gtest",
    ],
    deps = [
        "//:gpr",
        "//:grpc",
        "//:grpc++",
        "//:grpc++_test",
        "//src/proto/grpc/testing:echo_messages_proto",
        "//src/proto/grpc/testing:echo_proto",
        "//src/proto/grpc/testing/duplicate:echo_duplicate_proto",
        "//test/core/util:grpc_test_util",
        "//test/cpp/util:test_util",
    ],
)

grpc_cc_test(
    name = "nonblocking_test",
    srcs = ["nonblocking_test.cc"],
    external_deps = [
        "gtest",
    ],
    deps = [
        "//:gpr",
        "//:grpc",
        "//:grpc++",
        "//src/proto/grpc/testing:echo_messages_proto",
        "//src/proto/grpc/testing:echo_proto",
        "//test/core/util:grpc_test_util",
        "//test/cpp/util:test_util",
    ],
)

grpc_cc_test(
    name = "client_lb_end2end_test",
    srcs = ["client_lb_end2end_test.cc"],
    external_deps = [
        "gtest",
    ],
    tags = ["no_windows"],  # TODO(jtattermusch): fix test on windows
    deps = [
        ":test_service_impl",
        "//:gpr",
        "//:grpc",
        "//:grpc++",
        "//src/proto/grpc/testing:echo_messages_proto",
        "//src/proto/grpc/testing:echo_proto",
        "//src/proto/grpc/testing/duplicate:echo_duplicate_proto",
        "//src/proto/grpc/testing/xds:orca_load_report_for_test_proto",
        "//test/core/util:grpc_test_util",
        "//test/core/util:test_lb_policies",
        "//test/cpp/util:test_util",
    ],
)

grpc_cc_test(
    name = "service_config_end2end_test",
    srcs = ["service_config_end2end_test.cc"],
    external_deps = [
        "gtest",
    ],
    deps = [
        ":test_service_impl",
        "//:gpr",
        "//:grpc",
        "//:grpc++",
        "//src/proto/grpc/testing:echo_messages_proto",
        "//src/proto/grpc/testing:echo_proto",
        "//src/proto/grpc/testing/duplicate:echo_duplicate_proto",
        "//test/core/util:grpc_test_util",
        "//test/cpp/util:test_util",
    ],
)

grpc_cc_test(
    name = "grpclb_end2end_test",
    srcs = ["grpclb_end2end_test.cc"],
    external_deps = [
        "gtest",
    ],
    tags = ["no_windows"],  # TODO(jtattermusch): fix test on windows
    deps = [
        ":test_service_impl",
        "//:gpr",
        "//:grpc",
        "//:grpc++",
        "//:grpc_resolver_fake",
        "//src/proto/grpc/lb/v1:load_balancer_proto",
        "//src/proto/grpc/testing:echo_messages_proto",
        "//src/proto/grpc/testing:echo_proto",
        "//src/proto/grpc/testing/duplicate:echo_duplicate_proto",
        "//test/core/util:grpc_test_util",
        "//test/cpp/util:test_util",
    ],
)

grpc_cc_test(
>>>>>>> 5da8201d
    name = "xds_end2end_test",
    size = "large",
    srcs = ["xds_end2end_test.cc"],
    external_deps = [
        "gtest",
    ],
    shard_count = 10,
    tags = [
        "no_test_ios",
        "no_windows",
    ],  # TODO(jtattermusch): fix test on windows
    deps = [
        ":test_service_impl",
        "//:gpr",
        "//:grpc",
        "//:grpc++",
        "//:grpc_resolver_fake",
        "//src/proto/grpc/testing:echo_messages_proto",
        "//src/proto/grpc/testing:echo_proto",
        "//src/proto/grpc/testing/duplicate:echo_duplicate_proto",
        "//src/proto/grpc/testing/xds:ads_for_test_proto",
        "//src/proto/grpc/testing/xds:cds_for_test_proto",
        "//src/proto/grpc/testing/xds:eds_for_test_proto",
        "//src/proto/grpc/testing/xds:lds_rds_for_test_proto",
        "//src/proto/grpc/testing/xds:lrs_for_test_proto",
        "//test/core/util:grpc_test_util",
        "//test/cpp/util:test_util",
    ],
)
<|MERGE_RESOLUTION|>--- conflicted
+++ resolved
@@ -62,8 +62,6 @@
 )
 
 grpc_cc_test(
-<<<<<<< HEAD
-=======
     name = "async_end2end_test",
     srcs = ["async_end2end_test.cc"],
     external_deps = [
@@ -498,7 +496,6 @@
 )
 
 grpc_cc_test(
->>>>>>> 5da8201d
     name = "xds_end2end_test",
     size = "large",
     srcs = ["xds_end2end_test.cc"],
@@ -528,3 +525,268 @@
         "//test/cpp/util:test_util",
     ],
 )
+
+grpc_cc_test(
+    name = "proto_server_reflection_test",
+    srcs = ["proto_server_reflection_test.cc"],
+    external_deps = [
+        "gtest",
+        "gflags",
+    ],
+    deps = [
+        ":test_service_impl",
+        "//:gpr",
+        "//:grpc",
+        "//:grpc++",
+        "//:grpc++_reflection",
+        "//src/proto/grpc/testing:echo_messages_proto",
+        "//src/proto/grpc/testing:echo_proto",
+        "//src/proto/grpc/testing/duplicate:echo_duplicate_proto",
+        "//test/core/util:grpc_test_util",
+        "//test/cpp/util:grpc++_proto_reflection_desc_db",
+        "//test/cpp/util:test_util",
+    ],
+)
+
+grpc_cc_test(
+    name = "server_builder_plugin_test",
+    srcs = ["server_builder_plugin_test.cc"],
+    external_deps = [
+        "gtest",
+    ],
+    deps = [
+        ":test_service_impl",
+        "//:gpr",
+        "//:grpc",
+        "//:grpc++",
+        "//src/proto/grpc/testing:echo_messages_proto",
+        "//src/proto/grpc/testing:echo_proto",
+        "//src/proto/grpc/testing/duplicate:echo_duplicate_proto",
+        "//test/core/util:grpc_test_util",
+        "//test/cpp/util:test_util",
+    ],
+)
+
+grpc_cc_test(
+    name = "server_crash_test",
+    srcs = ["server_crash_test.cc"],
+    data = [
+        ":server_crash_test_client",
+    ],
+    external_deps = [
+        "gtest",
+    ],
+    tags = [
+        "no_test_android",  # android_cc_test doesn't work with data dependency.
+        "no_test_ios",
+        "no_windows",
+    ],
+    deps = [
+        "//:gpr",
+        "//:grpc",
+        "//:grpc++",
+        "//src/proto/grpc/testing:echo_messages_proto",
+        "//src/proto/grpc/testing:echo_proto",
+        "//src/proto/grpc/testing/duplicate:echo_duplicate_proto",
+        "//test/core/util:grpc_test_util",
+        "//test/cpp/util:test_util",
+    ],
+)
+
+grpc_cc_binary(
+    name = "server_crash_test_client",
+    testonly = True,
+    srcs = ["server_crash_test_client.cc"],
+    external_deps = [
+        "gflags",
+        "gtest",
+    ],
+    deps = [
+        "//:gpr",
+        "//:grpc",
+        "//:grpc++",
+        "//src/proto/grpc/testing:echo_messages_proto",
+        "//src/proto/grpc/testing:echo_proto",
+        "//src/proto/grpc/testing/duplicate:echo_duplicate_proto",
+        "//test/core/util:grpc_test_util",
+        "//test/cpp/util:test_config",
+        "//test/cpp/util:test_util",
+    ],
+)
+
+grpc_cc_test(
+    name = "server_interceptors_end2end_test",
+    srcs = ["server_interceptors_end2end_test.cc"],
+    external_deps = [
+        "gtest",
+    ],
+    deps = [
+        ":interceptors_util",
+        ":test_service_impl",
+        "//:gpr",
+        "//:grpc",
+        "//:grpc++",
+        "//src/proto/grpc/testing:echo_messages_proto",
+        "//src/proto/grpc/testing:echo_proto",
+        "//test/core/util:grpc_test_util",
+        "//test/cpp/util:test_util",
+    ],
+)
+
+grpc_cc_test(
+    name = "server_load_reporting_end2end_test",
+    srcs = ["server_load_reporting_end2end_test.cc"],
+    external_deps = [
+        "gtest",
+    ],
+    tags = [
+        "no_test_ios",
+        "no_windows",
+    ],
+    deps = [
+        "//:grpcpp_server_load_reporting",
+        "//src/proto/grpc/testing:echo_proto",
+        "//test/cpp/util:test_util",
+    ],
+)
+
+grpc_cc_test(
+    name = "flaky_network_test",
+    srcs = ["flaky_network_test.cc"],
+    external_deps = [
+        "gtest",
+    ],
+    tags = [
+        "manual",
+        "no_test_ios",
+    ],
+    deps = [
+        ":test_service_impl",
+        "//:gpr",
+        "//:grpc",
+        "//:grpc++",
+        "//src/proto/grpc/testing:echo_messages_proto",
+        "//src/proto/grpc/testing:echo_proto",
+        "//test/core/util:grpc_test_util",
+        "//test/cpp/util:test_util",
+    ],
+)
+
+grpc_cc_test(
+    name = "shutdown_test",
+    srcs = ["shutdown_test.cc"],
+    external_deps = [
+        "gtest",
+    ],
+    deps = [
+        "//:gpr",
+        "//:grpc",
+        "//:grpc++",
+        "//src/proto/grpc/testing:echo_messages_proto",
+        "//src/proto/grpc/testing:echo_proto",
+        "//src/proto/grpc/testing/duplicate:echo_duplicate_proto",
+        "//test/core/util:grpc_test_util",
+        "//test/cpp/util:test_util",
+    ],
+)
+
+grpc_cc_test(
+    name = "streaming_throughput_test",
+    srcs = ["streaming_throughput_test.cc"],
+    external_deps = [
+        "gtest",
+    ],
+    tags = ["no_windows"],
+    deps = [
+        "//:gpr",
+        "//:grpc",
+        "//:grpc++",
+        "//src/proto/grpc/testing:echo_messages_proto",
+        "//src/proto/grpc/testing:echo_proto",
+        "//src/proto/grpc/testing/duplicate:echo_duplicate_proto",
+        "//test/core/util:grpc_test_util",
+        "//test/cpp/util:test_util",
+    ],
+)
+
+grpc_cc_test(
+    name = "thread_stress_test",
+    size = "large",
+    srcs = ["thread_stress_test.cc"],
+    external_deps = [
+        "gtest",
+    ],
+    shard_count = 5,
+    tags = ["no_windows"],  # TODO(jtattermusch): fix test on windows
+    deps = [
+        "//:gpr",
+        "//:grpc",
+        "//:grpc++",
+        "//src/proto/grpc/testing:echo_messages_proto",
+        "//src/proto/grpc/testing:echo_proto",
+        "//src/proto/grpc/testing/duplicate:echo_duplicate_proto",
+        "//test/core/util:grpc_test_util",
+        "//test/cpp/util:test_util",
+    ],
+)
+
+grpc_cc_test(
+    name = "cfstream_test",
+    srcs = ["cfstream_test.cc"],
+    external_deps = [
+        "gtest",
+    ],
+    tags = [
+        "manual",
+        "no_test_android",
+        "no_test_ios",
+    ],  # test requires root, won't work with bazel RBE
+    deps = [
+        ":test_service_impl",
+        "//:gpr",
+        "//:grpc",
+        "//:grpc++",
+        "//src/proto/grpc/testing:echo_messages_proto",
+        "//src/proto/grpc/testing:echo_proto",
+        "//src/proto/grpc/testing:simple_messages_proto",
+        "//test/core/util:grpc_test_util",
+        "//test/cpp/util:test_util",
+    ],
+)
+
+grpc_cc_test(
+    name = "message_allocator_end2end_test",
+    srcs = ["message_allocator_end2end_test.cc"],
+    external_deps = [
+        "gtest",
+    ],
+    deps = [
+        ":test_service_impl",
+        "//:gpr",
+        "//:grpc",
+        "//:grpc++",
+        "//src/proto/grpc/testing:echo_messages_proto",
+        "//src/proto/grpc/testing:echo_proto",
+        "//src/proto/grpc/testing:simple_messages_proto",
+        "//test/core/util:grpc_test_util",
+        "//test/cpp/util:test_util",
+    ],
+)
+
+grpc_cc_test(
+    name = "port_sharing_end2end_test",
+    srcs = ["port_sharing_end2end_test.cc"],
+    external_deps = [
+        "gtest",
+    ],
+    deps = [
+        ":test_service_impl",
+        "//:gpr",
+        "//:grpc",
+        "//:grpc++",
+        "//src/proto/grpc/testing:echo_messages_proto",
+        "//src/proto/grpc/testing:echo_proto",
+        "//test/core/util:grpc_test_util",
+        "//test/cpp/util:test_util",
+    ],
+)