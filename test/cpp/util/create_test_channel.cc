--- conflicted
+++ resolved
@@ -72,12 +72,8 @@
     const grpc::string& connect_to =
         server.empty() ? override_hostname : server;
     if (creds.get()) {
-<<<<<<< HEAD
-      channel_creds = ComposeCredentials(creds, channel_creds);
-=======
       channel_creds =
-          CredentialsFactory::CompositeCredentials(creds, channel_creds);
->>>>>>> 74ae8f61
+          CompositeCredentials(creds, channel_creds);
     }
     return CreateChannel(connect_to, channel_creds, channel_args);
   } else {
