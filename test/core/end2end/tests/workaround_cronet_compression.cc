--- conflicted
+++ resolved
@@ -258,8 +258,7 @@
     op->flags = 0;
     op->reserved = nullptr;
     op++;
-    error =
-        grpc_call_start_batch(s, ops, (size_t)(op - ops), tag(102), nullptr);
+    error = grpc_call_start_batch(s, ops, (size_t)(op - ops), tag(102), nullptr);
     GPR_ASSERT(GRPC_CALL_OK == error);
     CQ_EXPECT_COMPLETION(cqv, tag(102), 1);
     cq_verify(cqv);
@@ -276,8 +275,7 @@
     op->flags = 0;
     op->reserved = nullptr;
     op++;
-    error =
-        grpc_call_start_batch(s, ops, (size_t)(op - ops), tag(103), nullptr);
+    error = grpc_call_start_batch(s, ops, (size_t)(op - ops), tag(103), nullptr);
     GPR_ASSERT(GRPC_CALL_OK == error);
     CQ_EXPECT_COMPLETION(cqv, tag(103), 1);
     CQ_EXPECT_COMPLETION(cqv, tag(2), 1);
@@ -367,11 +365,7 @@
 } workaround_cronet_compression_config;
 
 static workaround_cronet_compression_config workaround_configs[] = {
-<<<<<<< HEAD
-    {NULL, GRPC_COMPRESS_MESSAGE_GZIP},
-=======
-    {nullptr, GRPC_COMPRESS_GZIP},
->>>>>>> b0bad8f3
+    {nullptr, GRPC_COMPRESS_MESSAGE_GZIP},
     {const_cast<char*>(
          "grpc-objc/1.3.0-dev grpc-c/3.0.0-dev (ios; cronet_http; gentle)"),
      GRPC_COMPRESS_NONE},
@@ -389,14 +383,9 @@
   for (uint32_t i = 0; i < workaround_configs_num; i++) {
     request_with_payload_template(
         config, "test_invoke_request_with_compressed_payload", 0,
-<<<<<<< HEAD
         GRPC_COMPRESS_MESSAGE_GZIP, GRPC_COMPRESS_MESSAGE_GZIP,
         GRPC_COMPRESS_MESSAGE_GZIP,
-        workaround_configs[i].expected_algorithm_from_server, NULL, false,
-=======
-        GRPC_COMPRESS_GZIP, GRPC_COMPRESS_GZIP, GRPC_COMPRESS_GZIP,
         workaround_configs[i].expected_algorithm_from_server, nullptr, false,
->>>>>>> b0bad8f3
         /* ignored */ GRPC_COMPRESS_LEVEL_NONE,
         workaround_configs[i].user_agent_override);
   }
