/*
 *
 * Copyright 2015 gRPC authors.
 *
 * Licensed under the Apache License, Version 2.0 (the "License");
 * you may not use this file except in compliance with the License.
 * You may obtain a copy of the License at
 *
 *     http://www.apache.org/licenses/LICENSE-2.0
 *
 * Unless required by applicable law or agreed to in writing, software
 * distributed under the License is distributed on an "AS IS" BASIS,
 * WITHOUT WARRANTIES OR CONDITIONS OF ANY KIND, either express or implied.
 * See the License for the specific language governing permissions and
 * limitations under the License.
 *
 */

#include "test/core/end2end/end2end_tests.h"

#include <stdio.h>
#include <string.h>

#include <grpc/byte_buffer.h>
#include <grpc/byte_buffer_reader.h>
#include <grpc/compression.h>
#include <grpc/support/alloc.h>
#include <grpc/support/log.h>
#include <grpc/support/string_util.h>
#include <grpc/support/time.h>
#include <grpc/support/useful.h>

#include "src/core/lib/channel/channel_args.h"
#include "src/core/lib/surface/call.h"
#include "src/core/lib/surface/call_test_only.h"
#include "src/core/lib/transport/static_metadata.h"
#include "test/core/end2end/cq_verifier.h"

static void* tag(intptr_t t) { return (void*)t; }

static grpc_end2end_test_fixture begin_test(grpc_end2end_test_config config,
                                            const char* test_name,
                                            grpc_channel_args* client_args,
                                            grpc_channel_args* server_args) {
  grpc_end2end_test_fixture f;
  gpr_log(GPR_INFO, "Running test: %s/%s", test_name, config.name);
  f = config.create_fixture(client_args, server_args);
  config.init_server(&f, server_args);
  config.init_client(&f, client_args);
  return f;
}

static gpr_timespec n_seconds_from_now(int n) {
  return grpc_timeout_seconds_to_deadline(n);
}

static gpr_timespec five_seconds_from_now(void) {
  return n_seconds_from_now(5);
}

static void drain_cq(grpc_completion_queue* cq) {
  grpc_event ev;
  do {
    ev = grpc_completion_queue_next(cq, five_seconds_from_now(), nullptr);
  } while (ev.type != GRPC_QUEUE_SHUTDOWN);
}

static void shutdown_server(grpc_end2end_test_fixture* f) {
  if (!f->server) return;
  grpc_server_shutdown_and_notify(f->server, f->shutdown_cq, tag(1000));
  GPR_ASSERT(grpc_completion_queue_pluck(f->shutdown_cq, tag(1000),
                                         grpc_timeout_seconds_to_deadline(5),
                                         nullptr)
                 .type == GRPC_OP_COMPLETE);
  grpc_server_destroy(f->server);
  f->server = nullptr;
}

static void shutdown_client(grpc_end2end_test_fixture* f) {
  if (!f->client) return;
  grpc_channel_destroy(f->client);
  f->client = nullptr;
}

static void end_test(grpc_end2end_test_fixture* f) {
  shutdown_server(f);
  shutdown_client(f);

  grpc_completion_queue_shutdown(f->cq);
  drain_cq(f->cq);
  grpc_completion_queue_destroy(f->cq);
  grpc_completion_queue_destroy(f->shutdown_cq);
}

static void request_for_disabled_algorithm(
    grpc_end2end_test_config config, const char* test_name,
    uint32_t send_flags_bitmask,
    grpc_compression_algorithm algorithm_to_disable,
    grpc_compression_algorithm requested_client_compression_algorithm,
    grpc_status_code expected_error, grpc_metadata* client_metadata) {
  grpc_call* c;
  grpc_call* s;
  grpc_slice request_payload_slice;
  grpc_byte_buffer* request_payload;
  grpc_channel_args* client_args;
  grpc_channel_args* server_args;
  grpc_end2end_test_fixture f;
  grpc_op ops[6];
  grpc_op* op;
  grpc_metadata_array initial_metadata_recv;
  grpc_metadata_array trailing_metadata_recv;
  grpc_metadata_array request_metadata_recv;
  grpc_byte_buffer* request_payload_recv = nullptr;
  grpc_call_details call_details;
  grpc_status_code status;
  grpc_call_error error;
  grpc_slice details;
  int was_cancelled = 2;
  cq_verifier* cqv;
  char str[1024];

  memset(str, 'x', 1023);
  str[1023] = '\0';
  request_payload_slice = grpc_slice_from_copied_string(str);
  request_payload = grpc_raw_byte_buffer_create(&request_payload_slice, 1);

<<<<<<< HEAD
  client_args = grpc_channel_args_set_compression_algorithm(
      NULL, requested_client_compression_algorithm);
  server_args =
      grpc_channel_args_set_compression_algorithm(NULL, GRPC_COMPRESS_NONE);
=======
  client_args = grpc_channel_args_set_stream_compression_algorithm(
      nullptr, requested_client_compression_algorithm);
  server_args = grpc_channel_args_set_stream_compression_algorithm(
      nullptr, GRPC_STREAM_COMPRESS_NONE);
>>>>>>> b0bad8f3
  {
    grpc_exec_ctx exec_ctx = GRPC_EXEC_CTX_INIT;
    server_args = grpc_channel_args_compression_algorithm_set_state(
        &exec_ctx, &server_args, algorithm_to_disable, false);
    grpc_exec_ctx_finish(&exec_ctx);
  }

  f = begin_test(config, test_name, client_args, server_args);
  cqv = cq_verifier_create(f.cq);

  gpr_timespec deadline = five_seconds_from_now();
  c = grpc_channel_create_call(
      f.client, nullptr, GRPC_PROPAGATE_DEFAULTS, f.cq,
      grpc_slice_from_static_string("/foo"),
      get_host_override_slice("foo.test.google.fr:1234", config), deadline,
      nullptr);
  GPR_ASSERT(c);

  grpc_metadata_array_init(&initial_metadata_recv);
  grpc_metadata_array_init(&trailing_metadata_recv);
  grpc_metadata_array_init(&request_metadata_recv);
  grpc_call_details_init(&call_details);

  error =
      grpc_server_request_call(f.server, &s, &call_details,
                               &request_metadata_recv, f.cq, f.cq, tag(101));
  GPR_ASSERT(GRPC_CALL_OK == error);

  memset(ops, 0, sizeof(ops));
  op = ops;
  op->op = GRPC_OP_SEND_INITIAL_METADATA;
  if (client_metadata != nullptr) {
    op->data.send_initial_metadata.count = 1;
    op->data.send_initial_metadata.metadata = client_metadata;
  } else {
    op->data.send_initial_metadata.count = 0;
  }
  op->flags = 0;
  op->reserved = nullptr;
  op++;
  op->op = GRPC_OP_SEND_MESSAGE;
  op->data.send_message.send_message = request_payload;
  op->flags = send_flags_bitmask;
  op->reserved = nullptr;
  op++;
  op->op = GRPC_OP_SEND_CLOSE_FROM_CLIENT;
  op->flags = 0;
  op->reserved = nullptr;
  op++;
  op->op = GRPC_OP_RECV_INITIAL_METADATA;
  op->data.recv_initial_metadata.recv_initial_metadata = &initial_metadata_recv;
  op->flags = 0;
  op->reserved = nullptr;
  op++;
  op->op = GRPC_OP_RECV_STATUS_ON_CLIENT;
  op->data.recv_status_on_client.trailing_metadata = &trailing_metadata_recv;
  op->data.recv_status_on_client.status = &status;
  op->data.recv_status_on_client.status_details = &details;
  op->flags = 0;
  op->reserved = nullptr;
  op++;
  error = grpc_call_start_batch(c, ops, (size_t)(op - ops), tag(1), nullptr);
  GPR_ASSERT(GRPC_CALL_OK == error);

  CQ_EXPECT_COMPLETION(cqv, tag(101), true);
  CQ_EXPECT_COMPLETION(cqv, tag(1), true);
  cq_verify(cqv);

  op = ops;
  op->op = GRPC_OP_SEND_INITIAL_METADATA;
  op->data.send_initial_metadata.count = 0;
  op->flags = 0;
  op->reserved = nullptr;
  op++;
  op->op = GRPC_OP_RECV_MESSAGE;
  op->data.recv_message.recv_message = &request_payload_recv;
  op->flags = 0;
  op->reserved = nullptr;
  op++;
  error = grpc_call_start_batch(s, ops, (size_t)(op - ops), tag(102), nullptr);
  GPR_ASSERT(GRPC_CALL_OK == error);

  CQ_EXPECT_COMPLETION(cqv, tag(102), false);

  op = ops;
  op->op = GRPC_OP_RECV_CLOSE_ON_SERVER;
  op->data.recv_close_on_server.cancelled = &was_cancelled;
  op->flags = 0;
  op->reserved = nullptr;
  op++;
  error = grpc_call_start_batch(s, ops, (size_t)(op - ops), tag(103), nullptr);
  GPR_ASSERT(GRPC_CALL_OK == error);

  CQ_EXPECT_COMPLETION(cqv, tag(103), true);
  cq_verify(cqv);

  /* call was cancelled (closed) ... */
  GPR_ASSERT(was_cancelled != 0);
  /* with a certain error */
  GPR_ASSERT(status == expected_error);

<<<<<<< HEAD
  const char* algo_name = NULL;
  GPR_ASSERT(grpc_compression_algorithm_name(algorithm_to_disable, &algo_name));
  char* expected_details = NULL;
  gpr_asprintf(&expected_details, "Compression algorithm '%s' is disabled.",
               algo_name);
=======
  const char* algo_name = nullptr;
  GPR_ASSERT(
      grpc_stream_compression_algorithm_name(algorithm_to_disable, &algo_name));
  char* expected_details = nullptr;
  gpr_asprintf(&expected_details,
               "Stream compression algorithm '%s' is disabled.", algo_name);
>>>>>>> b0bad8f3
  /* and we expect a specific reason for it */
  GPR_ASSERT(0 == grpc_slice_str_cmp(details, expected_details));
  gpr_free(expected_details);
  GPR_ASSERT(0 == grpc_slice_str_cmp(call_details.method, "/foo"));
  validate_host_override_string("foo.test.google.fr:1234", call_details.host,
                                config);

  grpc_slice_unref(details);
  grpc_metadata_array_destroy(&initial_metadata_recv);
  grpc_metadata_array_destroy(&trailing_metadata_recv);
  grpc_metadata_array_destroy(&request_metadata_recv);
  grpc_call_details_destroy(&call_details);

  grpc_call_unref(c);
  grpc_call_unref(s);

  cq_verifier_destroy(cqv);

  grpc_slice_unref(request_payload_slice);
  grpc_byte_buffer_destroy(request_payload);
  grpc_byte_buffer_destroy(request_payload_recv);

  {
    grpc_exec_ctx exec_ctx = GRPC_EXEC_CTX_INIT;
    grpc_channel_args_destroy(&exec_ctx, client_args);
    grpc_channel_args_destroy(&exec_ctx, server_args);
    grpc_exec_ctx_finish(&exec_ctx);
  }

  end_test(&f);
  config.tear_down_data(&f);
}

static void request_with_payload_template(
    grpc_end2end_test_config config, const char* test_name,
    uint32_t client_send_flags_bitmask,
    grpc_compression_algorithm default_client_channel_compression_algorithm,
    grpc_compression_algorithm default_server_channel_compression_algorithm,
    grpc_compression_algorithm expected_client_compression_algorithm,
    grpc_compression_algorithm expected_server_compression_algorithm,
    grpc_metadata* client_init_metadata, bool set_server_level,
    grpc_compression_level server_compression_level,
    bool send_message_before_initial_metadata,
    bool set_default_server_message_compression_algorithm,
    grpc_compression_algorithm default_server_message_compression_algorithm) {
  grpc_call* c;
  grpc_call* s;
  grpc_slice request_payload_slice;
  grpc_byte_buffer* request_payload = nullptr;
  grpc_channel_args* client_args;
  grpc_channel_args* server_args;
  grpc_end2end_test_fixture f;
  grpc_op ops[6];
  grpc_op* op;
  grpc_metadata_array initial_metadata_recv;
  grpc_metadata_array trailing_metadata_recv;
  grpc_metadata_array request_metadata_recv;
  grpc_byte_buffer* request_payload_recv = nullptr;
  grpc_byte_buffer* response_payload;
  grpc_byte_buffer* response_payload_recv;
  grpc_call_details call_details;
  grpc_status_code status;
  grpc_call_error error;
  grpc_slice details;
  int was_cancelled = 2;
  cq_verifier* cqv;
  char request_str[1024];
  char response_str[1024];

  memset(request_str, 'x', 1023);
  request_str[1023] = '\0';

  memset(response_str, 'y', 1023);
  response_str[1023] = '\0';

  request_payload_slice = grpc_slice_from_copied_string(request_str);
  grpc_slice response_payload_slice =
      grpc_slice_from_copied_string(response_str);

<<<<<<< HEAD
  client_args = grpc_channel_args_set_compression_algorithm(
      NULL, default_client_channel_compression_algorithm);
=======
  client_args = grpc_channel_args_set_stream_compression_algorithm(
      nullptr, default_client_channel_compression_algorithm);
>>>>>>> b0bad8f3
  if (set_default_server_message_compression_algorithm) {
    server_args = grpc_channel_args_set_compression_algorithm(
        nullptr, default_server_message_compression_algorithm);
  } else {
<<<<<<< HEAD
    server_args = grpc_channel_args_set_compression_algorithm(
        NULL, default_server_channel_compression_algorithm);
=======
    server_args = grpc_channel_args_set_stream_compression_algorithm(
        nullptr, default_server_channel_compression_algorithm);
>>>>>>> b0bad8f3
  }

  f = begin_test(config, test_name, client_args, server_args);
  cqv = cq_verifier_create(f.cq);

  gpr_timespec deadline = five_seconds_from_now();
  c = grpc_channel_create_call(
      f.client, nullptr, GRPC_PROPAGATE_DEFAULTS, f.cq,
      grpc_slice_from_static_string("/foo"),
      get_host_override_slice("foo.test.google.fr:1234", config), deadline,
      nullptr);
  GPR_ASSERT(c);

  grpc_metadata_array_init(&initial_metadata_recv);
  grpc_metadata_array_init(&trailing_metadata_recv);
  grpc_metadata_array_init(&request_metadata_recv);
  grpc_call_details_init(&call_details);

  if (send_message_before_initial_metadata) {
    request_payload = grpc_raw_byte_buffer_create(&request_payload_slice, 1);
    memset(ops, 0, sizeof(ops));
    op = ops;
    op->op = GRPC_OP_SEND_MESSAGE;
    op->data.send_message.send_message = request_payload;
    op->flags = client_send_flags_bitmask;
    op->reserved = nullptr;
    op++;
    error = grpc_call_start_batch(c, ops, (size_t)(op - ops), tag(2), nullptr);
    GPR_ASSERT(GRPC_CALL_OK == error);
    CQ_EXPECT_COMPLETION(cqv, tag(2), true);
  }

  memset(ops, 0, sizeof(ops));
  op = ops;
  op->op = GRPC_OP_SEND_INITIAL_METADATA;
  if (client_init_metadata != nullptr) {
    op->data.send_initial_metadata.count = 1;
    op->data.send_initial_metadata.metadata = client_init_metadata;
  } else {
    op->data.send_initial_metadata.count = 0;
  }
  op->flags = 0;
  op->reserved = nullptr;
  op++;
  op->op = GRPC_OP_RECV_INITIAL_METADATA;
  op->data.recv_initial_metadata.recv_initial_metadata = &initial_metadata_recv;
  op->flags = 0;
  op->reserved = nullptr;
  op++;
  op->op = GRPC_OP_RECV_STATUS_ON_CLIENT;
  op->data.recv_status_on_client.trailing_metadata = &trailing_metadata_recv;
  op->data.recv_status_on_client.status = &status;
  op->data.recv_status_on_client.status_details = &details;
  op->flags = 0;
  op->reserved = nullptr;
  op++;
  error = grpc_call_start_batch(c, ops, (size_t)(op - ops), tag(1), nullptr);
  GPR_ASSERT(GRPC_CALL_OK == error);

  error =
      grpc_server_request_call(f.server, &s, &call_details,
                               &request_metadata_recv, f.cq, f.cq, tag(100));
  GPR_ASSERT(GRPC_CALL_OK == error);
  CQ_EXPECT_COMPLETION(cqv, tag(100), true);
  cq_verify(cqv);

  GPR_ASSERT(GPR_BITCOUNT(grpc_call_test_only_get_encodings_accepted_by_peer(
                 s)) == GRPC_COMPRESS_ALGORITHMS_COUNT);
  GPR_ASSERT(GPR_BITGET(grpc_call_test_only_get_encodings_accepted_by_peer(s),
                        GRPC_COMPRESS_NONE) != 0);
  GPR_ASSERT(GPR_BITGET(grpc_call_test_only_get_encodings_accepted_by_peer(s),
                        GRPC_COMPRESS_MESSAGE_DEFLATE) != 0);
  GPR_ASSERT(GPR_BITGET(grpc_call_test_only_get_encodings_accepted_by_peer(s),
                        GRPC_COMPRESS_MESSAGE_GZIP) != 0);
  GPR_ASSERT(GPR_BITGET(grpc_call_test_only_get_encodings_accepted_by_peer(s),
                        GRPC_COMPRESS_STREAM_GZIP) != 0);
  GPR_ASSERT(GPR_BITCOUNT(grpc_call_test_only_get_encodings_accepted_by_peer(
                 s)) == GRPC_COMPRESS_ALGORITHMS_COUNT);

  memset(ops, 0, sizeof(ops));
  op = ops;
  op->op = GRPC_OP_SEND_INITIAL_METADATA;
  op->data.send_initial_metadata.count = 0;
  if (set_server_level) {
    op->data.send_initial_metadata.maybe_compression_level.is_set = true;
    op->data.send_initial_metadata.maybe_compression_level.level =
        server_compression_level;
  }
  op->flags = 0;
  op->reserved = nullptr;
  op++;
  op->op = GRPC_OP_RECV_CLOSE_ON_SERVER;
  op->data.recv_close_on_server.cancelled = &was_cancelled;
  op->flags = 0;
  op->reserved = nullptr;
  op++;
  error = grpc_call_start_batch(s, ops, (size_t)(op - ops), tag(101), nullptr);
  GPR_ASSERT(GRPC_CALL_OK == error);

  for (int i = 0; i < 2; i++) {
    response_payload = grpc_raw_byte_buffer_create(&response_payload_slice, 1);

    if (i > 0 || !send_message_before_initial_metadata) {
      request_payload = grpc_raw_byte_buffer_create(&request_payload_slice, 1);
      memset(ops, 0, sizeof(ops));
      op = ops;
      op->op = GRPC_OP_SEND_MESSAGE;
      op->data.send_message.send_message = request_payload;
      op->flags = client_send_flags_bitmask;
      op->reserved = nullptr;
      op++;
      error =
          grpc_call_start_batch(c, ops, (size_t)(op - ops), tag(2), nullptr);
      GPR_ASSERT(GRPC_CALL_OK == error);
      CQ_EXPECT_COMPLETION(cqv, tag(2), 1);
    }

    memset(ops, 0, sizeof(ops));
    op = ops;
    op->op = GRPC_OP_RECV_MESSAGE;
    op->data.recv_message.recv_message = &request_payload_recv;
    op->flags = 0;
    op->reserved = nullptr;
    op++;
    error =
        grpc_call_start_batch(s, ops, (size_t)(op - ops), tag(102), nullptr);
    GPR_ASSERT(GRPC_CALL_OK == error);

    CQ_EXPECT_COMPLETION(cqv, tag(102), 1);
    cq_verify(cqv);

    GPR_ASSERT(request_payload_recv->type == GRPC_BB_RAW);
    GPR_ASSERT(byte_buffer_eq_string(request_payload_recv, request_str));

    memset(ops, 0, sizeof(ops));
    op = ops;
    op->op = GRPC_OP_SEND_MESSAGE;
    op->data.send_message.send_message = response_payload;
    op->flags = 0;
    op->reserved = nullptr;
    op++;
    error =
        grpc_call_start_batch(s, ops, (size_t)(op - ops), tag(103), nullptr);
    GPR_ASSERT(GRPC_CALL_OK == error);

    memset(ops, 0, sizeof(ops));
    op = ops;
    op->op = GRPC_OP_RECV_MESSAGE;
    op->data.recv_message.recv_message = &response_payload_recv;
    op->flags = 0;
    op->reserved = nullptr;
    op++;
    error = grpc_call_start_batch(c, ops, (size_t)(op - ops), tag(3), nullptr);
    GPR_ASSERT(GRPC_CALL_OK == error);

    CQ_EXPECT_COMPLETION(cqv, tag(103), 1);
    CQ_EXPECT_COMPLETION(cqv, tag(3), 1);
    cq_verify(cqv);

    GPR_ASSERT(response_payload_recv->type == GRPC_BB_RAW);
    GPR_ASSERT(byte_buffer_eq_string(response_payload_recv, response_str));

    grpc_byte_buffer_destroy(request_payload);
    grpc_byte_buffer_destroy(response_payload);
    grpc_byte_buffer_destroy(request_payload_recv);
    grpc_byte_buffer_destroy(response_payload_recv);
  }

  grpc_slice_unref(request_payload_slice);
  grpc_slice_unref(response_payload_slice);

  memset(ops, 0, sizeof(ops));
  op = ops;
  op->op = GRPC_OP_SEND_CLOSE_FROM_CLIENT;
  op->flags = 0;
  op->reserved = nullptr;
  op++;
  error = grpc_call_start_batch(c, ops, (size_t)(op - ops), tag(4), nullptr);
  GPR_ASSERT(GRPC_CALL_OK == error);

  memset(ops, 0, sizeof(ops));
  op = ops;
  op->op = GRPC_OP_SEND_STATUS_FROM_SERVER;
  op->data.send_status_from_server.trailing_metadata_count = 0;
  op->data.send_status_from_server.status = GRPC_STATUS_OK;
  grpc_slice status_details = grpc_slice_from_static_string("xyz");
  op->data.send_status_from_server.status_details = &status_details;
  op->flags = 0;
  op->reserved = nullptr;
  op++;
  error = grpc_call_start_batch(s, ops, (size_t)(op - ops), tag(104), nullptr);
  GPR_ASSERT(GRPC_CALL_OK == error);

  CQ_EXPECT_COMPLETION(cqv, tag(1), 1);
  CQ_EXPECT_COMPLETION(cqv, tag(4), 1);
  CQ_EXPECT_COMPLETION(cqv, tag(101), 1);
  CQ_EXPECT_COMPLETION(cqv, tag(104), 1);
  cq_verify(cqv);

  GPR_ASSERT(status == GRPC_STATUS_OK);
  GPR_ASSERT(0 == grpc_slice_str_cmp(details, "xyz"));
  GPR_ASSERT(0 == grpc_slice_str_cmp(call_details.method, "/foo"));
  validate_host_override_string("foo.test.google.fr:1234", call_details.host,
                                config);
  GPR_ASSERT(was_cancelled == 0);

  grpc_slice_unref(details);
  grpc_metadata_array_destroy(&initial_metadata_recv);
  grpc_metadata_array_destroy(&trailing_metadata_recv);
  grpc_metadata_array_destroy(&request_metadata_recv);
  grpc_call_details_destroy(&call_details);

  grpc_call_unref(c);
  grpc_call_unref(s);

  cq_verifier_destroy(cqv);

  {
    grpc_exec_ctx exec_ctx = GRPC_EXEC_CTX_INIT;
    grpc_channel_args_destroy(&exec_ctx, client_args);
    grpc_channel_args_destroy(&exec_ctx, server_args);
    grpc_exec_ctx_finish(&exec_ctx);
  }

  end_test(&f);
  config.tear_down_data(&f);
}

static void test_invoke_request_with_compressed_payload(
    grpc_end2end_test_config config) {
  request_with_payload_template(
      config, "test_invoke_request_with_compressed_payload", 0,
<<<<<<< HEAD
      GRPC_COMPRESS_STREAM_GZIP, GRPC_COMPRESS_STREAM_GZIP,
      GRPC_COMPRESS_STREAM_GZIP, GRPC_COMPRESS_STREAM_GZIP, NULL,
=======
      GRPC_STREAM_COMPRESS_GZIP, GRPC_STREAM_COMPRESS_GZIP,
      GRPC_STREAM_COMPRESS_GZIP, GRPC_STREAM_COMPRESS_GZIP, nullptr,
>>>>>>> b0bad8f3
      false, /* ignored */
      GRPC_COMPRESS_LEVEL_NONE, false, false, GRPC_COMPRESS_NONE);
}

static void test_invoke_request_with_send_message_before_initial_metadata(
    grpc_end2end_test_config config) {
  request_with_payload_template(
      config, "test_invoke_request_with_send_message_before_initial_metadata",
<<<<<<< HEAD
      0, GRPC_COMPRESS_STREAM_GZIP, GRPC_COMPRESS_STREAM_GZIP,
      GRPC_COMPRESS_STREAM_GZIP, GRPC_COMPRESS_STREAM_GZIP, NULL,
=======
      0, GRPC_STREAM_COMPRESS_GZIP, GRPC_STREAM_COMPRESS_GZIP,
      GRPC_STREAM_COMPRESS_GZIP, GRPC_STREAM_COMPRESS_GZIP, nullptr,
>>>>>>> b0bad8f3
      false, /* ignored */
      GRPC_COMPRESS_LEVEL_NONE, true, false, GRPC_COMPRESS_NONE);
}

static void test_invoke_request_with_server_level(
    grpc_end2end_test_config config) {
  request_with_payload_template(
<<<<<<< HEAD
      config, "test_invoke_request_with_server_level", 0, GRPC_COMPRESS_NONE,
      GRPC_COMPRESS_NONE, GRPC_COMPRESS_NONE, GRPC_COMPRESS_STREAM_GZIP,
      /* ignored */ NULL, true, GRPC_COMPRESS_LEVEL_STREAM_HIGH, false, false,
      GRPC_COMPRESS_NONE);
=======
      config, "test_invoke_request_with_server_level", 0,
      GRPC_STREAM_COMPRESS_NONE, GRPC_STREAM_COMPRESS_NONE,
      GRPC_STREAM_COMPRESS_NONE, GRPC_STREAM_COMPRESS_GZIP,
      /* ignored */ nullptr, true, GRPC_STREAM_COMPRESS_LEVEL_HIGH, false,
      false, GRPC_COMPRESS_NONE);
>>>>>>> b0bad8f3
}

static void test_invoke_request_with_compressed_payload_md_override(
    grpc_end2end_test_config config) {
  grpc_metadata gzip_compression_override;
  grpc_metadata identity_compression_override;

  gzip_compression_override.key =
      GRPC_MDSTR_GRPC_INTERNAL_STREAM_ENCODING_REQUEST;
  gzip_compression_override.value =
      grpc_slice_from_static_string("stream/gzip");
  memset(&gzip_compression_override.internal_data, 0,
         sizeof(gzip_compression_override.internal_data));

  identity_compression_override.key =
      GRPC_MDSTR_GRPC_INTERNAL_STREAM_ENCODING_REQUEST;
  identity_compression_override.value =
      grpc_slice_from_static_string("identity");
  memset(&identity_compression_override.internal_data, 0,
         sizeof(identity_compression_override.internal_data));

  /* Channel default NONE (aka IDENTITY), call override to stream GZIP */
  request_with_payload_template(
      config, "test_invoke_request_with_compressed_payload_md_override_1", 0,
      GRPC_COMPRESS_NONE, GRPC_COMPRESS_NONE, GRPC_COMPRESS_STREAM_GZIP,
      GRPC_COMPRESS_NONE, &gzip_compression_override, false,
      /*ignored*/ GRPC_COMPRESS_LEVEL_NONE, false, false, GRPC_COMPRESS_NONE);

  /* Channel default stream GZIP, call override to NONE (aka IDENTITY) */
  request_with_payload_template(
      config, "test_invoke_request_with_compressed_payload_md_override_3", 0,
      GRPC_COMPRESS_STREAM_GZIP, GRPC_COMPRESS_NONE, GRPC_COMPRESS_NONE,
      GRPC_COMPRESS_NONE, &identity_compression_override, false,
      /*ignored*/ GRPC_COMPRESS_LEVEL_NONE, false, false, GRPC_COMPRESS_NONE);
}

static void test_invoke_request_with_disabled_algorithm(
    grpc_end2end_test_config config) {
  request_for_disabled_algorithm(
      config, "test_invoke_request_with_disabled_algorithm", 0,
<<<<<<< HEAD
      GRPC_COMPRESS_STREAM_GZIP, GRPC_COMPRESS_STREAM_GZIP,
      GRPC_STATUS_UNIMPLEMENTED, NULL);
=======
      GRPC_STREAM_COMPRESS_GZIP, GRPC_STREAM_COMPRESS_GZIP,
      GRPC_STATUS_UNIMPLEMENTED, nullptr);
>>>>>>> b0bad8f3
}

static void test_stream_compression_override_message_compression(
    grpc_end2end_test_config config) {
  grpc_compression_level level = GRPC_COMPRESS_LEVEL_STREAM_MED;
  request_with_payload_template(
      config, "test_stream_compression_override_message_compression", 0,
<<<<<<< HEAD
      GRPC_COMPRESS_NONE, GRPC_COMPRESS_NONE, GRPC_COMPRESS_NONE,
      grpc_compression_algorithm_for_level(
          level, (1u << GRPC_COMPRESS_ALGORITHMS_COUNT) - 1),
      /* ignored */ NULL, true, level, false, true, GRPC_COMPRESS_MESSAGE_GZIP);
=======
      GRPC_STREAM_COMPRESS_NONE, GRPC_STREAM_COMPRESS_NONE,
      GRPC_STREAM_COMPRESS_NONE,
      grpc_stream_compression_algorithm_for_level(
          level, (1u << GRPC_STREAM_COMPRESS_ALGORITHMS_COUNT) - 1),
      /* ignored */ nullptr, true, level, false, true, GRPC_COMPRESS_GZIP);
>>>>>>> b0bad8f3
}

void stream_compression_compressed_payload(grpc_end2end_test_config config) {
  test_invoke_request_with_compressed_payload(config);
  test_invoke_request_with_send_message_before_initial_metadata(config);
  test_invoke_request_with_server_level(config);
  test_invoke_request_with_compressed_payload_md_override(config);
  test_invoke_request_with_disabled_algorithm(config);
  test_stream_compression_override_message_compression(config);
}

void stream_compression_compressed_payload_pre_init(void) {}<|MERGE_RESOLUTION|>--- conflicted
+++ resolved
@@ -124,17 +124,10 @@
   request_payload_slice = grpc_slice_from_copied_string(str);
   request_payload = grpc_raw_byte_buffer_create(&request_payload_slice, 1);
 
-<<<<<<< HEAD
   client_args = grpc_channel_args_set_compression_algorithm(
-      NULL, requested_client_compression_algorithm);
+      nullptr, requested_client_compression_algorithm);
   server_args =
-      grpc_channel_args_set_compression_algorithm(NULL, GRPC_COMPRESS_NONE);
-=======
-  client_args = grpc_channel_args_set_stream_compression_algorithm(
-      nullptr, requested_client_compression_algorithm);
-  server_args = grpc_channel_args_set_stream_compression_algorithm(
-      nullptr, GRPC_STREAM_COMPRESS_NONE);
->>>>>>> b0bad8f3
+      grpc_channel_args_set_compression_algorithm(nullptr, GRPC_COMPRESS_NONE);
   {
     grpc_exec_ctx exec_ctx = GRPC_EXEC_CTX_INIT;
     server_args = grpc_channel_args_compression_algorithm_set_state(
@@ -236,20 +229,11 @@
   /* with a certain error */
   GPR_ASSERT(status == expected_error);
 
-<<<<<<< HEAD
-  const char* algo_name = NULL;
+  const char* algo_name = nullptr;
   GPR_ASSERT(grpc_compression_algorithm_name(algorithm_to_disable, &algo_name));
-  char* expected_details = NULL;
+  char* expected_details = nullptr;
   gpr_asprintf(&expected_details, "Compression algorithm '%s' is disabled.",
                algo_name);
-=======
-  const char* algo_name = nullptr;
-  GPR_ASSERT(
-      grpc_stream_compression_algorithm_name(algorithm_to_disable, &algo_name));
-  char* expected_details = nullptr;
-  gpr_asprintf(&expected_details,
-               "Stream compression algorithm '%s' is disabled.", algo_name);
->>>>>>> b0bad8f3
   /* and we expect a specific reason for it */
   GPR_ASSERT(0 == grpc_slice_str_cmp(details, expected_details));
   gpr_free(expected_details);
@@ -329,24 +313,14 @@
   grpc_slice response_payload_slice =
       grpc_slice_from_copied_string(response_str);
 
-<<<<<<< HEAD
   client_args = grpc_channel_args_set_compression_algorithm(
-      NULL, default_client_channel_compression_algorithm);
-=======
-  client_args = grpc_channel_args_set_stream_compression_algorithm(
       nullptr, default_client_channel_compression_algorithm);
->>>>>>> b0bad8f3
   if (set_default_server_message_compression_algorithm) {
     server_args = grpc_channel_args_set_compression_algorithm(
         nullptr, default_server_message_compression_algorithm);
   } else {
-<<<<<<< HEAD
     server_args = grpc_channel_args_set_compression_algorithm(
-        NULL, default_server_channel_compression_algorithm);
-=======
-    server_args = grpc_channel_args_set_stream_compression_algorithm(
         nullptr, default_server_channel_compression_algorithm);
->>>>>>> b0bad8f3
   }
 
   f = begin_test(config, test_name, client_args, server_args);
@@ -458,8 +432,7 @@
       op->flags = client_send_flags_bitmask;
       op->reserved = nullptr;
       op++;
-      error =
-          grpc_call_start_batch(c, ops, (size_t)(op - ops), tag(2), nullptr);
+      error = grpc_call_start_batch(c, ops, (size_t)(op - ops), tag(2), nullptr);
       GPR_ASSERT(GRPC_CALL_OK == error);
       CQ_EXPECT_COMPLETION(cqv, tag(2), 1);
     }
@@ -471,8 +444,7 @@
     op->flags = 0;
     op->reserved = nullptr;
     op++;
-    error =
-        grpc_call_start_batch(s, ops, (size_t)(op - ops), tag(102), nullptr);
+    error = grpc_call_start_batch(s, ops, (size_t)(op - ops), tag(102), nullptr);
     GPR_ASSERT(GRPC_CALL_OK == error);
 
     CQ_EXPECT_COMPLETION(cqv, tag(102), 1);
@@ -488,8 +460,7 @@
     op->flags = 0;
     op->reserved = nullptr;
     op++;
-    error =
-        grpc_call_start_batch(s, ops, (size_t)(op - ops), tag(103), nullptr);
+    error = grpc_call_start_batch(s, ops, (size_t)(op - ops), tag(103), nullptr);
     GPR_ASSERT(GRPC_CALL_OK == error);
 
     memset(ops, 0, sizeof(ops));
@@ -579,13 +550,8 @@
     grpc_end2end_test_config config) {
   request_with_payload_template(
       config, "test_invoke_request_with_compressed_payload", 0,
-<<<<<<< HEAD
       GRPC_COMPRESS_STREAM_GZIP, GRPC_COMPRESS_STREAM_GZIP,
-      GRPC_COMPRESS_STREAM_GZIP, GRPC_COMPRESS_STREAM_GZIP, NULL,
-=======
-      GRPC_STREAM_COMPRESS_GZIP, GRPC_STREAM_COMPRESS_GZIP,
-      GRPC_STREAM_COMPRESS_GZIP, GRPC_STREAM_COMPRESS_GZIP, nullptr,
->>>>>>> b0bad8f3
+      GRPC_COMPRESS_STREAM_GZIP, GRPC_COMPRESS_STREAM_GZIP, nullptr,
       false, /* ignored */
       GRPC_COMPRESS_LEVEL_NONE, false, false, GRPC_COMPRESS_NONE);
 }
@@ -594,13 +560,8 @@
     grpc_end2end_test_config config) {
   request_with_payload_template(
       config, "test_invoke_request_with_send_message_before_initial_metadata",
-<<<<<<< HEAD
       0, GRPC_COMPRESS_STREAM_GZIP, GRPC_COMPRESS_STREAM_GZIP,
-      GRPC_COMPRESS_STREAM_GZIP, GRPC_COMPRESS_STREAM_GZIP, NULL,
-=======
-      0, GRPC_STREAM_COMPRESS_GZIP, GRPC_STREAM_COMPRESS_GZIP,
-      GRPC_STREAM_COMPRESS_GZIP, GRPC_STREAM_COMPRESS_GZIP, nullptr,
->>>>>>> b0bad8f3
+      GRPC_COMPRESS_STREAM_GZIP, GRPC_COMPRESS_STREAM_GZIP, nullptr,
       false, /* ignored */
       GRPC_COMPRESS_LEVEL_NONE, true, false, GRPC_COMPRESS_NONE);
 }
@@ -608,18 +569,10 @@
 static void test_invoke_request_with_server_level(
     grpc_end2end_test_config config) {
   request_with_payload_template(
-<<<<<<< HEAD
       config, "test_invoke_request_with_server_level", 0, GRPC_COMPRESS_NONE,
       GRPC_COMPRESS_NONE, GRPC_COMPRESS_NONE, GRPC_COMPRESS_STREAM_GZIP,
-      /* ignored */ NULL, true, GRPC_COMPRESS_LEVEL_STREAM_HIGH, false, false,
+      /* ignored */ nullptr, true, GRPC_COMPRESS_LEVEL_STREAM_HIGH, false, false,
       GRPC_COMPRESS_NONE);
-=======
-      config, "test_invoke_request_with_server_level", 0,
-      GRPC_STREAM_COMPRESS_NONE, GRPC_STREAM_COMPRESS_NONE,
-      GRPC_STREAM_COMPRESS_NONE, GRPC_STREAM_COMPRESS_GZIP,
-      /* ignored */ nullptr, true, GRPC_STREAM_COMPRESS_LEVEL_HIGH, false,
-      false, GRPC_COMPRESS_NONE);
->>>>>>> b0bad8f3
 }
 
 static void test_invoke_request_with_compressed_payload_md_override(
@@ -660,13 +613,8 @@
     grpc_end2end_test_config config) {
   request_for_disabled_algorithm(
       config, "test_invoke_request_with_disabled_algorithm", 0,
-<<<<<<< HEAD
       GRPC_COMPRESS_STREAM_GZIP, GRPC_COMPRESS_STREAM_GZIP,
-      GRPC_STATUS_UNIMPLEMENTED, NULL);
-=======
-      GRPC_STREAM_COMPRESS_GZIP, GRPC_STREAM_COMPRESS_GZIP,
       GRPC_STATUS_UNIMPLEMENTED, nullptr);
->>>>>>> b0bad8f3
 }
 
 static void test_stream_compression_override_message_compression(
@@ -674,18 +622,10 @@
   grpc_compression_level level = GRPC_COMPRESS_LEVEL_STREAM_MED;
   request_with_payload_template(
       config, "test_stream_compression_override_message_compression", 0,
-<<<<<<< HEAD
       GRPC_COMPRESS_NONE, GRPC_COMPRESS_NONE, GRPC_COMPRESS_NONE,
       grpc_compression_algorithm_for_level(
           level, (1u << GRPC_COMPRESS_ALGORITHMS_COUNT) - 1),
-      /* ignored */ NULL, true, level, false, true, GRPC_COMPRESS_MESSAGE_GZIP);
-=======
-      GRPC_STREAM_COMPRESS_NONE, GRPC_STREAM_COMPRESS_NONE,
-      GRPC_STREAM_COMPRESS_NONE,
-      grpc_stream_compression_algorithm_for_level(
-          level, (1u << GRPC_STREAM_COMPRESS_ALGORITHMS_COUNT) - 1),
-      /* ignored */ nullptr, true, level, false, true, GRPC_COMPRESS_GZIP);
->>>>>>> b0bad8f3
+      /* ignored */ nullptr, true, level, false, true, GRPC_COMPRESS_MESSAGE_GZIP);
 }
 
 void stream_compression_compressed_payload(grpc_end2end_test_config config) {
