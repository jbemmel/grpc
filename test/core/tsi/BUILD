# Copyright 2017 gRPC authors.
#
# Licensed under the Apache License, Version 2.0 (the "License");
# you may not use this file except in compliance with the License.
# You may obtain a copy of the License at
#
#     http://www.apache.org/licenses/LICENSE-2.0
#
# Unless required by applicable law or agreed to in writing, software
# distributed under the License is distributed on an "AS IS" BASIS,
# WITHOUT WARRANTIES OR CONDITIONS OF ANY KIND, either express or implied.
# See the License for the specific language governing permissions and
# limitations under the License.

load("//bazel:grpc_build_system.bzl", "grpc_cc_library", "grpc_cc_test", "grpc_cc_binary", "grpc_package")

licenses(["notice"])  # Apache v2

grpc_package(name = "test/core/tsi")
<<<<<<< HEAD
=======

grpc_cc_library(
    name = "transport_security_test_lib",
    srcs = ["transport_security_test_lib.c"],
    hdrs = ["transport_security_test_lib.h"],
    deps = [
        "//:grpc",
        "//:tsi",
    ],
)

grpc_cc_test(
    name = "fake_transport_security_test",
    srcs = ["fake_transport_security_test.c"],
    language = "C",
    deps = [
        ":transport_security_test_lib",
        "//:grpc",
        "//:gpr",
        "//:tsi",
        "//test/core/util:gpr_test_util",
    ],
)


grpc_cc_test(
    name = "ssl_transport_security_test",
    srcs = ["ssl_transport_security_test.c"],
    data = [
        "//src/core/tsi/test_creds:badclient.key",
        "//src/core/tsi/test_creds:badclient.pem",
        "//src/core/tsi/test_creds:badserver.key",
        "//src/core/tsi/test_creds:badserver.pem",
        "//src/core/tsi/test_creds:ca.pem",
        "//src/core/tsi/test_creds:client.key",
        "//src/core/tsi/test_creds:client.pem",
        "//src/core/tsi/test_creds:server0.key",
        "//src/core/tsi/test_creds:server0.pem",
        "//src/core/tsi/test_creds:server1.key",
        "//src/core/tsi/test_creds:server1.pem",
    ],
    language = "C",
    deps = [
        ":transport_security_test_lib",
        "//:grpc",
        "//:gpr",
        "//:tsi",
        "//test/core/util:gpr_test_util",
    ],
)
>>>>>>> 04035de6

grpc_cc_test(
    name = "transport_security_test",
    srcs = ["transport_security_test.c"],
    language = "C",
    deps = [
        "//:grpc",
        "//:gpr",
        "//test/core/util:gpr_test_util",
        "//test/core/util:grpc_test_util",
    ],
)<|MERGE_RESOLUTION|>--- conflicted
+++ resolved
@@ -17,8 +17,6 @@
 licenses(["notice"])  # Apache v2
 
 grpc_package(name = "test/core/tsi")
-<<<<<<< HEAD
-=======
 
 grpc_cc_library(
     name = "transport_security_test_lib",
@@ -69,7 +67,6 @@
         "//test/core/util:gpr_test_util",
     ],
 )
->>>>>>> 04035de6
 
 grpc_cc_test(
     name = "transport_security_test",
