--- conflicted
+++ resolved
@@ -31,49 +31,52 @@
 
 import math
 
-WARMUP_SECONDS = 5
-JAVA_WARMUP_SECONDS = 15  # Java needs more warmup time for JIT to kick in.
-BENCHMARK_SECONDS = 30
-
-SMOKETEST = 'smoketest'
-SCALABLE = 'scalable'
-SWEEP = 'sweep'
-DEFAULT_CATEGORIES = [SCALABLE, SMOKETEST]
+WARMUP_SECONDS=5
+JAVA_WARMUP_SECONDS=15  # Java needs more warmup time for JIT to kick in.
+BENCHMARK_SECONDS=30
+
+SMOKETEST='smoketest'
+SCALABLE='scalable'
+SWEEP='sweep'
+DEFAULT_CATEGORIES=[SCALABLE, SMOKETEST]
 
 SECURE_SECARGS = {'use_test_ca': True,
                   'server_host_override': 'foo.test.google.fr'}
 
 HISTOGRAM_PARAMS = {
-    'resolution': 0.01,
-    'max_possible': 60e9,
+  'resolution': 0.01,
+  'max_possible': 60e9,
 }
 
 EMPTY_GENERIC_PAYLOAD = {
-    'bytebuf_params': {
-        'req_size': 0,
-        'resp_size': 0,
-    }
+  'bytebuf_params': {
+    'req_size': 0,
+    'resp_size': 0,
+  }
 }
 EMPTY_PROTO_PAYLOAD = {
-    'simple_params': {
-        'req_size': 0,
-        'resp_size': 0,
-    }
+  'simple_params': {
+    'req_size': 0,
+    'resp_size': 0,
+  }
 }
 BIG_GENERIC_PAYLOAD = {
-    'bytebuf_params': {
-        'req_size': 65536,
-        'resp_size': 65536,
-    }
+  'bytebuf_params': {
+    'req_size': 65536,
+    'resp_size': 65536,
+  }
 }
 
 # target number of RPCs outstanding on across all client channels in
 # non-ping-pong tests (since we can only specify per-channel numbers, the
 # actual target will be slightly higher)
-OUTSTANDING_REQUESTS = {'async': 6400, 'sync': 1000}
+OUTSTANDING_REQUESTS={
+    'async': 6400,
+    'sync': 1000
+}
 
 # wide is the number of client channels in multi-channel tests (1 otherwise)
-WIDE = 64
+WIDE=64
 
 
 def _get_secargs(is_secure):
@@ -99,10 +102,8 @@
     n *= step
 
 
-def _ping_pong_scenario(name,
-                        rpc_type,
-                        client_type,
-                        server_type,
+def _ping_pong_scenario(name, rpc_type,
+                        client_type, server_type,
                         secure=True,
                         use_generic_payload=False,
                         unconstrained_client=None,
@@ -116,29 +117,29 @@
                         outstanding=None):
   """Creates a basic ping pong scenario."""
   scenario = {
-      'name': name,
-      'num_servers': 1,
-      'num_clients': 1,
-      'client_config': {
-          'client_type': client_type,
-          'security_params': _get_secargs(secure),
-          'outstanding_rpcs_per_channel': 1,
-          'client_channels': 1,
-          'async_client_threads': 1,
-          'rpc_type': rpc_type,
-          'load_params': {
-              'closed_loop': {}
-          },
-          'histogram_params': HISTOGRAM_PARAMS,
+    'name': name,
+    'num_servers': 1,
+    'num_clients': 1,
+    'client_config': {
+      'client_type': client_type,
+      'security_params': _get_secargs(secure),
+      'outstanding_rpcs_per_channel': 1,
+      'client_channels': 1,
+      'async_client_threads': 1,
+      'rpc_type': rpc_type,
+      'load_params': {
+        'closed_loop': {}
       },
-      'server_config': {
-          'server_type': server_type,
-          'security_params': _get_secargs(secure),
-          'core_limit': server_core_limit,
-          'async_server_threads': async_server_threads,
-      },
-      'warmup_seconds': warmup_seconds,
-      'benchmark_seconds': BENCHMARK_SECONDS
+      'histogram_params': HISTOGRAM_PARAMS,
+    },
+    'server_config': {
+      'server_type': server_type,
+      'security_params': _get_secargs(secure),
+      'core_limit': server_core_limit,
+      'async_server_threads': async_server_threads,
+    },
+    'warmup_seconds': warmup_seconds,
+    'benchmark_seconds': BENCHMARK_SECONDS
   }
   if use_generic_payload:
     if server_type != 'ASYNC_GENERIC_SERVER':
@@ -150,8 +151,7 @@
     scenario['client_config']['payload_config'] = EMPTY_PROTO_PAYLOAD
 
   if unconstrained_client:
-    outstanding_calls = outstanding if outstanding is not None else OUTSTANDING_REQUESTS[
-        unconstrained_client]
+    outstanding_calls = outstanding if outstanding is not None else OUTSTANDING_REQUESTS[unconstrained_client]
     wide = channels if channels is not None else WIDE
     deep = int(math.ceil(1.0 * outstanding_calls / wide))
 
@@ -197,9 +197,7 @@
           rpc_type='STREAMING',
           client_type='ASYNC_CLIENT',
           server_type='ASYNC_GENERIC_SERVER',
-          use_generic_payload=True,
-          server_core_limit=1,
-          async_server_threads=1,
+          use_generic_payload=True, server_core_limit=1, async_server_threads=1,
           secure=secure,
           categories=smoketest_categories)
 
@@ -208,71 +206,49 @@
           rpc_type='STREAMING',
           client_type='ASYNC_CLIENT',
           server_type='ASYNC_GENERIC_SERVER',
-          unconstrained_client='async',
-          use_generic_payload=True,
+          unconstrained_client='async', use_generic_payload=True,
           secure=secure,
-          categories=smoketest_categories + [SCALABLE])
+          categories=smoketest_categories+[SCALABLE])
 
       yield _ping_pong_scenario(
           'cpp_generic_async_streaming_qps_one_server_core_%s' % secstr,
           rpc_type='STREAMING',
           client_type='ASYNC_CLIENT',
           server_type='ASYNC_GENERIC_SERVER',
-          unconstrained_client='async',
-          use_generic_payload=True,
-          server_core_limit=1,
-          async_server_threads=1,
+          unconstrained_client='async', use_generic_payload=True,
+          server_core_limit=1, async_server_threads=1,
           secure=secure)
-
-      yield _ping_pong_scenario(
-          'cpp_protobuf_async_client_sync_server_unary_qps_unconstrained_%s' %
-          (secstr),
-          rpc_type='UNARY',
-          client_type='ASYNC_CLIENT',
-          server_type='SYNC_SERVER',
-          unconstrained_client='async',
-          secure=secure,
-          categories=smoketest_categories + [SCALABLE])
 
       for rpc_type in ['unary', 'streaming']:
         for synchronicity in ['sync', 'async']:
           yield _ping_pong_scenario(
-              'cpp_protobuf_%s_%s_ping_pong_%s' %
-              (synchronicity, rpc_type, secstr),
+              'cpp_protobuf_%s_%s_ping_pong_%s' % (synchronicity, rpc_type, secstr),
               rpc_type=rpc_type.upper(),
               client_type='%s_CLIENT' % synchronicity.upper(),
               server_type='%s_SERVER' % synchronicity.upper(),
-              server_core_limit=1,
-              async_server_threads=1,
+              server_core_limit=1, async_server_threads=1,
               secure=secure)
 
           yield _ping_pong_scenario(
-              'cpp_protobuf_%s_%s_qps_unconstrained_%s' %
-              (synchronicity, rpc_type, secstr),
+              'cpp_protobuf_%s_%s_qps_unconstrained_%s' % (synchronicity, rpc_type, secstr),
               rpc_type=rpc_type.upper(),
               client_type='%s_CLIENT' % synchronicity.upper(),
               server_type='%s_SERVER' % synchronicity.upper(),
               unconstrained_client=synchronicity,
               secure=secure,
-              categories=smoketest_categories + [SCALABLE])
+              categories=smoketest_categories+[SCALABLE])
 
           for channels in geometric_progression(1, 20000, math.sqrt(10)):
             for outstanding in geometric_progression(1, 200000, math.sqrt(10)):
-              if synchronicity == 'sync' and outstanding > 1200:
-                continue
-              if outstanding < channels:
-                continue
-              yield _ping_pong_scenario(
-                  'cpp_protobuf_%s_%s_qps_unconstrained_%s_%d_channels_%d_outstanding'
-                  % (synchronicity, rpc_type, secstr, channels, outstanding),
-                  rpc_type=rpc_type.upper(),
-                  client_type='%s_CLIENT' % synchronicity.upper(),
-                  server_type='%s_SERVER' % synchronicity.upper(),
-                  unconstrained_client=synchronicity,
-                  secure=secure,
-                  categories=[SWEEP],
-                  channels=channels,
-                  outstanding=outstanding)
+                if synchronicity == 'sync' and outstanding > 1200: continue
+                if outstanding < channels: continue
+                yield _ping_pong_scenario(
+                    'cpp_protobuf_%s_%s_qps_unconstrained_%s_%d_channels_%d_outstanding' % (synchronicity, rpc_type, secstr, channels, outstanding),
+                    rpc_type=rpc_type.upper(),
+                    client_type='%s_CLIENT' % synchronicity.upper(),
+                    server_type='%s_SERVER' % synchronicity.upper(),
+                    unconstrained_client=synchronicity, secure=secure,
+                    categories=[SWEEP], channels=channels, outstanding=outstanding)
 
   def __str__(self):
     return 'c++'
@@ -291,106 +267,65 @@
 
   def scenarios(self):
     yield _ping_pong_scenario(
-        'csharp_generic_async_streaming_ping_pong',
-        rpc_type='STREAMING',
-        client_type='ASYNC_CLIENT',
-        server_type='ASYNC_GENERIC_SERVER',
+        'csharp_generic_async_streaming_ping_pong', rpc_type='STREAMING',
+        client_type='ASYNC_CLIENT', server_type='ASYNC_GENERIC_SERVER',
         use_generic_payload=True,
         categories=[SMOKETEST, SCALABLE])
 
     yield _ping_pong_scenario(
-        'csharp_protobuf_async_streaming_ping_pong',
-        rpc_type='STREAMING',
-        client_type='ASYNC_CLIENT',
-        server_type='ASYNC_SERVER')
-
-    yield _ping_pong_scenario(
-<<<<<<< HEAD
-        'csharp_protobuf_async_unary_ping_pong',
-        rpc_type='UNARY',
-        client_type='ASYNC_CLIENT',
-        server_type='ASYNC_SERVER',
-        categories=[SMOKETEST])
-=======
+        'csharp_protobuf_async_streaming_ping_pong', rpc_type='STREAMING',
+        client_type='ASYNC_CLIENT', server_type='ASYNC_SERVER')
+
+    yield _ping_pong_scenario(
         'csharp_protobuf_async_unary_ping_pong', rpc_type='UNARY',
         client_type='ASYNC_CLIENT', server_type='ASYNC_SERVER',
         categories=[SMOKETEST, SCALABLE])
->>>>>>> 9070ab66
-
-    yield _ping_pong_scenario(
-        'csharp_protobuf_sync_to_async_unary_ping_pong',
-        rpc_type='UNARY',
-        client_type='SYNC_CLIENT',
-        server_type='ASYNC_SERVER')
-
-    yield _ping_pong_scenario(
-        'csharp_protobuf_async_unary_qps_unconstrained',
-        rpc_type='UNARY',
-        client_type='ASYNC_CLIENT',
-        server_type='ASYNC_SERVER',
+
+    yield _ping_pong_scenario(
+        'csharp_protobuf_sync_to_async_unary_ping_pong', rpc_type='UNARY',
+        client_type='SYNC_CLIENT', server_type='ASYNC_SERVER')
+
+    yield _ping_pong_scenario(
+        'csharp_protobuf_async_unary_qps_unconstrained', rpc_type='UNARY',
+        client_type='ASYNC_CLIENT', server_type='ASYNC_SERVER',
         unconstrained_client='async',
-        categories=[SMOKETEST, SCALABLE])
-
-    yield _ping_pong_scenario(
-        'csharp_protobuf_async_streaming_qps_unconstrained',
-        rpc_type='STREAMING',
-        client_type='ASYNC_CLIENT',
-        server_type='ASYNC_SERVER',
+        categories=[SMOKETEST,SCALABLE])
+
+    yield _ping_pong_scenario(
+        'csharp_protobuf_async_streaming_qps_unconstrained', rpc_type='STREAMING',
+        client_type='ASYNC_CLIENT', server_type='ASYNC_SERVER',
         unconstrained_client='async',
         categories=[SCALABLE])
 
     yield _ping_pong_scenario(
-<<<<<<< HEAD
-        'csharp_to_cpp_protobuf_sync_unary_ping_pong',
-        rpc_type='UNARY',
-        client_type='SYNC_CLIENT',
-        server_type='SYNC_SERVER',
-        server_language='c++',
-        server_core_limit=1,
-        async_server_threads=1,
-        categories=[SMOKETEST])
-=======
         'csharp_to_cpp_protobuf_sync_unary_ping_pong', rpc_type='UNARY',
         client_type='SYNC_CLIENT', server_type='SYNC_SERVER',
         server_language='c++', server_core_limit=1, async_server_threads=1,
         categories=[SMOKETEST, SCALABLE])
->>>>>>> 9070ab66
-
-    yield _ping_pong_scenario(
-        'csharp_to_cpp_protobuf_async_streaming_ping_pong',
-        rpc_type='STREAMING',
-        client_type='ASYNC_CLIENT',
-        server_type='ASYNC_SERVER',
-        server_language='c++',
-        server_core_limit=1,
-        async_server_threads=1)
-
-    yield _ping_pong_scenario(
-        'csharp_to_cpp_protobuf_async_unary_qps_unconstrained',
-        rpc_type='UNARY',
-        client_type='ASYNC_CLIENT',
-        server_type='ASYNC_SERVER',
-        unconstrained_client='async',
-        server_language='c++',
+
+    yield _ping_pong_scenario(
+        'csharp_to_cpp_protobuf_async_streaming_ping_pong', rpc_type='STREAMING',
+        client_type='ASYNC_CLIENT', server_type='ASYNC_SERVER',
+        server_language='c++', server_core_limit=1, async_server_threads=1)
+
+    yield _ping_pong_scenario(
+        'csharp_to_cpp_protobuf_async_unary_qps_unconstrained', rpc_type='UNARY',
+        client_type='ASYNC_CLIENT', server_type='ASYNC_SERVER',
+        unconstrained_client='async', server_language='c++',
         categories=[SCALABLE])
 
     yield _ping_pong_scenario(
-        'csharp_to_cpp_protobuf_sync_to_async_unary_qps_unconstrained',
-        rpc_type='UNARY',
-        client_type='SYNC_CLIENT',
-        server_type='ASYNC_SERVER',
-        unconstrained_client='sync',
-        server_language='c++',
+        'csharp_to_cpp_protobuf_sync_to_async_unary_qps_unconstrained', rpc_type='UNARY',
+        client_type='SYNC_CLIENT', server_type='ASYNC_SERVER',
+        unconstrained_client='sync', server_language='c++',
         categories=[SCALABLE])
 
     yield _ping_pong_scenario(
-        'cpp_to_csharp_protobuf_async_unary_qps_unconstrained',
-        rpc_type='UNARY',
-        client_type='ASYNC_CLIENT',
-        server_type='ASYNC_SERVER',
-        unconstrained_client='async',
-        client_language='c++',
+        'cpp_to_csharp_protobuf_async_unary_qps_unconstrained', rpc_type='UNARY',
+        client_type='ASYNC_CLIENT', server_type='ASYNC_SERVER',
+        unconstrained_client='async', client_language='c++',
         categories=[SCALABLE])
+
 
   def __str__(self):
     return 'csharp'
@@ -421,23 +356,13 @@
     #    client_type='ASYNC_CLIENT', server_type='ASYNC_SERVER')
 
     yield _ping_pong_scenario(
-<<<<<<< HEAD
-        'node_protobuf_unary_ping_pong',
-        rpc_type='UNARY',
-        client_type='ASYNC_CLIENT',
-        server_type='ASYNC_SERVER',
-        categories=[SMOKETEST])
-=======
         'node_protobuf_unary_ping_pong', rpc_type='UNARY',
         client_type='ASYNC_CLIENT', server_type='ASYNC_SERVER',
         categories=[SCALABLE, SMOKETEST])
->>>>>>> 9070ab66
-
-    yield _ping_pong_scenario(
-        'node_protobuf_async_unary_qps_unconstrained',
-        rpc_type='UNARY',
-        client_type='ASYNC_CLIENT',
-        server_type='ASYNC_SERVER',
+
+    yield _ping_pong_scenario(
+        'node_protobuf_async_unary_qps_unconstrained', rpc_type='UNARY',
+        client_type='ASYNC_CLIENT', server_type='ASYNC_SERVER',
         unconstrained_client='async',
         categories=[SCALABLE, SMOKETEST])
 
@@ -462,7 +387,6 @@
   def __str__(self):
     return 'node'
 
-
 class PythonLanguage:
 
   def __init__(self):
@@ -476,81 +400,47 @@
 
   def scenarios(self):
     yield _ping_pong_scenario(
-        'python_generic_sync_streaming_ping_pong',
-        rpc_type='STREAMING',
-        client_type='SYNC_CLIENT',
-        server_type='ASYNC_GENERIC_SERVER',
+        'python_generic_sync_streaming_ping_pong', rpc_type='STREAMING',
+        client_type='SYNC_CLIENT', server_type='ASYNC_GENERIC_SERVER',
         use_generic_payload=True,
         categories=[SMOKETEST, SCALABLE])
 
     yield _ping_pong_scenario(
-        'python_protobuf_sync_streaming_ping_pong',
-        rpc_type='STREAMING',
-        client_type='SYNC_CLIENT',
-        server_type='ASYNC_SERVER')
-
-    yield _ping_pong_scenario(
-        'python_protobuf_async_unary_ping_pong',
-        rpc_type='UNARY',
-        client_type='ASYNC_CLIENT',
-        server_type='ASYNC_SERVER')
-
-    yield _ping_pong_scenario(
-<<<<<<< HEAD
-        'python_protobuf_sync_unary_ping_pong',
-        rpc_type='UNARY',
-        client_type='SYNC_CLIENT',
-        server_type='ASYNC_SERVER',
-        categories=[SMOKETEST])
-=======
+        'python_protobuf_sync_streaming_ping_pong', rpc_type='STREAMING',
+        client_type='SYNC_CLIENT', server_type='ASYNC_SERVER')
+
+    yield _ping_pong_scenario(
+        'python_protobuf_async_unary_ping_pong', rpc_type='UNARY',
+        client_type='ASYNC_CLIENT', server_type='ASYNC_SERVER')
+
+    yield _ping_pong_scenario(
         'python_protobuf_sync_unary_ping_pong', rpc_type='UNARY',
         client_type='SYNC_CLIENT', server_type='ASYNC_SERVER',
         categories=[SMOKETEST, SCALABLE])
->>>>>>> 9070ab66
-
-    yield _ping_pong_scenario(
-        'python_protobuf_sync_unary_qps_unconstrained',
-        rpc_type='UNARY',
-        client_type='SYNC_CLIENT',
-        server_type='ASYNC_SERVER',
+
+    yield _ping_pong_scenario(
+        'python_protobuf_sync_unary_qps_unconstrained', rpc_type='UNARY',
+        client_type='SYNC_CLIENT', server_type='ASYNC_SERVER',
         unconstrained_client='sync')
 
     yield _ping_pong_scenario(
-        'python_protobuf_sync_streaming_qps_unconstrained',
-        rpc_type='STREAMING',
-        client_type='SYNC_CLIENT',
-        server_type='ASYNC_SERVER',
+        'python_protobuf_sync_streaming_qps_unconstrained', rpc_type='STREAMING',
+        client_type='SYNC_CLIENT', server_type='ASYNC_SERVER',
         unconstrained_client='sync')
 
     yield _ping_pong_scenario(
-<<<<<<< HEAD
-        'python_to_cpp_protobuf_sync_unary_ping_pong',
-        rpc_type='UNARY',
-        client_type='SYNC_CLIENT',
-        server_type='ASYNC_SERVER',
-        server_language='c++',
-        server_core_limit=1,
-        async_server_threads=1,
-        categories=[SMOKETEST])
-=======
         'python_to_cpp_protobuf_sync_unary_ping_pong', rpc_type='UNARY',
         client_type='SYNC_CLIENT', server_type='ASYNC_SERVER',
         server_language='c++', server_core_limit=1, async_server_threads=1,
         categories=[SMOKETEST, SCALABLE])
->>>>>>> 9070ab66
-
-    yield _ping_pong_scenario(
-        'python_to_cpp_protobuf_sync_streaming_ping_pong',
-        rpc_type='STREAMING',
-        client_type='SYNC_CLIENT',
-        server_type='ASYNC_SERVER',
-        server_language='c++',
-        server_core_limit=1,
-        async_server_threads=1)
+
+    yield _ping_pong_scenario(
+        'python_to_cpp_protobuf_sync_streaming_ping_pong', rpc_type='STREAMING',
+        client_type='SYNC_CLIENT', server_type='ASYNC_SERVER',
+        server_language='c++', server_core_limit=1, async_server_threads=1)
 
   def __str__(self):
     return 'python'
-
 
 class RubyLanguage:
 
@@ -566,20 +456,6 @@
 
   def scenarios(self):
     yield _ping_pong_scenario(
-<<<<<<< HEAD
-        'ruby_protobuf_sync_streaming_ping_pong',
-        rpc_type='STREAMING',
-        client_type='SYNC_CLIENT',
-        server_type='SYNC_SERVER',
-        categories=[SMOKETEST])
-
-    yield _ping_pong_scenario(
-        'ruby_protobuf_unary_ping_pong',
-        rpc_type='UNARY',
-        client_type='SYNC_CLIENT',
-        server_type='SYNC_SERVER',
-        categories=[SMOKETEST])
-=======
         'ruby_protobuf_sync_streaming_ping_pong', rpc_type='STREAMING',
         client_type='SYNC_CLIENT', server_type='SYNC_SERVER',
         categories=[SMOKETEST, SCALABLE])
@@ -588,39 +464,26 @@
         'ruby_protobuf_unary_ping_pong', rpc_type='UNARY',
         client_type='SYNC_CLIENT', server_type='SYNC_SERVER',
         categories=[SMOKETEST, SCALABLE])
->>>>>>> 9070ab66
-
-    yield _ping_pong_scenario(
-        'ruby_protobuf_sync_unary_qps_unconstrained',
-        rpc_type='UNARY',
-        client_type='SYNC_CLIENT',
-        server_type='SYNC_SERVER',
+
+    yield _ping_pong_scenario(
+        'ruby_protobuf_sync_unary_qps_unconstrained', rpc_type='UNARY',
+        client_type='SYNC_CLIENT', server_type='SYNC_SERVER',
         unconstrained_client='sync')
 
     yield _ping_pong_scenario(
-        'ruby_protobuf_sync_streaming_qps_unconstrained',
-        rpc_type='STREAMING',
-        client_type='SYNC_CLIENT',
-        server_type='SYNC_SERVER',
+        'ruby_protobuf_sync_streaming_qps_unconstrained', rpc_type='STREAMING',
+        client_type='SYNC_CLIENT', server_type='SYNC_SERVER',
         unconstrained_client='sync')
 
     yield _ping_pong_scenario(
-        'ruby_to_cpp_protobuf_sync_unary_ping_pong',
-        rpc_type='UNARY',
-        client_type='SYNC_CLIENT',
-        server_type='SYNC_SERVER',
-        server_language='c++',
-        server_core_limit=1,
-        async_server_threads=1)
-
-    yield _ping_pong_scenario(
-        'ruby_to_cpp_protobuf_sync_streaming_ping_pong',
-        rpc_type='STREAMING',
-        client_type='SYNC_CLIENT',
-        server_type='SYNC_SERVER',
-        server_language='c++',
-        server_core_limit=1,
-        async_server_threads=1)
+        'ruby_to_cpp_protobuf_sync_unary_ping_pong', rpc_type='UNARY',
+        client_type='SYNC_CLIENT', server_type='SYNC_SERVER',
+        server_language='c++', server_core_limit=1, async_server_threads=1)
+
+    yield _ping_pong_scenario(
+        'ruby_to_cpp_protobuf_sync_streaming_ping_pong', rpc_type='STREAMING',
+        client_type='SYNC_CLIENT', server_type='SYNC_SERVER',
+        server_language='c++', server_core_limit=1, async_server_threads=1)
 
   def __str__(self):
     return 'ruby'
@@ -644,85 +507,58 @@
       smoketest_categories = ([SMOKETEST] if secure else []) + [SCALABLE]
 
       yield _ping_pong_scenario(
-          'java_generic_async_streaming_ping_pong_%s' % secstr,
-          rpc_type='STREAMING',
-          client_type='ASYNC_CLIENT',
-          server_type='ASYNC_GENERIC_SERVER',
-          use_generic_payload=True,
+          'java_generic_async_streaming_ping_pong_%s' % secstr, rpc_type='STREAMING',
+          client_type='ASYNC_CLIENT', server_type='ASYNC_GENERIC_SERVER',
+          use_generic_payload=True, async_server_threads=1,
+          secure=secure, warmup_seconds=JAVA_WARMUP_SECONDS,
+          categories=smoketest_categories)
+
+      yield _ping_pong_scenario(
+          'java_protobuf_async_streaming_ping_pong_%s' % secstr, rpc_type='STREAMING',
+          client_type='ASYNC_CLIENT', server_type='ASYNC_SERVER',
           async_server_threads=1,
-          secure=secure,
-          warmup_seconds=JAVA_WARMUP_SECONDS,
+          secure=secure, warmup_seconds=JAVA_WARMUP_SECONDS)
+
+      yield _ping_pong_scenario(
+          'java_protobuf_async_unary_ping_pong_%s' % secstr, rpc_type='UNARY',
+          client_type='ASYNC_CLIENT', server_type='ASYNC_SERVER',
+          async_server_threads=1,
+          secure=secure, warmup_seconds=JAVA_WARMUP_SECONDS,
           categories=smoketest_categories)
 
       yield _ping_pong_scenario(
-          'java_protobuf_async_streaming_ping_pong_%s' % secstr,
-          rpc_type='STREAMING',
-          client_type='ASYNC_CLIENT',
-          server_type='ASYNC_SERVER',
+          'java_protobuf_unary_ping_pong_%s' % secstr, rpc_type='UNARY',
+          client_type='SYNC_CLIENT', server_type='SYNC_SERVER',
           async_server_threads=1,
-          secure=secure,
-          warmup_seconds=JAVA_WARMUP_SECONDS)
-
-      yield _ping_pong_scenario(
-          'java_protobuf_async_unary_ping_pong_%s' % secstr,
-          rpc_type='UNARY',
-          client_type='ASYNC_CLIENT',
-          server_type='ASYNC_SERVER',
+          secure=secure, warmup_seconds=JAVA_WARMUP_SECONDS)
+
+      yield _ping_pong_scenario(
+          'java_protobuf_async_unary_qps_unconstrained_%s' % secstr, rpc_type='UNARY',
+          client_type='ASYNC_CLIENT', server_type='ASYNC_SERVER',
+          unconstrained_client='async',
+          secure=secure, warmup_seconds=JAVA_WARMUP_SECONDS,
+          categories=smoketest_categories+[SCALABLE])
+
+      yield _ping_pong_scenario(
+          'java_protobuf_async_streaming_qps_unconstrained_%s' % secstr, rpc_type='STREAMING',
+          client_type='ASYNC_CLIENT', server_type='ASYNC_SERVER',
+          unconstrained_client='async',
+          secure=secure, warmup_seconds=JAVA_WARMUP_SECONDS,
+          categories=[SCALABLE])
+
+      yield _ping_pong_scenario(
+          'java_generic_async_streaming_qps_unconstrained_%s' % secstr, rpc_type='STREAMING',
+          client_type='ASYNC_CLIENT', server_type='ASYNC_GENERIC_SERVER',
+          unconstrained_client='async', use_generic_payload=True,
+          secure=secure, warmup_seconds=JAVA_WARMUP_SECONDS,
+          categories=[SCALABLE])
+
+      yield _ping_pong_scenario(
+          'java_generic_async_streaming_qps_one_server_core_%s' % secstr, rpc_type='STREAMING',
+          client_type='ASYNC_CLIENT', server_type='ASYNC_GENERIC_SERVER',
+          unconstrained_client='async', use_generic_payload=True,
           async_server_threads=1,
-          secure=secure,
-          warmup_seconds=JAVA_WARMUP_SECONDS,
-          categories=smoketest_categories)
-
-      yield _ping_pong_scenario(
-          'java_protobuf_unary_ping_pong_%s' % secstr,
-          rpc_type='UNARY',
-          client_type='SYNC_CLIENT',
-          server_type='SYNC_SERVER',
-          async_server_threads=1,
-          secure=secure,
-          warmup_seconds=JAVA_WARMUP_SECONDS)
-
-      yield _ping_pong_scenario(
-          'java_protobuf_async_unary_qps_unconstrained_%s' % secstr,
-          rpc_type='UNARY',
-          client_type='ASYNC_CLIENT',
-          server_type='ASYNC_SERVER',
-          unconstrained_client='async',
-          secure=secure,
-          warmup_seconds=JAVA_WARMUP_SECONDS,
-          categories=smoketest_categories + [SCALABLE])
-
-      yield _ping_pong_scenario(
-          'java_protobuf_async_streaming_qps_unconstrained_%s' % secstr,
-          rpc_type='STREAMING',
-          client_type='ASYNC_CLIENT',
-          server_type='ASYNC_SERVER',
-          unconstrained_client='async',
-          secure=secure,
-          warmup_seconds=JAVA_WARMUP_SECONDS,
-          categories=[SCALABLE])
-
-      yield _ping_pong_scenario(
-          'java_generic_async_streaming_qps_unconstrained_%s' % secstr,
-          rpc_type='STREAMING',
-          client_type='ASYNC_CLIENT',
-          server_type='ASYNC_GENERIC_SERVER',
-          unconstrained_client='async',
-          use_generic_payload=True,
-          secure=secure,
-          warmup_seconds=JAVA_WARMUP_SECONDS,
-          categories=[SCALABLE])
-
-      yield _ping_pong_scenario(
-          'java_generic_async_streaming_qps_one_server_core_%s' % secstr,
-          rpc_type='STREAMING',
-          client_type='ASYNC_CLIENT',
-          server_type='ASYNC_GENERIC_SERVER',
-          unconstrained_client='async',
-          use_generic_payload=True,
-          async_server_threads=1,
-          secure=secure,
-          warmup_seconds=JAVA_WARMUP_SECONDS)
+          secure=secure, warmup_seconds=JAVA_WARMUP_SECONDS)
 
       # TODO(jtattermusch): add scenarios java vs C++
 
@@ -750,48 +586,37 @@
       # ASYNC_GENERIC_SERVER for Go actually uses a sync streaming server,
       # but that's mostly because of lack of better name of the enum value.
       yield _ping_pong_scenario(
-          'go_generic_sync_streaming_ping_pong_%s' % secstr,
-          rpc_type='STREAMING',
-          client_type='SYNC_CLIENT',
-          server_type='ASYNC_GENERIC_SERVER',
-          use_generic_payload=True,
+          'go_generic_sync_streaming_ping_pong_%s' % secstr, rpc_type='STREAMING',
+          client_type='SYNC_CLIENT', server_type='ASYNC_GENERIC_SERVER',
+          use_generic_payload=True, async_server_threads=1,
+          secure=secure,
+          categories=smoketest_categories)
+
+      yield _ping_pong_scenario(
+          'go_protobuf_sync_streaming_ping_pong_%s' % secstr, rpc_type='STREAMING',
+          client_type='SYNC_CLIENT', server_type='SYNC_SERVER',
+          async_server_threads=1,
+          secure=secure)
+
+      yield _ping_pong_scenario(
+          'go_protobuf_sync_unary_ping_pong_%s' % secstr, rpc_type='UNARY',
+          client_type='SYNC_CLIENT', server_type='SYNC_SERVER',
           async_server_threads=1,
           secure=secure,
           categories=smoketest_categories)
 
-      yield _ping_pong_scenario(
-          'go_protobuf_sync_streaming_ping_pong_%s' % secstr,
-          rpc_type='STREAMING',
-          client_type='SYNC_CLIENT',
-          server_type='SYNC_SERVER',
-          async_server_threads=1,
-          secure=secure)
-
-      yield _ping_pong_scenario(
-          'go_protobuf_sync_unary_ping_pong_%s' % secstr,
-          rpc_type='UNARY',
-          client_type='SYNC_CLIENT',
-          server_type='SYNC_SERVER',
-          async_server_threads=1,
-          secure=secure,
-          categories=smoketest_categories)
-
       # unconstrained_client='async' is intended (client uses goroutines)
       yield _ping_pong_scenario(
-          'go_protobuf_sync_unary_qps_unconstrained_%s' % secstr,
-          rpc_type='UNARY',
-          client_type='SYNC_CLIENT',
-          server_type='SYNC_SERVER',
+          'go_protobuf_sync_unary_qps_unconstrained_%s' % secstr, rpc_type='UNARY',
+          client_type='SYNC_CLIENT', server_type='SYNC_SERVER',
           unconstrained_client='async',
           secure=secure,
-          categories=smoketest_categories + [SCALABLE])
+          categories=smoketest_categories+[SCALABLE])
 
       # unconstrained_client='async' is intended (client uses goroutines)
       yield _ping_pong_scenario(
-          'go_protobuf_sync_streaming_qps_unconstrained_%s' % secstr,
-          rpc_type='STREAMING',
-          client_type='SYNC_CLIENT',
-          server_type='SYNC_SERVER',
+          'go_protobuf_sync_streaming_qps_unconstrained_%s' % secstr, rpc_type='STREAMING',
+          client_type='SYNC_CLIENT', server_type='SYNC_SERVER',
           unconstrained_client='async',
           secure=secure,
           categories=[SCALABLE])
@@ -800,12 +625,9 @@
       # ASYNC_GENERIC_SERVER for Go actually uses a sync streaming server,
       # but that's mostly because of lack of better name of the enum value.
       yield _ping_pong_scenario(
-          'go_generic_sync_streaming_qps_unconstrained_%s' % secstr,
-          rpc_type='STREAMING',
-          client_type='SYNC_CLIENT',
-          server_type='ASYNC_GENERIC_SERVER',
-          unconstrained_client='async',
-          use_generic_payload=True,
+          'go_generic_sync_streaming_qps_unconstrained_%s' % secstr, rpc_type='STREAMING',
+          client_type='SYNC_CLIENT', server_type='ASYNC_GENERIC_SERVER',
+          unconstrained_client='async', use_generic_payload=True,
           secure=secure,
           categories=[SCALABLE])
 
@@ -816,11 +638,11 @@
 
 
 LANGUAGES = {
-    'c++': CXXLanguage(),
-    'csharp': CSharpLanguage(),
-    'node': NodeLanguage(),
-    'ruby': RubyLanguage(),
-    'java': JavaLanguage(),
-    'python': PythonLanguage(),
-    'go': GoLanguage(),
+    'c++' : CXXLanguage(),
+    'csharp' : CSharpLanguage(),
+    'node' : NodeLanguage(),
+    'ruby' : RubyLanguage(),
+    'java' : JavaLanguage(),
+    'python' : PythonLanguage(),
+    'go' : GoLanguage(),
 }