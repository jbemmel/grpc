--- conflicted
+++ resolved
@@ -628,19 +628,13 @@
 class PythonLanguage(object):
 
     _TEST_SPECS_FILE = {
-<<<<<<< HEAD
         'native': ['src/python/grpcio_tests/tests/tests.json'],
         'gevent': [
             'src/python/grpcio_tests/tests/tests.json',
             'src/python/grpcio_tests/tests_gevent/tests.json',
         ],
-        'asyncio': ['src/python/grpcio_tests/tests_aio/tests.json'],
-=======
-        'native': 'src/python/grpcio_tests/tests/tests.json',
-        'gevent': 'src/python/grpcio_tests/tests/tests.json',
         'asyncio': 'src/python/grpcio_tests/tests_aio/tests.json',
         'eventlet': 'src/python/grpcio_tests/tests/tests.json',
->>>>>>> 3023219d
     }
     _TEST_FOLDER = {
         'native': 'test',
