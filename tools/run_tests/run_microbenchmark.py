--- conflicted
+++ resolved
@@ -199,7 +199,6 @@
                   default=sorted(collectors.keys()),
                   help='Which collectors should be run against each benchmark')
 argp.add_argument('-b', '--benchmarks',
-<<<<<<< HEAD
                   default=['bm_fullstack',
                            'bm_closure',
                            'bm_cq',
@@ -207,10 +206,6 @@
                            'bm_error',
                            'bm_chttp2_hpack',
                            'bm_metadata'],
->>>>>>> b325a1dd4af3f3d3443da3e0ac0f007162c63772
-=======
-                  default=['bm_fullstack', 'bm_closure', 'bm_cq', 'bm_call_create', 'bm_error'],
->>>>>>> f2cf3d94
                   nargs='+',
                   type=str,
                   help='Which microbenchmarks should be run')
