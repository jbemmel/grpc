--- conflicted
+++ resolved
@@ -56,11 +56,6 @@
     <file baseinstalldir="/" name="include/grpc/support/atm_gcc_atomic.h" role="src" />
     <file baseinstalldir="/" name="include/grpc/support/atm_gcc_sync.h" role="src" />
     <file baseinstalldir="/" name="include/grpc/support/atm_windows.h" role="src" />
-<<<<<<< HEAD
-    <file baseinstalldir="/" name="include/grpc/support/cmdline.h" role="src" />
-=======
-    <file baseinstalldir="/" name="include/grpc/support/avl.h" role="src" />
->>>>>>> d3fb421f
     <file baseinstalldir="/" name="include/grpc/support/cpu.h" role="src" />
     <file baseinstalldir="/" name="include/grpc/support/log.h" role="src" />
     <file baseinstalldir="/" name="include/grpc/support/log_windows.h" role="src" />
@@ -113,11 +108,6 @@
     <file baseinstalldir="/" name="src/core/lib/gpr/alloc.cc" role="src" />
     <file baseinstalldir="/" name="src/core/lib/gpr/arena.cc" role="src" />
     <file baseinstalldir="/" name="src/core/lib/gpr/atm.cc" role="src" />
-<<<<<<< HEAD
-    <file baseinstalldir="/" name="src/core/lib/gpr/cmdline.cc" role="src" />
-=======
-    <file baseinstalldir="/" name="src/core/lib/gpr/avl.cc" role="src" />
->>>>>>> d3fb421f
     <file baseinstalldir="/" name="src/core/lib/gpr/cpu_iphone.cc" role="src" />
     <file baseinstalldir="/" name="src/core/lib/gpr/cpu_linux.cc" role="src" />
     <file baseinstalldir="/" name="src/core/lib/gpr/cpu_posix.cc" role="src" />
