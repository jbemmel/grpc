--- conflicted
+++ resolved
@@ -20,11 +20,7 @@
 
 Pod::Spec.new do |s|
   s.name     = 'gRPC'
-<<<<<<< HEAD
-  version = '1.7.2'
-=======
   version = '1.9.0-dev'
->>>>>>> f836c7e9
   s.version  = version
   s.summary  = 'gRPC client library for iOS/OSX'
   s.homepage = 'https://grpc.io'
